--- conflicted
+++ resolved
@@ -25,21 +25,6 @@
     const char *errstr = NULL;
 
     switch (errnum) {
-<<<<<<< HEAD
-    case AVERROR_EOF:               errstr = "End of file"; break;
-    case AVERROR_INVALIDDATA:       errstr = "Invalid data found when processing input"; break;
-    case AVERROR_NUMEXPECTED:       errstr = "Number syntax expected in filename"; break;
-    case AVERROR_PATCHWELCOME:      errstr = "Not yet implemented in FFmpeg, patches welcome"; break;
-    case AVERROR_DEMUXER_NOT_FOUND: errstr = "Demuxer not found"; break;
-    case AVERROR_MUXER_NOT_FOUND:   errstr = "Muxer not found"; break;
-    case AVERROR_DECODER_NOT_FOUND: errstr = "Decoder not found"; break;
-    case AVERROR_ENCODER_NOT_FOUND: errstr = "Encoder not found"; break;
-    case AVERROR_PROTOCOL_NOT_FOUND:errstr = "Protocol not found"; break;
-    case AVERROR_FILTER_NOT_FOUND:  errstr = "Filter not found"; break;
-    case AVERROR_BSF_NOT_FOUND:     errstr = "Bitstream filter not found"; break;
-    case AVERROR_STREAM_NOT_FOUND:  errstr = "Stream not found"; break;
-    case AVERROR_EXIT:              errstr = "Immediate exit requested"; break;
-=======
     case AVERROR_BSF_NOT_FOUND:     errstr = "Bitstream filter not found"                   ; break;
     case AVERROR_DECODER_NOT_FOUND: errstr = "Decoder not found"                            ; break;
     case AVERROR_DEMUXER_NOT_FOUND: errstr = "Demuxer not found"                            ; break;
@@ -50,10 +35,9 @@
     case AVERROR_INVALIDDATA:       errstr = "Invalid data found when processing input"     ; break;
     case AVERROR_MUXER_NOT_FOUND:   errstr = "Muxer not found"                              ; break;
     case AVERROR_OPTION_NOT_FOUND:  errstr = "Option not found"                             ; break;
-    case AVERROR_PATCHWELCOME:      errstr = "Not yet implemented in Libav, patches welcome"; break;
+    case AVERROR_PATCHWELCOME:      errstr = "Not yet implemented in FFmpeg, patches welcome"; break;
     case AVERROR_PROTOCOL_NOT_FOUND:errstr = "Protocol not found"                           ; break;
     case AVERROR_STREAM_NOT_FOUND:  errstr = "Stream not found"                             ; break;
->>>>>>> b4a53314
     }
 
     if (errstr) {
