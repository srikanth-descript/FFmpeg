/*
 * Copyright (c) 2008 Mans Rullgard <mans@mansr.com>
 *
 * This file is part of FFmpeg.
 *
 * FFmpeg is free software; you can redistribute it and/or
 * modify it under the terms of the GNU Lesser General Public
 * License as published by the Free Software Foundation; either
 * version 2.1 of the License, or (at your option) any later version.
 *
 * FFmpeg is distributed in the hope that it will be useful,
 * but WITHOUT ANY WARRANTY; without even the implied warranty of
 * MERCHANTABILITY or FITNESS FOR A PARTICULAR PURPOSE.  See the GNU
 * Lesser General Public License for more details.
 *
 * You should have received a copy of the GNU Lesser General Public
 * License along with FFmpeg; if not, write to the Free Software
 * Foundation, Inc., 51 Franklin Street, Fifth Floor, Boston, MA 02110-1301 USA
 */

#ifndef AVUTIL_PPC_INTREADWRITE_H
#define AVUTIL_PPC_INTREADWRITE_H

#include <stdint.h>
#include "config.h"

/*
 * -O0 would compile the packed struct version, which is used by
 * default, in an overly verbose fashion, so we override it here.
 */
#if HAVE_BIGENDIAN
#define AV_RB64(p) (*(const uint64_t *)(p))
#define AV_WB64(p, v) (*(uint64_t *)(p) = (v))

#else
#define AV_RL64(p) (*(const uint64_t *)(p))
#define AV_WL64(p, v) (*(uint64_t *)(p) = (v))

#endif

#if HAVE_XFORM_ASM

#if HAVE_BIGENDIAN
<<<<<<< HEAD
#define AV_RL16 AV_RX16
#define AV_WL16 AV_WX16
#define AV_RL32 AV_RX32
#define AV_WL32 AV_WX32
#else
#define AV_RB16 AV_RX16
#define AV_WB16 AV_WX16
#define AV_RB32 AV_RX32
#define AV_WB32 AV_WX32
#endif

static av_always_inline uint16_t AV_RX16(const void *p)
=======
#define AV_RL16 av_read_bswap16
#define AV_WL16 av_write_bswap16
#define AV_RL32 av_read_bswap32
#define AV_WL32 av_write_bswap32
#define AV_RL64 av_read_bswap64
#define AV_WL64 av_write_bswap64

#else
#define AV_RB16 av_read_bswap16
#define AV_WB16 av_write_bswap16
#define AV_RB32 av_read_bswap32
#define AV_WB32 av_write_bswap32
#define AV_RB64 av_read_bswap64
#define AV_WB64 av_write_bswap64

#endif

static av_always_inline uint16_t av_read_bswap16(const void *p)
>>>>>>> c19a49e5
{
    uint16_t v;
    __asm__ ("lhbrx   %0, %y1" : "=r"(v) : "Z"(*(const uint16_t*)p));
    return v;
}

<<<<<<< HEAD
static av_always_inline void AV_WX16(void *p, uint16_t v)
=======
static av_always_inline void av_write_bswap16(void *p, uint16_t v)
>>>>>>> c19a49e5
{
    __asm__ ("sthbrx  %1, %y0" : "=Z"(*(uint16_t*)p) : "r"(v));
}

<<<<<<< HEAD
static av_always_inline uint32_t AV_RX32(const void *p)
=======
static av_always_inline uint32_t av_read_bswap32(const void *p)
>>>>>>> c19a49e5
{
    uint32_t v;
    __asm__ ("lwbrx   %0, %y1" : "=r"(v) : "Z"(*(const uint32_t*)p));
    return v;
}

<<<<<<< HEAD
static av_always_inline void AV_WX32(void *p, uint32_t v)
=======
static av_always_inline void av_write_bswap32(void *p, uint32_t v)
>>>>>>> c19a49e5
{
    __asm__ ("stwbrx  %1, %y0" : "=Z"(*(uint32_t*)p) : "r"(v));
}

#if HAVE_LDBRX

<<<<<<< HEAD
#if HAVE_BIGENDIAN
#define AV_RL64 AV_RX64
#define AV_WL64 AV_WX64
#else
#define AV_RB64 AV_RX64
#define AV_WB64 AV_WX64
#endif

static av_always_inline uint64_t AV_RX64(const void *p)
=======
static av_always_inline uint64_t av_read_bswap64(const void *p)
>>>>>>> c19a49e5
{
    uint64_t v;
    __asm__ ("ldbrx   %0, %y1" : "=r"(v) : "Z"(*(const uint64_t*)p));
    return v;
}

<<<<<<< HEAD
static av_always_inline void AV_WX64(void *p, uint64_t v)
=======
static av_always_inline void av_write_bswap64(void *p, uint64_t v)
>>>>>>> c19a49e5
{
    __asm__ ("stdbrx  %1, %y0" : "=Z"(*(uint64_t*)p) : "r"(v));
}

#else

static av_always_inline uint64_t av_read_bswap64(const void *p)
{
    union { uint64_t v; uint32_t hl[2]; } v;
    __asm__ ("lwbrx   %0, %y2  \n\t"
             "lwbrx   %1, %y3  \n\t"
             : "=&r"(v.hl[1]), "=r"(v.hl[0])
             : "Z"(*(const uint32_t*)p), "Z"(*((const uint32_t*)p+1)));
    return v.v;
}

static av_always_inline void av_write_bswap64(void *p, uint64_t v)
{
    union { uint64_t v; uint32_t hl[2]; } vv = { v };
    __asm__ ("stwbrx  %2, %y0  \n\t"
             "stwbrx  %3, %y1  \n\t"
             : "=Z"(*(uint32_t*)p), "=Z"(*((uint32_t*)p+1))
             : "r"(vv.hl[1]), "r"(vv.hl[0]));
}

#endif /* HAVE_LDBRX */

#endif /* HAVE_XFORM_ASM */

<<<<<<< HEAD
/*
 * GCC fails miserably on the packed struct version which is used by
 * default, so we override it here.
 */

#if HAVE_BIGENDIAN
#define AV_RB64(p) (*(const uint64_t *)(p))
#define AV_WB64(p, v) (*(uint64_t *)(p) = (v))
#endif

=======
>>>>>>> c19a49e5
#endif /* AVUTIL_PPC_INTREADWRITE_H */<|MERGE_RESOLUTION|>--- conflicted
+++ resolved
@@ -41,20 +41,6 @@
 #if HAVE_XFORM_ASM
 
 #if HAVE_BIGENDIAN
-<<<<<<< HEAD
-#define AV_RL16 AV_RX16
-#define AV_WL16 AV_WX16
-#define AV_RL32 AV_RX32
-#define AV_WL32 AV_WX32
-#else
-#define AV_RB16 AV_RX16
-#define AV_WB16 AV_WX16
-#define AV_RB32 AV_RX32
-#define AV_WB32 AV_WX32
-#endif
-
-static av_always_inline uint16_t AV_RX16(const void *p)
-=======
 #define AV_RL16 av_read_bswap16
 #define AV_WL16 av_write_bswap16
 #define AV_RL32 av_read_bswap32
@@ -73,68 +59,39 @@
 #endif
 
 static av_always_inline uint16_t av_read_bswap16(const void *p)
->>>>>>> c19a49e5
 {
     uint16_t v;
     __asm__ ("lhbrx   %0, %y1" : "=r"(v) : "Z"(*(const uint16_t*)p));
     return v;
 }
 
-<<<<<<< HEAD
-static av_always_inline void AV_WX16(void *p, uint16_t v)
-=======
 static av_always_inline void av_write_bswap16(void *p, uint16_t v)
->>>>>>> c19a49e5
 {
     __asm__ ("sthbrx  %1, %y0" : "=Z"(*(uint16_t*)p) : "r"(v));
 }
 
-<<<<<<< HEAD
-static av_always_inline uint32_t AV_RX32(const void *p)
-=======
 static av_always_inline uint32_t av_read_bswap32(const void *p)
->>>>>>> c19a49e5
 {
     uint32_t v;
     __asm__ ("lwbrx   %0, %y1" : "=r"(v) : "Z"(*(const uint32_t*)p));
     return v;
 }
 
-<<<<<<< HEAD
-static av_always_inline void AV_WX32(void *p, uint32_t v)
-=======
 static av_always_inline void av_write_bswap32(void *p, uint32_t v)
->>>>>>> c19a49e5
 {
     __asm__ ("stwbrx  %1, %y0" : "=Z"(*(uint32_t*)p) : "r"(v));
 }
 
 #if HAVE_LDBRX
 
-<<<<<<< HEAD
-#if HAVE_BIGENDIAN
-#define AV_RL64 AV_RX64
-#define AV_WL64 AV_WX64
-#else
-#define AV_RB64 AV_RX64
-#define AV_WB64 AV_WX64
-#endif
-
-static av_always_inline uint64_t AV_RX64(const void *p)
-=======
 static av_always_inline uint64_t av_read_bswap64(const void *p)
->>>>>>> c19a49e5
 {
     uint64_t v;
     __asm__ ("ldbrx   %0, %y1" : "=r"(v) : "Z"(*(const uint64_t*)p));
     return v;
 }
 
-<<<<<<< HEAD
-static av_always_inline void AV_WX64(void *p, uint64_t v)
-=======
 static av_always_inline void av_write_bswap64(void *p, uint64_t v)
->>>>>>> c19a49e5
 {
     __asm__ ("stdbrx  %1, %y0" : "=Z"(*(uint64_t*)p) : "r"(v));
 }
@@ -164,17 +121,4 @@
 
 #endif /* HAVE_XFORM_ASM */
 
-<<<<<<< HEAD
-/*
- * GCC fails miserably on the packed struct version which is used by
- * default, so we override it here.
- */
-
-#if HAVE_BIGENDIAN
-#define AV_RB64(p) (*(const uint64_t *)(p))
-#define AV_WB64(p, v) (*(uint64_t *)(p) = (v))
-#endif
-
-=======
->>>>>>> c19a49e5
 #endif /* AVUTIL_PPC_INTREADWRITE_H */