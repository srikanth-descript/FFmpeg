--- conflicted
+++ resolved
@@ -1738,24 +1738,16 @@
     if (ret < 0)
         return ret;
 
-<<<<<<< HEAD
+    // discard redundant pictures
+    if (sl->redundant_pic_count > 0)
+        return 0;
+
     if (sl->first_mb_addr == 0 || !h->current_slice) {
         if (h->setup_finished) {
             av_log(h->avctx, AV_LOG_ERROR, "Too many fields\n");
             return AVERROR_INVALIDDATA;
         }
     }
-=======
-    // discard redundant pictures
-    if (sl->redundant_pic_count > 0)
-        return 0;
-
-    if (!h->setup_finished) {
-        if (sl->first_mb_addr == 0) { // FIXME better field boundary detection
-            if (h->current_slice && h->cur_pic_ptr && FIELD_PICTURE(h)) {
-                ff_h264_field_end(h, sl, 1);
-            }
->>>>>>> e26c6414
 
     if (sl->first_mb_addr == 0) { // FIXME better field boundary detection
         if (h->current_slice) {
