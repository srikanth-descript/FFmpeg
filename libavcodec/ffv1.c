--- conflicted
+++ resolved
@@ -123,15 +123,10 @@
         int sxe         = f->avctx->width  * (sx + 1) / f->num_h_slices;
         int sys         = f->avctx->height *  sy      / f->num_v_slices;
         int sye         = f->avctx->height * (sy + 1) / f->num_v_slices;
-<<<<<<< HEAD
-
-        if (!fs)
-            return AVERROR(ENOMEM);
-=======
         FFV1Context *fs = av_mallocz(sizeof(*fs));
+
         if (!fs)
             goto memfail;
->>>>>>> 73dacabf
 
         f->slice_context[i] = fs;
         memcpy(fs, f, sizeof(*fs));
