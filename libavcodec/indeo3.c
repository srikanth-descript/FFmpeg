--- conflicted
+++ resolved
@@ -237,10 +237,8 @@
     if(cell->mv_ptr){
     mv_y        = cell->mv_ptr[0];
     mv_x        = cell->mv_ptr[1];
-<<<<<<< HEAD
     }else
         mv_x= mv_y= 0;
-=======
 
     /* -1 because there is an extra line on top for prediction */
     if ((cell->ypos << 2) + mv_y < -1 || (cell->xpos << 2) + mv_x < 0 ||
@@ -251,7 +249,6 @@
         return AVERROR_INVALIDDATA;
     }
 
->>>>>>> a0a872d0
     offset      = offset_dst + mv_y * plane->pitch + mv_x;
     src         = plane->pixels[ctx->buf_sel ^ 1] + offset;
 
@@ -602,18 +599,6 @@
     offset = (cell->ypos << 2) * plane->pitch + (cell->xpos << 2);
     block  =  plane->pixels[ctx->buf_sel] + offset;
 
-    if (cell->mv_ptr) {
-        mv_y      = cell->mv_ptr[0];
-        mv_x      = cell->mv_ptr[1];
-        if (   mv_x + 4*cell->xpos < 0
-            || mv_y + 4*cell->ypos < 0
-            || mv_x + 4*cell->xpos + 4*cell->width  > plane->width
-            || mv_y + 4*cell->ypos + 4*cell->height > plane->height) {
-            av_log(avctx, AV_LOG_ERROR, "motion vector %d %d outside reference\n", mv_x + 4*cell->xpos, mv_y + 4*cell->ypos);
-            return AVERROR_INVALIDDATA;
-        }
-    }
-
     if (!cell->mv_ptr) {
         /* use previous line as reference for INTRA cells */
         ref_block = block - plane->pitch;
@@ -770,12 +755,7 @@
                          const int depth, const int strip_width)
 {
     Cell    curr_cell;
-<<<<<<< HEAD
-    int     bytes_used;
-    int mv_x, mv_y;
-=======
     int     bytes_used, ret;
->>>>>>> a0a872d0
 
     if (depth <= 0) {
         av_log(avctx, AV_LOG_ERROR, "Stack overflow (corrupted binary tree)!\n");
@@ -826,24 +806,9 @@
                 CHECK_CELL
                 if (!curr_cell.mv_ptr)
                     return AVERROR_INVALIDDATA;
-<<<<<<< HEAD
-
-                mv_y = curr_cell.mv_ptr[0];
-                mv_x = curr_cell.mv_ptr[1];
-                if (   mv_x + 4*curr_cell.xpos < 0
-                    || mv_y + 4*curr_cell.ypos < 0
-                    || mv_x + 4*curr_cell.xpos + 4*curr_cell.width  > plane->width
-                    || mv_y + 4*curr_cell.ypos + 4*curr_cell.height > plane->height) {
-                    av_log(avctx, AV_LOG_ERROR, "motion vector %d %d outside reference\n", mv_x + 4*curr_cell.xpos, mv_y + 4*curr_cell.ypos);
-                    return AVERROR_INVALIDDATA;
-                }
-
-                copy_cell(ctx, plane, &curr_cell);
-                return 0;
-=======
+
                 ret = copy_cell(ctx, plane, &curr_cell);
                 return ret;
->>>>>>> a0a872d0
             }
             break;
         case INTER_DATA:
@@ -1172,6 +1137,6 @@
     .init           = decode_init,
     .close          = decode_close,
     .decode         = decode_frame,
+    .capabilities   = CODEC_CAP_DR1,
     .long_name      = NULL_IF_CONFIG_SMALL("Intel Indeo 3"),
-    .capabilities   = CODEC_CAP_DR1,
 };