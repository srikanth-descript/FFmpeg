/*
 * utils for libavcodec
 * Copyright (c) 2001 Fabrice Bellard
 * Copyright (c) 2002-2004 Michael Niedermayer <michaelni@gmx.at>
 *
 * This file is part of FFmpeg.
 *
 * FFmpeg is free software; you can redistribute it and/or
 * modify it under the terms of the GNU Lesser General Public
 * License as published by the Free Software Foundation; either
 * version 2.1 of the License, or (at your option) any later version.
 *
 * FFmpeg is distributed in the hope that it will be useful,
 * but WITHOUT ANY WARRANTY; without even the implied warranty of
 * MERCHANTABILITY or FITNESS FOR A PARTICULAR PURPOSE.  See the GNU
 * Lesser General Public License for more details.
 *
 * You should have received a copy of the GNU Lesser General Public
 * License along with FFmpeg; if not, write to the Free Software
 * Foundation, Inc., 51 Franklin Street, Fifth Floor, Boston, MA 02110-1301 USA
 */

/**
 * @file
 * utils.
 */

#include "config.h"
#include "libavutil/atomic.h"
#include "libavutil/attributes.h"
#include "libavutil/avassert.h"
#include "libavutil/avstring.h"
#include "libavutil/bprint.h"
#include "libavutil/channel_layout.h"
#include "libavutil/crc.h"
#include "libavutil/frame.h"
#include "libavutil/internal.h"
#include "libavutil/mathematics.h"
#include "libavutil/mem_internal.h"
#include "libavutil/pixdesc.h"
#include "libavutil/imgutils.h"
#include "libavutil/samplefmt.h"
#include "libavutil/dict.h"
#include "avcodec.h"
#include "libavutil/opt.h"
#include "me_cmp.h"
#include "mpegvideo.h"
#include "thread.h"
#include "frame_thread_encoder.h"
#include "internal.h"
#include "raw.h"
#include "bytestream.h"
#include "version.h"
#include <stdlib.h>
#include <stdarg.h>
#include <limits.h>
#include <float.h>
#if CONFIG_ICONV
# include <iconv.h>
#endif

#if HAVE_PTHREADS
#include <pthread.h>
#elif HAVE_W32THREADS
#include "compat/w32pthreads.h"
#elif HAVE_OS2THREADS
#include "compat/os2threads.h"
#endif

#include "libavutil/ffversion.h"
const char av_codec_ffversion[] = "FFmpeg version " FFMPEG_VERSION;

#if HAVE_PTHREADS || HAVE_W32THREADS || HAVE_OS2THREADS
static int default_lockmgr_cb(void **arg, enum AVLockOp op)
{
    void * volatile * mutex = arg;
    int err;

    switch (op) {
    case AV_LOCK_CREATE:
        return 0;
    case AV_LOCK_OBTAIN:
        if (!*mutex) {
            pthread_mutex_t *tmp = av_malloc(sizeof(pthread_mutex_t));
            if (!tmp)
                return AVERROR(ENOMEM);
            if ((err = pthread_mutex_init(tmp, NULL))) {
                av_free(tmp);
                return AVERROR(err);
            }
            if (avpriv_atomic_ptr_cas(mutex, NULL, tmp)) {
                pthread_mutex_destroy(tmp);
                av_free(tmp);
            }
        }

        if ((err = pthread_mutex_lock(*mutex)))
            return AVERROR(err);

        return 0;
    case AV_LOCK_RELEASE:
        if ((err = pthread_mutex_unlock(*mutex)))
            return AVERROR(err);

        return 0;
    case AV_LOCK_DESTROY:
        if (*mutex)
            pthread_mutex_destroy(*mutex);
        av_free(*mutex);
        avpriv_atomic_ptr_cas(mutex, *mutex, NULL);
        return 0;
    }
    return 1;
}
static int (*lockmgr_cb)(void **mutex, enum AVLockOp op) = default_lockmgr_cb;
#else
static int (*lockmgr_cb)(void **mutex, enum AVLockOp op) = NULL;
#endif


volatile int ff_avcodec_locked;
static int volatile entangled_thread_counter = 0;
static void *codec_mutex;
static void *avformat_mutex;

void av_fast_padded_malloc(void *ptr, unsigned int *size, size_t min_size)
{
    uint8_t **p = ptr;
    if (min_size > SIZE_MAX - FF_INPUT_BUFFER_PADDING_SIZE) {
        av_freep(p);
        *size = 0;
        return;
    }
    if (!ff_fast_malloc(p, size, min_size + FF_INPUT_BUFFER_PADDING_SIZE, 1))
        memset(*p + min_size, 0, FF_INPUT_BUFFER_PADDING_SIZE);
}

void av_fast_padded_mallocz(void *ptr, unsigned int *size, size_t min_size)
{
    uint8_t **p = ptr;
    if (min_size > SIZE_MAX - FF_INPUT_BUFFER_PADDING_SIZE) {
        av_freep(p);
        *size = 0;
        return;
    }
    if (!ff_fast_malloc(p, size, min_size + FF_INPUT_BUFFER_PADDING_SIZE, 1))
        memset(*p, 0, min_size + FF_INPUT_BUFFER_PADDING_SIZE);
}

/* encoder management */
static AVCodec *first_avcodec = NULL;
static AVCodec **last_avcodec = &first_avcodec;

AVCodec *av_codec_next(const AVCodec *c)
{
    if (c)
        return c->next;
    else
        return first_avcodec;
}

static av_cold void avcodec_init(void)
{
    static int initialized = 0;

    if (initialized != 0)
        return;
    initialized = 1;

    if (CONFIG_ME_CMP)
        ff_me_cmp_init_static();
}

int av_codec_is_encoder(const AVCodec *codec)
{
    return codec && (codec->encode_sub || codec->encode2);
}

int av_codec_is_decoder(const AVCodec *codec)
{
    return codec && codec->decode;
}

av_cold void avcodec_register(AVCodec *codec)
{
    AVCodec **p;
    avcodec_init();
    p = last_avcodec;
    codec->next = NULL;

    while(*p || avpriv_atomic_ptr_cas((void * volatile *)p, NULL, codec))
        p = &(*p)->next;
    last_avcodec = &codec->next;

    if (codec->init_static_data)
        codec->init_static_data(codec);
}

#if FF_API_EMU_EDGE
unsigned avcodec_get_edge_width(void)
{
    return EDGE_WIDTH;
}
#endif

#if FF_API_SET_DIMENSIONS
void avcodec_set_dimensions(AVCodecContext *s, int width, int height)
{
    int ret = ff_set_dimensions(s, width, height);
    if (ret < 0) {
        av_log(s, AV_LOG_WARNING, "Failed to set dimensions %d %d\n", width, height);
    }
}
#endif

int ff_set_dimensions(AVCodecContext *s, int width, int height)
{
    int ret = av_image_check_size(width, height, 0, s);

    if (ret < 0)
        width = height = 0;

    s->coded_width  = width;
    s->coded_height = height;
    s->width        = FF_CEIL_RSHIFT(width,  s->lowres);
    s->height       = FF_CEIL_RSHIFT(height, s->lowres);

    return ret;
}

int ff_set_sar(AVCodecContext *avctx, AVRational sar)
{
    int ret = av_image_check_sar(avctx->width, avctx->height, sar);

    if (ret < 0) {
        av_log(avctx, AV_LOG_WARNING, "ignoring invalid SAR: %d/%d\n",
               sar.num, sar.den);
        avctx->sample_aspect_ratio = (AVRational){ 0, 1 };
        return ret;
    } else {
        avctx->sample_aspect_ratio = sar;
    }
    return 0;
}

int ff_side_data_update_matrix_encoding(AVFrame *frame,
                                        enum AVMatrixEncoding matrix_encoding)
{
    AVFrameSideData *side_data;
    enum AVMatrixEncoding *data;

    side_data = av_frame_get_side_data(frame, AV_FRAME_DATA_MATRIXENCODING);
    if (!side_data)
        side_data = av_frame_new_side_data(frame, AV_FRAME_DATA_MATRIXENCODING,
                                           sizeof(enum AVMatrixEncoding));

    if (!side_data)
        return AVERROR(ENOMEM);

    data  = (enum AVMatrixEncoding*)side_data->data;
    *data = matrix_encoding;

    return 0;
}

void avcodec_align_dimensions2(AVCodecContext *s, int *width, int *height,
                               int linesize_align[AV_NUM_DATA_POINTERS])
{
    int i;
    int w_align = 1;
    int h_align = 1;
    AVPixFmtDescriptor const *desc = av_pix_fmt_desc_get(s->pix_fmt);

    if (desc) {
        w_align = 1 << desc->log2_chroma_w;
        h_align = 1 << desc->log2_chroma_h;
    }

    switch (s->pix_fmt) {
    case AV_PIX_FMT_YUV420P:
    case AV_PIX_FMT_YUYV422:
    case AV_PIX_FMT_YVYU422:
    case AV_PIX_FMT_UYVY422:
    case AV_PIX_FMT_YUV422P:
    case AV_PIX_FMT_YUV440P:
    case AV_PIX_FMT_YUV444P:
    case AV_PIX_FMT_GBRP:
    case AV_PIX_FMT_GBRAP:
    case AV_PIX_FMT_GRAY8:
    case AV_PIX_FMT_GRAY16BE:
    case AV_PIX_FMT_GRAY16LE:
    case AV_PIX_FMT_YUVJ420P:
    case AV_PIX_FMT_YUVJ422P:
    case AV_PIX_FMT_YUVJ440P:
    case AV_PIX_FMT_YUVJ444P:
    case AV_PIX_FMT_YUVA420P:
    case AV_PIX_FMT_YUVA422P:
    case AV_PIX_FMT_YUVA444P:
    case AV_PIX_FMT_YUV420P9LE:
    case AV_PIX_FMT_YUV420P9BE:
    case AV_PIX_FMT_YUV420P10LE:
    case AV_PIX_FMT_YUV420P10BE:
    case AV_PIX_FMT_YUV420P12LE:
    case AV_PIX_FMT_YUV420P12BE:
    case AV_PIX_FMT_YUV420P14LE:
    case AV_PIX_FMT_YUV420P14BE:
    case AV_PIX_FMT_YUV420P16LE:
    case AV_PIX_FMT_YUV420P16BE:
    case AV_PIX_FMT_YUVA420P9LE:
    case AV_PIX_FMT_YUVA420P9BE:
    case AV_PIX_FMT_YUVA420P10LE:
    case AV_PIX_FMT_YUVA420P10BE:
    case AV_PIX_FMT_YUVA420P16LE:
    case AV_PIX_FMT_YUVA420P16BE:
    case AV_PIX_FMT_YUV422P9LE:
    case AV_PIX_FMT_YUV422P9BE:
    case AV_PIX_FMT_YUV422P10LE:
    case AV_PIX_FMT_YUV422P10BE:
    case AV_PIX_FMT_YUV422P12LE:
    case AV_PIX_FMT_YUV422P12BE:
    case AV_PIX_FMT_YUV422P14LE:
    case AV_PIX_FMT_YUV422P14BE:
    case AV_PIX_FMT_YUV422P16LE:
    case AV_PIX_FMT_YUV422P16BE:
    case AV_PIX_FMT_YUVA422P9LE:
    case AV_PIX_FMT_YUVA422P9BE:
    case AV_PIX_FMT_YUVA422P10LE:
    case AV_PIX_FMT_YUVA422P10BE:
    case AV_PIX_FMT_YUVA422P16LE:
    case AV_PIX_FMT_YUVA422P16BE:
    case AV_PIX_FMT_YUV440P10LE:
    case AV_PIX_FMT_YUV440P10BE:
    case AV_PIX_FMT_YUV440P12LE:
    case AV_PIX_FMT_YUV440P12BE:
    case AV_PIX_FMT_YUV444P9LE:
    case AV_PIX_FMT_YUV444P9BE:
    case AV_PIX_FMT_YUV444P10LE:
    case AV_PIX_FMT_YUV444P10BE:
    case AV_PIX_FMT_YUV444P12LE:
    case AV_PIX_FMT_YUV444P12BE:
    case AV_PIX_FMT_YUV444P14LE:
    case AV_PIX_FMT_YUV444P14BE:
    case AV_PIX_FMT_YUV444P16LE:
    case AV_PIX_FMT_YUV444P16BE:
    case AV_PIX_FMT_YUVA444P9LE:
    case AV_PIX_FMT_YUVA444P9BE:
    case AV_PIX_FMT_YUVA444P10LE:
    case AV_PIX_FMT_YUVA444P10BE:
    case AV_PIX_FMT_YUVA444P16LE:
    case AV_PIX_FMT_YUVA444P16BE:
    case AV_PIX_FMT_GBRP9LE:
    case AV_PIX_FMT_GBRP9BE:
    case AV_PIX_FMT_GBRP10LE:
    case AV_PIX_FMT_GBRP10BE:
    case AV_PIX_FMT_GBRP12LE:
    case AV_PIX_FMT_GBRP12BE:
    case AV_PIX_FMT_GBRP14LE:
    case AV_PIX_FMT_GBRP14BE:
    case AV_PIX_FMT_GBRP16LE:
    case AV_PIX_FMT_GBRP16BE:
        w_align = 16; //FIXME assume 16 pixel per macroblock
        h_align = 16 * 2; // interlaced needs 2 macroblocks height
        break;
    case AV_PIX_FMT_YUV411P:
    case AV_PIX_FMT_YUVJ411P:
    case AV_PIX_FMT_UYYVYY411:
        w_align = 32;
        h_align = 16 * 2;
        break;
    case AV_PIX_FMT_YUV410P:
        if (s->codec_id == AV_CODEC_ID_SVQ1) {
            w_align = 64;
            h_align = 64;
        }
        break;
    case AV_PIX_FMT_RGB555:
        if (s->codec_id == AV_CODEC_ID_RPZA) {
            w_align = 4;
            h_align = 4;
        }
        break;
    case AV_PIX_FMT_PAL8:
    case AV_PIX_FMT_BGR8:
    case AV_PIX_FMT_RGB8:
        if (s->codec_id == AV_CODEC_ID_SMC ||
            s->codec_id == AV_CODEC_ID_CINEPAK) {
            w_align = 4;
            h_align = 4;
        }
        if (s->codec_id == AV_CODEC_ID_JV) {
            w_align = 8;
            h_align = 8;
        }
        break;
    case AV_PIX_FMT_BGR24:
        if ((s->codec_id == AV_CODEC_ID_MSZH) ||
            (s->codec_id == AV_CODEC_ID_ZLIB)) {
            w_align = 4;
            h_align = 4;
        }
        break;
    case AV_PIX_FMT_RGB24:
        if (s->codec_id == AV_CODEC_ID_CINEPAK) {
            w_align = 4;
            h_align = 4;
        }
        break;
    default:
        break;
    }

    if (s->codec_id == AV_CODEC_ID_IFF_ILBM || s->codec_id == AV_CODEC_ID_IFF_BYTERUN1) {
        w_align = FFMAX(w_align, 8);
    }

    *width  = FFALIGN(*width, w_align);
    *height = FFALIGN(*height, h_align);
    if (s->codec_id == AV_CODEC_ID_H264 || s->lowres) {
        // some of the optimized chroma MC reads one line too much
        // which is also done in mpeg decoders with lowres > 0
        *height += 2;

        // H.264 uses edge emulation for out of frame motion vectors, for this
        // it requires a temporary area large enough to hold a 21x21 block,
        // increasing witdth ensure that the temporary area is large enough,
        // the next rounded up width is 32
        *width = FFMAX(*width, 32);
    }

    for (i = 0; i < 4; i++)
        linesize_align[i] = STRIDE_ALIGN;
}

void avcodec_align_dimensions(AVCodecContext *s, int *width, int *height)
{
    const AVPixFmtDescriptor *desc = av_pix_fmt_desc_get(s->pix_fmt);
    int chroma_shift = desc->log2_chroma_w;
    int linesize_align[AV_NUM_DATA_POINTERS];
    int align;

    avcodec_align_dimensions2(s, width, height, linesize_align);
    align               = FFMAX(linesize_align[0], linesize_align[3]);
    linesize_align[1] <<= chroma_shift;
    linesize_align[2] <<= chroma_shift;
    align               = FFMAX3(align, linesize_align[1], linesize_align[2]);
    *width              = FFALIGN(*width, align);
}

int avcodec_enum_to_chroma_pos(int *xpos, int *ypos, enum AVChromaLocation pos)
{
    if (pos <= AVCHROMA_LOC_UNSPECIFIED || pos >= AVCHROMA_LOC_NB)
        return AVERROR(EINVAL);
    pos--;

    *xpos = (pos&1) * 128;
    *ypos = ((pos>>1)^(pos<4)) * 128;

    return 0;
}

enum AVChromaLocation avcodec_chroma_pos_to_enum(int xpos, int ypos)
{
    int pos, xout, yout;

    for (pos = AVCHROMA_LOC_UNSPECIFIED + 1; pos < AVCHROMA_LOC_NB; pos++) {
        if (avcodec_enum_to_chroma_pos(&xout, &yout, pos) == 0 && xout == xpos && yout == ypos)
            return pos;
    }
    return AVCHROMA_LOC_UNSPECIFIED;
}

int avcodec_fill_audio_frame(AVFrame *frame, int nb_channels,
                             enum AVSampleFormat sample_fmt, const uint8_t *buf,
                             int buf_size, int align)
{
    int ch, planar, needed_size, ret = 0;

    needed_size = av_samples_get_buffer_size(NULL, nb_channels,
                                             frame->nb_samples, sample_fmt,
                                             align);
    if (buf_size < needed_size)
        return AVERROR(EINVAL);

    planar = av_sample_fmt_is_planar(sample_fmt);
    if (planar && nb_channels > AV_NUM_DATA_POINTERS) {
        if (!(frame->extended_data = av_mallocz_array(nb_channels,
                                                sizeof(*frame->extended_data))))
            return AVERROR(ENOMEM);
    } else {
        frame->extended_data = frame->data;
    }

    if ((ret = av_samples_fill_arrays(frame->extended_data, &frame->linesize[0],
                                      (uint8_t *)(intptr_t)buf, nb_channels, frame->nb_samples,
                                      sample_fmt, align)) < 0) {
        if (frame->extended_data != frame->data)
            av_freep(&frame->extended_data);
        return ret;
    }
    if (frame->extended_data != frame->data) {
        for (ch = 0; ch < AV_NUM_DATA_POINTERS; ch++)
            frame->data[ch] = frame->extended_data[ch];
    }

    return ret;
}

static int update_frame_pool(AVCodecContext *avctx, AVFrame *frame)
{
    FramePool *pool = avctx->internal->pool;
    int i, ret;

    switch (avctx->codec_type) {
    case AVMEDIA_TYPE_VIDEO: {
        AVPicture picture;
        int size[4] = { 0 };
        int w = frame->width;
        int h = frame->height;
        int tmpsize, unaligned;

        if (pool->format == frame->format &&
            pool->width == frame->width && pool->height == frame->height)
            return 0;

        avcodec_align_dimensions2(avctx, &w, &h, pool->stride_align);

        do {
            // NOTE: do not align linesizes individually, this breaks e.g. assumptions
            // that linesize[0] == 2*linesize[1] in the MPEG-encoder for 4:2:2
            av_image_fill_linesizes(picture.linesize, avctx->pix_fmt, w);
            // increase alignment of w for next try (rhs gives the lowest bit set in w)
            w += w & ~(w - 1);

            unaligned = 0;
            for (i = 0; i < 4; i++)
                unaligned |= picture.linesize[i] % pool->stride_align[i];
        } while (unaligned);

        tmpsize = av_image_fill_pointers(picture.data, avctx->pix_fmt, h,
                                         NULL, picture.linesize);
        if (tmpsize < 0)
            return -1;

        for (i = 0; i < 3 && picture.data[i + 1]; i++)
            size[i] = picture.data[i + 1] - picture.data[i];
        size[i] = tmpsize - (picture.data[i] - picture.data[0]);

        for (i = 0; i < 4; i++) {
            av_buffer_pool_uninit(&pool->pools[i]);
            pool->linesize[i] = picture.linesize[i];
            if (size[i]) {
                pool->pools[i] = av_buffer_pool_init(size[i] + 16 + STRIDE_ALIGN - 1,
                                                     CONFIG_MEMORY_POISONING ?
                                                        NULL :
                                                        av_buffer_allocz);
                if (!pool->pools[i]) {
                    ret = AVERROR(ENOMEM);
                    goto fail;
                }
            }
        }
        pool->format = frame->format;
        pool->width  = frame->width;
        pool->height = frame->height;

        break;
        }
    case AVMEDIA_TYPE_AUDIO: {
        int ch     = av_frame_get_channels(frame); //av_get_channel_layout_nb_channels(frame->channel_layout);
        int planar = av_sample_fmt_is_planar(frame->format);
        int planes = planar ? ch : 1;

        if (pool->format == frame->format && pool->planes == planes &&
            pool->channels == ch && frame->nb_samples == pool->samples)
            return 0;

        av_buffer_pool_uninit(&pool->pools[0]);
        ret = av_samples_get_buffer_size(&pool->linesize[0], ch,
                                         frame->nb_samples, frame->format, 0);
        if (ret < 0)
            goto fail;

        pool->pools[0] = av_buffer_pool_init(pool->linesize[0], NULL);
        if (!pool->pools[0]) {
            ret = AVERROR(ENOMEM);
            goto fail;
        }

        pool->format     = frame->format;
        pool->planes     = planes;
        pool->channels   = ch;
        pool->samples = frame->nb_samples;
        break;
        }
    default: av_assert0(0);
    }
    return 0;
fail:
    for (i = 0; i < 4; i++)
        av_buffer_pool_uninit(&pool->pools[i]);
    pool->format = -1;
    pool->planes = pool->channels = pool->samples = 0;
    pool->width  = pool->height = 0;
    return ret;
}

static int audio_get_buffer(AVCodecContext *avctx, AVFrame *frame)
{
    FramePool *pool = avctx->internal->pool;
    int planes = pool->planes;
    int i;

    frame->linesize[0] = pool->linesize[0];

    if (planes > AV_NUM_DATA_POINTERS) {
        frame->extended_data = av_mallocz_array(planes, sizeof(*frame->extended_data));
        frame->nb_extended_buf = planes - AV_NUM_DATA_POINTERS;
        frame->extended_buf  = av_mallocz_array(frame->nb_extended_buf,
                                          sizeof(*frame->extended_buf));
        if (!frame->extended_data || !frame->extended_buf) {
            av_freep(&frame->extended_data);
            av_freep(&frame->extended_buf);
            return AVERROR(ENOMEM);
        }
    } else {
        frame->extended_data = frame->data;
        av_assert0(frame->nb_extended_buf == 0);
    }

    for (i = 0; i < FFMIN(planes, AV_NUM_DATA_POINTERS); i++) {
        frame->buf[i] = av_buffer_pool_get(pool->pools[0]);
        if (!frame->buf[i])
            goto fail;
        frame->extended_data[i] = frame->data[i] = frame->buf[i]->data;
    }
    for (i = 0; i < frame->nb_extended_buf; i++) {
        frame->extended_buf[i] = av_buffer_pool_get(pool->pools[0]);
        if (!frame->extended_buf[i])
            goto fail;
        frame->extended_data[i + AV_NUM_DATA_POINTERS] = frame->extended_buf[i]->data;
    }

    if (avctx->debug & FF_DEBUG_BUFFERS)
        av_log(avctx, AV_LOG_DEBUG, "default_get_buffer called on frame %p", frame);

    return 0;
fail:
    av_frame_unref(frame);
    return AVERROR(ENOMEM);
}

static int video_get_buffer(AVCodecContext *s, AVFrame *pic)
{
    FramePool *pool = s->internal->pool;
    int i;

    if (pic->data[0]) {
        av_log(s, AV_LOG_ERROR, "pic->data[0]!=NULL in avcodec_default_get_buffer\n");
        return -1;
    }

    memset(pic->data, 0, sizeof(pic->data));
    pic->extended_data = pic->data;

    for (i = 0; i < 4 && pool->pools[i]; i++) {
        pic->linesize[i] = pool->linesize[i];

        pic->buf[i] = av_buffer_pool_get(pool->pools[i]);
        if (!pic->buf[i])
            goto fail;

        pic->data[i] = pic->buf[i]->data;
    }
    for (; i < AV_NUM_DATA_POINTERS; i++) {
        pic->data[i] = NULL;
        pic->linesize[i] = 0;
    }
    if (pic->data[1] && !pic->data[2])
        avpriv_set_systematic_pal2((uint32_t *)pic->data[1], s->pix_fmt);

    if (s->debug & FF_DEBUG_BUFFERS)
        av_log(s, AV_LOG_DEBUG, "default_get_buffer called on pic %p\n", pic);

    return 0;
fail:
    av_frame_unref(pic);
    return AVERROR(ENOMEM);
}

void avpriv_color_frame(AVFrame *frame, const int c[4])
{
    const AVPixFmtDescriptor *desc = av_pix_fmt_desc_get(frame->format);
    int p, y, x;

    av_assert0(desc->flags & AV_PIX_FMT_FLAG_PLANAR);

    for (p = 0; p<desc->nb_components; p++) {
        uint8_t *dst = frame->data[p];
        int is_chroma = p == 1 || p == 2;
        int bytes  = is_chroma ? FF_CEIL_RSHIFT(frame->width,  desc->log2_chroma_w) : frame->width;
        int height = is_chroma ? FF_CEIL_RSHIFT(frame->height, desc->log2_chroma_h) : frame->height;
        for (y = 0; y < height; y++) {
            if (desc->comp[0].depth_minus1 >= 8) {
                for (x = 0; x<bytes; x++)
                    ((uint16_t*)dst)[x] = c[p];
            }else
                memset(dst, c[p], bytes);
            dst += frame->linesize[p];
        }
    }
}

int avcodec_default_get_buffer2(AVCodecContext *avctx, AVFrame *frame, int flags)
{
    int ret;

    if ((ret = update_frame_pool(avctx, frame)) < 0)
        return ret;

#if FF_API_GET_BUFFER
FF_DISABLE_DEPRECATION_WARNINGS
    frame->type = FF_BUFFER_TYPE_INTERNAL;
FF_ENABLE_DEPRECATION_WARNINGS
#endif

    switch (avctx->codec_type) {
    case AVMEDIA_TYPE_VIDEO:
        return video_get_buffer(avctx, frame);
    case AVMEDIA_TYPE_AUDIO:
        return audio_get_buffer(avctx, frame);
    default:
        return -1;
    }
}

static int add_metadata_from_side_data(AVPacket *avpkt, AVFrame *frame)
{
    int size;
    const uint8_t *side_metadata;

    AVDictionary **frame_md = avpriv_frame_get_metadatap(frame);

    side_metadata = av_packet_get_side_data(avpkt,
                                            AV_PKT_DATA_STRINGS_METADATA, &size);
    return av_packet_unpack_dictionary(side_metadata, size, frame_md);
}

int ff_init_buffer_info(AVCodecContext *avctx, AVFrame *frame)
{
    AVPacket *pkt = avctx->internal->pkt;
    int i;
    static const struct {
        enum AVPacketSideDataType packet;
        enum AVFrameSideDataType frame;
    } sd[] = {
        { AV_PKT_DATA_REPLAYGAIN ,   AV_FRAME_DATA_REPLAYGAIN },
        { AV_PKT_DATA_DISPLAYMATRIX, AV_FRAME_DATA_DISPLAYMATRIX },
        { AV_PKT_DATA_STEREO3D,      AV_FRAME_DATA_STEREO3D },
        { AV_PKT_DATA_AUDIO_SERVICE_TYPE, AV_FRAME_DATA_AUDIO_SERVICE_TYPE },
    };

    if (pkt) {
        frame->pkt_pts = pkt->pts;
        av_frame_set_pkt_pos     (frame, pkt->pos);
        av_frame_set_pkt_duration(frame, pkt->duration);
        av_frame_set_pkt_size    (frame, pkt->size);

        for (i = 0; i < FF_ARRAY_ELEMS(sd); i++) {
            int size;
            uint8_t *packet_sd = av_packet_get_side_data(pkt, sd[i].packet, &size);
            if (packet_sd) {
                AVFrameSideData *frame_sd = av_frame_new_side_data(frame,
                                                                   sd[i].frame,
                                                                   size);
                if (!frame_sd)
                    return AVERROR(ENOMEM);

                memcpy(frame_sd->data, packet_sd, size);
            }
        }
        add_metadata_from_side_data(pkt, frame);
    } else {
        frame->pkt_pts = AV_NOPTS_VALUE;
        av_frame_set_pkt_pos     (frame, -1);
        av_frame_set_pkt_duration(frame, 0);
        av_frame_set_pkt_size    (frame, -1);
    }
    frame->reordered_opaque = avctx->reordered_opaque;

    if (frame->color_primaries == AVCOL_PRI_UNSPECIFIED)
        frame->color_primaries = avctx->color_primaries;
    if (frame->color_trc == AVCOL_TRC_UNSPECIFIED)
        frame->color_trc = avctx->color_trc;
    if (av_frame_get_colorspace(frame) == AVCOL_SPC_UNSPECIFIED)
        av_frame_set_colorspace(frame, avctx->colorspace);
    if (av_frame_get_color_range(frame) == AVCOL_RANGE_UNSPECIFIED)
        av_frame_set_color_range(frame, avctx->color_range);
    if (frame->chroma_location == AVCHROMA_LOC_UNSPECIFIED)
        frame->chroma_location = avctx->chroma_sample_location;

    switch (avctx->codec->type) {
    case AVMEDIA_TYPE_VIDEO:
        frame->format              = avctx->pix_fmt;
        if (!frame->sample_aspect_ratio.num)
            frame->sample_aspect_ratio = avctx->sample_aspect_ratio;

        if (frame->width && frame->height &&
            av_image_check_sar(frame->width, frame->height,
                               frame->sample_aspect_ratio) < 0) {
            av_log(avctx, AV_LOG_WARNING, "ignoring invalid SAR: %u/%u\n",
                   frame->sample_aspect_ratio.num,
                   frame->sample_aspect_ratio.den);
            frame->sample_aspect_ratio = (AVRational){ 0, 1 };
        }

        break;
    case AVMEDIA_TYPE_AUDIO:
        if (!frame->sample_rate)
            frame->sample_rate    = avctx->sample_rate;
        if (frame->format < 0)
            frame->format         = avctx->sample_fmt;
        if (!frame->channel_layout) {
            if (avctx->channel_layout) {
                 if (av_get_channel_layout_nb_channels(avctx->channel_layout) !=
                     avctx->channels) {
                     av_log(avctx, AV_LOG_ERROR, "Inconsistent channel "
                            "configuration.\n");
                     return AVERROR(EINVAL);
                 }

                frame->channel_layout = avctx->channel_layout;
            } else {
                if (avctx->channels > FF_SANE_NB_CHANNELS) {
                    av_log(avctx, AV_LOG_ERROR, "Too many channels: %d.\n",
                           avctx->channels);
                    return AVERROR(ENOSYS);
                }
            }
        }
        av_frame_set_channels(frame, avctx->channels);
        break;
    }
    return 0;
}

#if FF_API_GET_BUFFER
FF_DISABLE_DEPRECATION_WARNINGS
int avcodec_default_get_buffer(AVCodecContext *avctx, AVFrame *frame)
{
    return avcodec_default_get_buffer2(avctx, frame, 0);
}

typedef struct CompatReleaseBufPriv {
    AVCodecContext avctx;
    AVFrame frame;
    uint8_t avframe_padding[1024]; // hack to allow linking to a avutil with larger AVFrame
} CompatReleaseBufPriv;

static void compat_free_buffer(void *opaque, uint8_t *data)
{
    CompatReleaseBufPriv *priv = opaque;
    if (priv->avctx.release_buffer)
        priv->avctx.release_buffer(&priv->avctx, &priv->frame);
    av_freep(&priv);
}

static void compat_release_buffer(void *opaque, uint8_t *data)
{
    AVBufferRef *buf = opaque;
    av_buffer_unref(&buf);
}
FF_ENABLE_DEPRECATION_WARNINGS
#endif

int ff_decode_frame_props(AVCodecContext *avctx, AVFrame *frame)
{
    return ff_init_buffer_info(avctx, frame);
}

static int get_buffer_internal(AVCodecContext *avctx, AVFrame *frame, int flags)
{
    const AVHWAccel *hwaccel = avctx->hwaccel;
    int override_dimensions = 1;
    int ret;

    if (avctx->codec_type == AVMEDIA_TYPE_VIDEO) {
        if ((ret = av_image_check_size(avctx->width, avctx->height, 0, avctx)) < 0 || avctx->pix_fmt<0) {
            av_log(avctx, AV_LOG_ERROR, "video_get_buffer: image parameters invalid\n");
            return AVERROR(EINVAL);
        }
    }
    if (avctx->codec_type == AVMEDIA_TYPE_VIDEO) {
        if (frame->width <= 0 || frame->height <= 0) {
            frame->width  = FFMAX(avctx->width,  FF_CEIL_RSHIFT(avctx->coded_width,  avctx->lowres));
            frame->height = FFMAX(avctx->height, FF_CEIL_RSHIFT(avctx->coded_height, avctx->lowres));
            override_dimensions = 0;
        }
    }
    ret = ff_decode_frame_props(avctx, frame);
    if (ret < 0)
        return ret;

    if (hwaccel) {
        if (hwaccel->alloc_frame) {
            ret = hwaccel->alloc_frame(avctx, frame);
            goto end;
        }
    } else
        avctx->sw_pix_fmt = avctx->pix_fmt;

#if FF_API_GET_BUFFER
FF_DISABLE_DEPRECATION_WARNINGS
    /*
     * Wrap an old get_buffer()-allocated buffer in a bunch of AVBuffers.
     * We wrap each plane in its own AVBuffer. Each of those has a reference to
     * a dummy AVBuffer as its private data, unreffing it on free.
     * When all the planes are freed, the dummy buffer's free callback calls
     * release_buffer().
     */
    if (avctx->get_buffer) {
        CompatReleaseBufPriv *priv = NULL;
        AVBufferRef *dummy_buf = NULL;
        int planes, i, ret;

        if (flags & AV_GET_BUFFER_FLAG_REF)
            frame->reference    = 1;

        ret = avctx->get_buffer(avctx, frame);
        if (ret < 0)
            return ret;

        /* return if the buffers are already set up
         * this would happen e.g. when a custom get_buffer() calls
         * avcodec_default_get_buffer
         */
        if (frame->buf[0])
            goto end0;

        priv = av_mallocz(sizeof(*priv));
        if (!priv) {
            ret = AVERROR(ENOMEM);
            goto fail;
        }
        priv->avctx = *avctx;
        priv->frame = *frame;

        dummy_buf = av_buffer_create(NULL, 0, compat_free_buffer, priv, 0);
        if (!dummy_buf) {
            ret = AVERROR(ENOMEM);
            goto fail;
        }

#define WRAP_PLANE(ref_out, data, data_size)                            \
do {                                                                    \
    AVBufferRef *dummy_ref = av_buffer_ref(dummy_buf);                  \
    if (!dummy_ref) {                                                   \
        ret = AVERROR(ENOMEM);                                          \
        goto fail;                                                      \
    }                                                                   \
    ref_out = av_buffer_create(data, data_size, compat_release_buffer,  \
                               dummy_ref, 0);                           \
    if (!ref_out) {                                                     \
        av_buffer_unref(&dummy_ref);                                    \
        av_frame_unref(frame);                                          \
        ret = AVERROR(ENOMEM);                                          \
        goto fail;                                                      \
    }                                                                   \
} while (0)

        if (avctx->codec_type == AVMEDIA_TYPE_VIDEO) {
            const AVPixFmtDescriptor *desc = av_pix_fmt_desc_get(frame->format);

            planes = av_pix_fmt_count_planes(frame->format);
            /* workaround for AVHWAccel plane count of 0, buf[0] is used as
               check for allocated buffers: make libavcodec happy */
            if (desc && desc->flags & AV_PIX_FMT_FLAG_HWACCEL)
                planes = 1;
            if (!desc || planes <= 0) {
                ret = AVERROR(EINVAL);
                goto fail;
            }

            for (i = 0; i < planes; i++) {
                int v_shift    = (i == 1 || i == 2) ? desc->log2_chroma_h : 0;
                int plane_size = (frame->height >> v_shift) * frame->linesize[i];

                WRAP_PLANE(frame->buf[i], frame->data[i], plane_size);
            }
        } else {
            int planar = av_sample_fmt_is_planar(frame->format);
            planes = planar ? avctx->channels : 1;

            if (planes > FF_ARRAY_ELEMS(frame->buf)) {
                frame->nb_extended_buf = planes - FF_ARRAY_ELEMS(frame->buf);
                frame->extended_buf = av_malloc_array(sizeof(*frame->extended_buf),
                                                frame->nb_extended_buf);
                if (!frame->extended_buf) {
                    ret = AVERROR(ENOMEM);
                    goto fail;
                }
            }

            for (i = 0; i < FFMIN(planes, FF_ARRAY_ELEMS(frame->buf)); i++)
                WRAP_PLANE(frame->buf[i], frame->extended_data[i], frame->linesize[0]);

            for (i = 0; i < frame->nb_extended_buf; i++)
                WRAP_PLANE(frame->extended_buf[i],
                           frame->extended_data[i + FF_ARRAY_ELEMS(frame->buf)],
                           frame->linesize[0]);
        }

        av_buffer_unref(&dummy_buf);

end0:
        frame->width  = avctx->width;
        frame->height = avctx->height;

        return 0;

fail:
        avctx->release_buffer(avctx, frame);
        av_freep(&priv);
        av_buffer_unref(&dummy_buf);
        return ret;
    }
FF_ENABLE_DEPRECATION_WARNINGS
#endif

    ret = avctx->get_buffer2(avctx, frame, flags);

end:
    if (avctx->codec_type == AVMEDIA_TYPE_VIDEO && !override_dimensions) {
        frame->width  = avctx->width;
        frame->height = avctx->height;
    }

    return ret;
}

int ff_get_buffer(AVCodecContext *avctx, AVFrame *frame, int flags)
{
    int ret = get_buffer_internal(avctx, frame, flags);
    if (ret < 0)
        av_log(avctx, AV_LOG_ERROR, "get_buffer() failed\n");
    return ret;
}

static int reget_buffer_internal(AVCodecContext *avctx, AVFrame *frame)
{
    AVFrame *tmp;
    int ret;

    av_assert0(avctx->codec_type == AVMEDIA_TYPE_VIDEO);

    if (frame->data[0] && (frame->width != avctx->width || frame->height != avctx->height || frame->format != avctx->pix_fmt)) {
        av_log(avctx, AV_LOG_WARNING, "Picture changed from size:%dx%d fmt:%s to size:%dx%d fmt:%s in reget buffer()\n",
               frame->width, frame->height, av_get_pix_fmt_name(frame->format), avctx->width, avctx->height, av_get_pix_fmt_name(avctx->pix_fmt));
        av_frame_unref(frame);
    }

    ff_init_buffer_info(avctx, frame);

    if (!frame->data[0])
        return ff_get_buffer(avctx, frame, AV_GET_BUFFER_FLAG_REF);

    if (av_frame_is_writable(frame))
        return ff_decode_frame_props(avctx, frame);

    tmp = av_frame_alloc();
    if (!tmp)
        return AVERROR(ENOMEM);

    av_frame_move_ref(tmp, frame);

    ret = ff_get_buffer(avctx, frame, AV_GET_BUFFER_FLAG_REF);
    if (ret < 0) {
        av_frame_free(&tmp);
        return ret;
    }

    av_frame_copy(frame, tmp);
    av_frame_free(&tmp);

    return 0;
}

int ff_reget_buffer(AVCodecContext *avctx, AVFrame *frame)
{
    int ret = reget_buffer_internal(avctx, frame);
    if (ret < 0)
        av_log(avctx, AV_LOG_ERROR, "reget_buffer() failed\n");
    return ret;
}

#if FF_API_GET_BUFFER
void avcodec_default_release_buffer(AVCodecContext *s, AVFrame *pic)
{
    av_assert0(s->codec_type == AVMEDIA_TYPE_VIDEO);

    av_frame_unref(pic);
}

int avcodec_default_reget_buffer(AVCodecContext *s, AVFrame *pic)
{
    av_assert0(0);
    return AVERROR_BUG;
}
#endif

int avcodec_default_execute(AVCodecContext *c, int (*func)(AVCodecContext *c2, void *arg2), void *arg, int *ret, int count, int size)
{
    int i;

    for (i = 0; i < count; i++) {
        int r = func(c, (char *)arg + i * size);
        if (ret)
            ret[i] = r;
    }
    return 0;
}

int avcodec_default_execute2(AVCodecContext *c, int (*func)(AVCodecContext *c2, void *arg2, int jobnr, int threadnr), void *arg, int *ret, int count)
{
    int i;

    for (i = 0; i < count; i++) {
        int r = func(c, arg, i, 0);
        if (ret)
            ret[i] = r;
    }
    return 0;
}

enum AVPixelFormat avpriv_find_pix_fmt(const PixelFormatTag *tags,
                                       unsigned int fourcc)
{
    while (tags->pix_fmt >= 0) {
        if (tags->fourcc == fourcc)
            return tags->pix_fmt;
        tags++;
    }
    return AV_PIX_FMT_NONE;
}

static int is_hwaccel_pix_fmt(enum AVPixelFormat pix_fmt)
{
    const AVPixFmtDescriptor *desc = av_pix_fmt_desc_get(pix_fmt);
    return desc->flags & AV_PIX_FMT_FLAG_HWACCEL;
}

enum AVPixelFormat avcodec_default_get_format(struct AVCodecContext *s, const enum AVPixelFormat *fmt)
{
    while (*fmt != AV_PIX_FMT_NONE && is_hwaccel_pix_fmt(*fmt))
        ++fmt;
    return fmt[0];
}

static AVHWAccel *find_hwaccel(enum AVCodecID codec_id,
                               enum AVPixelFormat pix_fmt)
{
    AVHWAccel *hwaccel = NULL;

    while ((hwaccel = av_hwaccel_next(hwaccel)))
        if (hwaccel->id == codec_id
            && hwaccel->pix_fmt == pix_fmt)
            return hwaccel;
    return NULL;
}

static int setup_hwaccel(AVCodecContext *avctx,
                         const enum AVPixelFormat fmt,
                         const char *name)
{
    AVHWAccel *hwa = find_hwaccel(avctx->codec_id, fmt);
    int ret        = 0;

    if (!hwa) {
        av_log(avctx, AV_LOG_ERROR,
               "Could not find an AVHWAccel for the pixel format: %s",
               name);
        return AVERROR(ENOENT);
    }

    if (hwa->capabilities & HWACCEL_CODEC_CAP_EXPERIMENTAL &&
        avctx->strict_std_compliance > FF_COMPLIANCE_EXPERIMENTAL) {
        av_log(avctx, AV_LOG_WARNING, "Ignoring experimental hwaccel: %s\n",
               hwa->name);
        return AVERROR_PATCHWELCOME;
    }

    if (hwa->priv_data_size) {
        avctx->internal->hwaccel_priv_data = av_mallocz(hwa->priv_data_size);
        if (!avctx->internal->hwaccel_priv_data)
            return AVERROR(ENOMEM);
    }

    if (hwa->init) {
        ret = hwa->init(avctx);
        if (ret < 0) {
            av_freep(&avctx->internal->hwaccel_priv_data);
            return ret;
        }
    }

    avctx->hwaccel = hwa;

    return 0;
}

int ff_get_format(AVCodecContext *avctx, const enum AVPixelFormat *fmt)
{
    const AVPixFmtDescriptor *desc;
    enum AVPixelFormat *choices;
    enum AVPixelFormat ret;
    unsigned n = 0;

    while (fmt[n] != AV_PIX_FMT_NONE)
        ++n;

    av_assert0(n >= 1);
    avctx->sw_pix_fmt = fmt[n - 1];
    av_assert2(!is_hwaccel_pix_fmt(avctx->sw_pix_fmt));

    choices = av_malloc_array(n + 1, sizeof(*choices));
    if (!choices)
        return AV_PIX_FMT_NONE;

    memcpy(choices, fmt, (n + 1) * sizeof(*choices));

    for (;;) {
        if (avctx->hwaccel && avctx->hwaccel->uninit)
            avctx->hwaccel->uninit(avctx);
        av_freep(&avctx->internal->hwaccel_priv_data);
        avctx->hwaccel = NULL;

        ret = avctx->get_format(avctx, choices);

        desc = av_pix_fmt_desc_get(ret);
        if (!desc) {
            ret = AV_PIX_FMT_NONE;
            break;
        }

        if (!(desc->flags & AV_PIX_FMT_FLAG_HWACCEL))
            break;
        if (avctx->codec->capabilities&CODEC_CAP_HWACCEL_VDPAU)
            break;

        if (!setup_hwaccel(avctx, ret, desc->name))
            break;

        /* Remove failed hwaccel from choices */
        for (n = 0; choices[n] != ret; n++)
            av_assert0(choices[n] != AV_PIX_FMT_NONE);

        do
            choices[n] = choices[n + 1];
        while (choices[n++] != AV_PIX_FMT_NONE);
    }

    av_freep(&choices);
    return ret;
}

#if FF_API_AVFRAME_LAVC
void avcodec_get_frame_defaults(AVFrame *frame)
{
#if LIBAVCODEC_VERSION_MAJOR >= 55
     // extended_data should explicitly be freed when needed, this code is unsafe currently
     // also this is not compatible to the <55 ABI/API
    if (frame->extended_data != frame->data && 0)
        av_freep(&frame->extended_data);
#endif

    memset(frame, 0, sizeof(AVFrame));
    av_frame_unref(frame);
}

AVFrame *avcodec_alloc_frame(void)
{
    return av_frame_alloc();
}

void avcodec_free_frame(AVFrame **frame)
{
    av_frame_free(frame);
}
#endif

MAKE_ACCESSORS(AVCodecContext, codec, AVRational, pkt_timebase)
MAKE_ACCESSORS(AVCodecContext, codec, const AVCodecDescriptor *, codec_descriptor)
MAKE_ACCESSORS(AVCodecContext, codec, int, lowres)
MAKE_ACCESSORS(AVCodecContext, codec, int, seek_preroll)
MAKE_ACCESSORS(AVCodecContext, codec, uint16_t*, chroma_intra_matrix)

unsigned av_codec_get_codec_properties(const AVCodecContext *codec)
{
    return codec->properties;
}

int av_codec_get_max_lowres(const AVCodec *codec)
{
    return codec->max_lowres;
}

static void get_subtitle_defaults(AVSubtitle *sub)
{
    memset(sub, 0, sizeof(*sub));
    sub->pts = AV_NOPTS_VALUE;
}

static int get_bit_rate(AVCodecContext *ctx)
{
    int bit_rate;
    int bits_per_sample;

    switch (ctx->codec_type) {
    case AVMEDIA_TYPE_VIDEO:
    case AVMEDIA_TYPE_DATA:
    case AVMEDIA_TYPE_SUBTITLE:
    case AVMEDIA_TYPE_ATTACHMENT:
        bit_rate = ctx->bit_rate;
        break;
    case AVMEDIA_TYPE_AUDIO:
        bits_per_sample = av_get_bits_per_sample(ctx->codec_id);
        bit_rate = bits_per_sample ? ctx->sample_rate * ctx->channels * bits_per_sample : ctx->bit_rate;
        break;
    default:
        bit_rate = 0;
        break;
    }
    return bit_rate;
}

int attribute_align_arg ff_codec_open2_recursive(AVCodecContext *avctx, const AVCodec *codec, AVDictionary **options)
{
    int ret = 0;

    ff_unlock_avcodec();

    ret = avcodec_open2(avctx, codec, options);

    ff_lock_avcodec(avctx, codec);
    return ret;
}

int attribute_align_arg avcodec_open2(AVCodecContext *avctx, const AVCodec *codec, AVDictionary **options)
{
    int ret = 0;
    AVDictionary *tmp = NULL;

    if (avcodec_is_open(avctx))
        return 0;

    if ((!codec && !avctx->codec)) {
        av_log(avctx, AV_LOG_ERROR, "No codec provided to avcodec_open2()\n");
        return AVERROR(EINVAL);
    }
    if ((codec && avctx->codec && codec != avctx->codec)) {
        av_log(avctx, AV_LOG_ERROR, "This AVCodecContext was allocated for %s, "
                                    "but %s passed to avcodec_open2()\n", avctx->codec->name, codec->name);
        return AVERROR(EINVAL);
    }
    if (!codec)
        codec = avctx->codec;

    if (avctx->extradata_size < 0 || avctx->extradata_size >= FF_MAX_EXTRADATA_SIZE)
        return AVERROR(EINVAL);

    if (options)
        av_dict_copy(&tmp, *options, 0);

    ret = ff_lock_avcodec(avctx, codec);
    if (ret < 0)
        return ret;

    avctx->internal = av_mallocz(sizeof(AVCodecInternal));
    if (!avctx->internal) {
        ret = AVERROR(ENOMEM);
        goto end;
    }

    avctx->internal->pool = av_mallocz(sizeof(*avctx->internal->pool));
    if (!avctx->internal->pool) {
        ret = AVERROR(ENOMEM);
        goto free_and_end;
    }

    avctx->internal->to_free = av_frame_alloc();
    if (!avctx->internal->to_free) {
        ret = AVERROR(ENOMEM);
        goto free_and_end;
    }

    if (codec->priv_data_size > 0) {
        if (!avctx->priv_data) {
            avctx->priv_data = av_mallocz(codec->priv_data_size);
            if (!avctx->priv_data) {
                ret = AVERROR(ENOMEM);
                goto end;
            }
            if (codec->priv_class) {
                *(const AVClass **)avctx->priv_data = codec->priv_class;
                av_opt_set_defaults(avctx->priv_data);
            }
        }
        if (codec->priv_class && (ret = av_opt_set_dict(avctx->priv_data, &tmp)) < 0)
            goto free_and_end;
    } else {
        avctx->priv_data = NULL;
    }
    if ((ret = av_opt_set_dict(avctx, &tmp)) < 0)
        goto free_and_end;

    if (avctx->codec_whitelist && av_match_list(codec->name, avctx->codec_whitelist, ',') <= 0) {
        av_log(avctx, AV_LOG_ERROR, "Codec (%s) not on whitelist\n", codec->name);
        ret = AVERROR(EINVAL);
        goto free_and_end;
    }

    // only call ff_set_dimensions() for non H.264/VP6F codecs so as not to overwrite previously setup dimensions
    if (!(avctx->coded_width && avctx->coded_height && avctx->width && avctx->height &&
          (avctx->codec_id == AV_CODEC_ID_H264 || avctx->codec_id == AV_CODEC_ID_VP6F))) {
    if (avctx->coded_width && avctx->coded_height)
        ret = ff_set_dimensions(avctx, avctx->coded_width, avctx->coded_height);
    else if (avctx->width && avctx->height)
        ret = ff_set_dimensions(avctx, avctx->width, avctx->height);
    if (ret < 0)
        goto free_and_end;
    }

    if ((avctx->coded_width || avctx->coded_height || avctx->width || avctx->height)
        && (  av_image_check_size(avctx->coded_width, avctx->coded_height, 0, avctx) < 0
           || av_image_check_size(avctx->width,       avctx->height,       0, avctx) < 0)) {
        av_log(avctx, AV_LOG_WARNING, "Ignoring invalid width/height values\n");
        ff_set_dimensions(avctx, 0, 0);
    }

    if (avctx->width > 0 && avctx->height > 0) {
        if (av_image_check_sar(avctx->width, avctx->height,
                               avctx->sample_aspect_ratio) < 0) {
            av_log(avctx, AV_LOG_WARNING, "ignoring invalid SAR: %u/%u\n",
                   avctx->sample_aspect_ratio.num,
                   avctx->sample_aspect_ratio.den);
            avctx->sample_aspect_ratio = (AVRational){ 0, 1 };
        }
    }

    /* if the decoder init function was already called previously,
     * free the already allocated subtitle_header before overwriting it */
    if (av_codec_is_decoder(codec))
        av_freep(&avctx->subtitle_header);

    if (avctx->channels > FF_SANE_NB_CHANNELS) {
        ret = AVERROR(EINVAL);
        goto free_and_end;
    }

    avctx->codec = codec;
    if ((avctx->codec_type == AVMEDIA_TYPE_UNKNOWN || avctx->codec_type == codec->type) &&
        avctx->codec_id == AV_CODEC_ID_NONE) {
        avctx->codec_type = codec->type;
        avctx->codec_id   = codec->id;
    }
    if (avctx->codec_id != codec->id || (avctx->codec_type != codec->type
                                         && avctx->codec_type != AVMEDIA_TYPE_ATTACHMENT)) {
        av_log(avctx, AV_LOG_ERROR, "Codec type or id mismatches\n");
        ret = AVERROR(EINVAL);
        goto free_and_end;
    }
    avctx->frame_number = 0;
    avctx->codec_descriptor = avcodec_descriptor_get(avctx->codec_id);

    if ((avctx->codec->capabilities & AV_CODEC_CAP_EXPERIMENTAL) &&
        avctx->strict_std_compliance > FF_COMPLIANCE_EXPERIMENTAL) {
        const char *codec_string = av_codec_is_encoder(codec) ? "encoder" : "decoder";
        AVCodec *codec2;
        av_log(avctx, AV_LOG_ERROR,
               "The %s '%s' is experimental but experimental codecs are not enabled, "
               "add '-strict %d' if you want to use it.\n",
               codec_string, codec->name, FF_COMPLIANCE_EXPERIMENTAL);
        codec2 = av_codec_is_encoder(codec) ? avcodec_find_encoder(codec->id) : avcodec_find_decoder(codec->id);
        if (!(codec2->capabilities & CODEC_CAP_EXPERIMENTAL))
            av_log(avctx, AV_LOG_ERROR, "Alternatively use the non experimental %s '%s'.\n",
                codec_string, codec2->name);
        ret = AVERROR_EXPERIMENTAL;
        goto free_and_end;
    }

    if (avctx->codec_type == AVMEDIA_TYPE_AUDIO &&
        (!avctx->time_base.num || !avctx->time_base.den)) {
        avctx->time_base.num = 1;
        avctx->time_base.den = avctx->sample_rate;
    }

    if (!HAVE_THREADS)
        av_log(avctx, AV_LOG_WARNING, "Warning: not compiled with thread support, using thread emulation\n");

    if (CONFIG_FRAME_THREAD_ENCODER) {
        ff_unlock_avcodec(); //we will instanciate a few encoders thus kick the counter to prevent false detection of a problem
        ret = ff_frame_thread_encoder_init(avctx, options ? *options : NULL);
        ff_lock_avcodec(avctx, codec);
        if (ret < 0)
            goto free_and_end;
    }

    if (HAVE_THREADS
        && !(avctx->internal->frame_thread_encoder && (avctx->active_thread_type&FF_THREAD_FRAME))) {
        ret = ff_thread_init(avctx);
        if (ret < 0) {
            goto free_and_end;
        }
    }
    if (!HAVE_THREADS && !(codec->capabilities & AV_CODEC_CAP_AUTO_THREADS))
        avctx->thread_count = 1;

    if (avctx->codec->max_lowres < avctx->lowres || avctx->lowres < 0) {
        av_log(avctx, AV_LOG_ERROR, "The maximum value for lowres supported by the decoder is %d\n",
               avctx->codec->max_lowres);
        ret = AVERROR(EINVAL);
        goto free_and_end;
    }

#if FF_API_VISMV
    if (avctx->debug_mv)
        av_log(avctx, AV_LOG_WARNING, "The 'vismv' option is deprecated, "
               "see the codecview filter instead.\n");
#endif

    if (av_codec_is_encoder(avctx->codec)) {
        int i;
#if FF_API_CODED_FRAME
FF_DISABLE_DEPRECATION_WARNINGS
        avctx->coded_frame = av_frame_alloc();
        if (!avctx->coded_frame) {
            ret = AVERROR(ENOMEM);
            goto free_and_end;
        }
FF_ENABLE_DEPRECATION_WARNINGS
#endif
        if (avctx->codec->sample_fmts) {
            for (i = 0; avctx->codec->sample_fmts[i] != AV_SAMPLE_FMT_NONE; i++) {
                if (avctx->sample_fmt == avctx->codec->sample_fmts[i])
                    break;
                if (avctx->channels == 1 &&
                    av_get_planar_sample_fmt(avctx->sample_fmt) ==
                    av_get_planar_sample_fmt(avctx->codec->sample_fmts[i])) {
                    avctx->sample_fmt = avctx->codec->sample_fmts[i];
                    break;
                }
            }
            if (avctx->codec->sample_fmts[i] == AV_SAMPLE_FMT_NONE) {
                char buf[128];
                snprintf(buf, sizeof(buf), "%d", avctx->sample_fmt);
                av_log(avctx, AV_LOG_ERROR, "Specified sample format %s is invalid or not supported\n",
                       (char *)av_x_if_null(av_get_sample_fmt_name(avctx->sample_fmt), buf));
                ret = AVERROR(EINVAL);
                goto free_and_end;
            }
        }
        if (avctx->codec->pix_fmts) {
            for (i = 0; avctx->codec->pix_fmts[i] != AV_PIX_FMT_NONE; i++)
                if (avctx->pix_fmt == avctx->codec->pix_fmts[i])
                    break;
            if (avctx->codec->pix_fmts[i] == AV_PIX_FMT_NONE
                && !((avctx->codec_id == AV_CODEC_ID_MJPEG || avctx->codec_id == AV_CODEC_ID_LJPEG)
                     && avctx->strict_std_compliance <= FF_COMPLIANCE_UNOFFICIAL)) {
                char buf[128];
                snprintf(buf, sizeof(buf), "%d", avctx->pix_fmt);
                av_log(avctx, AV_LOG_ERROR, "Specified pixel format %s is invalid or not supported\n",
                       (char *)av_x_if_null(av_get_pix_fmt_name(avctx->pix_fmt), buf));
                ret = AVERROR(EINVAL);
                goto free_and_end;
            }
            if (avctx->codec->pix_fmts[i] == AV_PIX_FMT_YUVJ420P ||
                avctx->codec->pix_fmts[i] == AV_PIX_FMT_YUVJ411P ||
                avctx->codec->pix_fmts[i] == AV_PIX_FMT_YUVJ422P ||
                avctx->codec->pix_fmts[i] == AV_PIX_FMT_YUVJ440P ||
                avctx->codec->pix_fmts[i] == AV_PIX_FMT_YUVJ444P)
                avctx->color_range = AVCOL_RANGE_JPEG;
        }
        if (avctx->codec->supported_samplerates) {
            for (i = 0; avctx->codec->supported_samplerates[i] != 0; i++)
                if (avctx->sample_rate == avctx->codec->supported_samplerates[i])
                    break;
            if (avctx->codec->supported_samplerates[i] == 0) {
                av_log(avctx, AV_LOG_ERROR, "Specified sample rate %d is not supported\n",
                       avctx->sample_rate);
                ret = AVERROR(EINVAL);
                goto free_and_end;
            }
        }
        if (avctx->sample_rate < 0) {
            av_log(avctx, AV_LOG_ERROR, "Specified sample rate %d is not supported\n",
                    avctx->sample_rate);
            ret = AVERROR(EINVAL);
            goto free_and_end;
        }
        if (avctx->codec->channel_layouts) {
            if (!avctx->channel_layout) {
                av_log(avctx, AV_LOG_WARNING, "Channel layout not specified\n");
            } else {
                for (i = 0; avctx->codec->channel_layouts[i] != 0; i++)
                    if (avctx->channel_layout == avctx->codec->channel_layouts[i])
                        break;
                if (avctx->codec->channel_layouts[i] == 0) {
                    char buf[512];
                    av_get_channel_layout_string(buf, sizeof(buf), -1, avctx->channel_layout);
                    av_log(avctx, AV_LOG_ERROR, "Specified channel layout '%s' is not supported\n", buf);
                    ret = AVERROR(EINVAL);
                    goto free_and_end;
                }
            }
        }
        if (avctx->channel_layout && avctx->channels) {
            int channels = av_get_channel_layout_nb_channels(avctx->channel_layout);
            if (channels != avctx->channels) {
                char buf[512];
                av_get_channel_layout_string(buf, sizeof(buf), -1, avctx->channel_layout);
                av_log(avctx, AV_LOG_ERROR,
                       "Channel layout '%s' with %d channels does not match number of specified channels %d\n",
                       buf, channels, avctx->channels);
                ret = AVERROR(EINVAL);
                goto free_and_end;
            }
        } else if (avctx->channel_layout) {
            avctx->channels = av_get_channel_layout_nb_channels(avctx->channel_layout);
        }
        if (avctx->channels < 0) {
            av_log(avctx, AV_LOG_ERROR, "Specified number of channels %d is not supported\n",
                    avctx->channels);
            ret = AVERROR(EINVAL);
            goto free_and_end;
        }
        if(avctx->codec_type == AVMEDIA_TYPE_VIDEO) {
            if (avctx->width <= 0 || avctx->height <= 0) {
                av_log(avctx, AV_LOG_ERROR, "dimensions not set\n");
                ret = AVERROR(EINVAL);
                goto free_and_end;
            }
        }
        if (   (avctx->codec_type == AVMEDIA_TYPE_VIDEO || avctx->codec_type == AVMEDIA_TYPE_AUDIO)
            && avctx->bit_rate>0 && avctx->bit_rate<1000) {
            av_log(avctx, AV_LOG_WARNING, "Bitrate %d is extremely low, maybe you mean %dk\n", avctx->bit_rate, avctx->bit_rate);
        }

        if (!avctx->rc_initial_buffer_occupancy)
            avctx->rc_initial_buffer_occupancy = avctx->rc_buffer_size * 3 / 4;
    }

    avctx->pts_correction_num_faulty_pts =
    avctx->pts_correction_num_faulty_dts = 0;
    avctx->pts_correction_last_pts =
    avctx->pts_correction_last_dts = INT64_MIN;

    if (   !CONFIG_GRAY && avctx->flags & AV_CODEC_FLAG_GRAY
        && avctx->codec_descriptor->type == AVMEDIA_TYPE_VIDEO)
        av_log(avctx, AV_LOG_WARNING,
               "gray decoding requested but not enabled at configuration time\n");

    if (   avctx->codec->init && (!(avctx->active_thread_type&FF_THREAD_FRAME)
        || avctx->internal->frame_thread_encoder)) {
        ret = avctx->codec->init(avctx);
        if (ret < 0) {
            goto free_and_end;
        }
    }

    ret=0;

#if FF_API_AUDIOENC_DELAY
    if (av_codec_is_encoder(avctx->codec))
        avctx->delay = avctx->initial_padding;
#endif

    if (av_codec_is_decoder(avctx->codec)) {
        if (!avctx->bit_rate)
            avctx->bit_rate = get_bit_rate(avctx);
        /* validate channel layout from the decoder */
        if (avctx->channel_layout) {
            int channels = av_get_channel_layout_nb_channels(avctx->channel_layout);
            if (!avctx->channels)
                avctx->channels = channels;
            else if (channels != avctx->channels) {
                char buf[512];
                av_get_channel_layout_string(buf, sizeof(buf), -1, avctx->channel_layout);
                av_log(avctx, AV_LOG_WARNING,
                       "Channel layout '%s' with %d channels does not match specified number of channels %d: "
                       "ignoring specified channel layout\n",
                       buf, channels, avctx->channels);
                avctx->channel_layout = 0;
            }
        }
        if (avctx->channels && avctx->channels < 0 ||
            avctx->channels > FF_SANE_NB_CHANNELS) {
            ret = AVERROR(EINVAL);
            goto free_and_end;
        }
        if (avctx->sub_charenc) {
            if (avctx->codec_type != AVMEDIA_TYPE_SUBTITLE) {
                av_log(avctx, AV_LOG_ERROR, "Character encoding is only "
                       "supported with subtitles codecs\n");
                ret = AVERROR(EINVAL);
                goto free_and_end;
            } else if (avctx->codec_descriptor->props & AV_CODEC_PROP_BITMAP_SUB) {
                av_log(avctx, AV_LOG_WARNING, "Codec '%s' is bitmap-based, "
                       "subtitles character encoding will be ignored\n",
                       avctx->codec_descriptor->name);
                avctx->sub_charenc_mode = FF_SUB_CHARENC_MODE_DO_NOTHING;
            } else {
                /* input character encoding is set for a text based subtitle
                 * codec at this point */
                if (avctx->sub_charenc_mode == FF_SUB_CHARENC_MODE_AUTOMATIC)
                    avctx->sub_charenc_mode = FF_SUB_CHARENC_MODE_PRE_DECODER;

                if (avctx->sub_charenc_mode == FF_SUB_CHARENC_MODE_PRE_DECODER) {
#if CONFIG_ICONV
                    iconv_t cd = iconv_open("UTF-8", avctx->sub_charenc);
                    if (cd == (iconv_t)-1) {
                        ret = AVERROR(errno);
                        av_log(avctx, AV_LOG_ERROR, "Unable to open iconv context "
                               "with input character encoding \"%s\"\n", avctx->sub_charenc);
                        goto free_and_end;
                    }
                    iconv_close(cd);
#else
                    av_log(avctx, AV_LOG_ERROR, "Character encoding subtitles "
                           "conversion needs a libavcodec built with iconv support "
                           "for this codec\n");
                    ret = AVERROR(ENOSYS);
                    goto free_and_end;
#endif
                }
            }
        }

#if FF_API_AVCTX_TIMEBASE
        if (avctx->framerate.num > 0 && avctx->framerate.den > 0)
            avctx->time_base = av_inv_q(av_mul_q(avctx->framerate, (AVRational){avctx->ticks_per_frame, 1}));
#endif
    }
    if (codec->priv_data_size > 0 && avctx->priv_data && codec->priv_class) {
        av_assert0(*(const AVClass **)avctx->priv_data == codec->priv_class);
    }

end:
    ff_unlock_avcodec();
    if (options) {
        av_dict_free(options);
        *options = tmp;
    }

    return ret;
free_and_end:
    if (avctx->codec &&
        (avctx->codec->caps_internal & FF_CODEC_CAP_INIT_CLEANUP))
        avctx->codec->close(avctx);

    if (codec->priv_class && codec->priv_data_size)
        av_opt_free(avctx->priv_data);
    av_opt_free(avctx);

#if FF_API_CODED_FRAME
FF_DISABLE_DEPRECATION_WARNINGS
    av_frame_free(&avctx->coded_frame);
FF_ENABLE_DEPRECATION_WARNINGS
#endif

    av_dict_free(&tmp);
    av_freep(&avctx->priv_data);
    if (avctx->internal) {
        av_frame_free(&avctx->internal->to_free);
        av_freep(&avctx->internal->pool);
    }
    av_freep(&avctx->internal);
    avctx->codec = NULL;
    goto end;
}

int ff_alloc_packet2(AVCodecContext *avctx, AVPacket *avpkt, int64_t size, int64_t min_size)
{
    if (avpkt->size < 0) {
        av_log(avctx, AV_LOG_ERROR, "Invalid negative user packet size %d\n", avpkt->size);
        return AVERROR(EINVAL);
    }
    if (size < 0 || size > INT_MAX - FF_INPUT_BUFFER_PADDING_SIZE) {
        av_log(avctx, AV_LOG_ERROR, "Invalid minimum required packet size %"PRId64" (max allowed is %d)\n",
               size, INT_MAX - FF_INPUT_BUFFER_PADDING_SIZE);
        return AVERROR(EINVAL);
    }

    if (avctx && 2*min_size < size) { // FIXME The factor needs to be finetuned
        av_assert0(!avpkt->data || avpkt->data != avctx->internal->byte_buffer);
        if (!avpkt->data || avpkt->size < size) {
            av_fast_padded_malloc(&avctx->internal->byte_buffer, &avctx->internal->byte_buffer_size, size);
            avpkt->data = avctx->internal->byte_buffer;
            avpkt->size = avctx->internal->byte_buffer_size;
#if FF_API_DESTRUCT_PACKET
FF_DISABLE_DEPRECATION_WARNINGS
            avpkt->destruct = NULL;
FF_ENABLE_DEPRECATION_WARNINGS
#endif
        }
    }

    if (avpkt->data) {
        AVBufferRef *buf = avpkt->buf;
#if FF_API_DESTRUCT_PACKET
FF_DISABLE_DEPRECATION_WARNINGS
        void *destruct = avpkt->destruct;
FF_ENABLE_DEPRECATION_WARNINGS
#endif

        if (avpkt->size < size) {
            av_log(avctx, AV_LOG_ERROR, "User packet is too small (%d < %"PRId64")\n", avpkt->size, size);
            return AVERROR(EINVAL);
        }

        av_init_packet(avpkt);
#if FF_API_DESTRUCT_PACKET
FF_DISABLE_DEPRECATION_WARNINGS
        avpkt->destruct = destruct;
FF_ENABLE_DEPRECATION_WARNINGS
#endif
        avpkt->buf      = buf;
        avpkt->size     = size;
        return 0;
    } else {
        int ret = av_new_packet(avpkt, size);
        if (ret < 0)
            av_log(avctx, AV_LOG_ERROR, "Failed to allocate packet of size %"PRId64"\n", size);
        return ret;
    }
}

int ff_alloc_packet(AVPacket *avpkt, int size)
{
    return ff_alloc_packet2(NULL, avpkt, size, 0);
}

/**
 * Pad last frame with silence.
 */
static int pad_last_frame(AVCodecContext *s, AVFrame **dst, const AVFrame *src)
{
    AVFrame *frame = NULL;
    int ret;

    if (!(frame = av_frame_alloc()))
        return AVERROR(ENOMEM);

    frame->format         = src->format;
    frame->channel_layout = src->channel_layout;
    av_frame_set_channels(frame, av_frame_get_channels(src));
    frame->nb_samples     = s->frame_size;
    ret = av_frame_get_buffer(frame, 32);
    if (ret < 0)
        goto fail;

    ret = av_frame_copy_props(frame, src);
    if (ret < 0)
        goto fail;

    if ((ret = av_samples_copy(frame->extended_data, src->extended_data, 0, 0,
                               src->nb_samples, s->channels, s->sample_fmt)) < 0)
        goto fail;
    if ((ret = av_samples_set_silence(frame->extended_data, src->nb_samples,
                                      frame->nb_samples - src->nb_samples,
                                      s->channels, s->sample_fmt)) < 0)
        goto fail;

    *dst = frame;

    return 0;

fail:
    av_frame_free(&frame);
    return ret;
}

int attribute_align_arg avcodec_encode_audio2(AVCodecContext *avctx,
                                              AVPacket *avpkt,
                                              const AVFrame *frame,
                                              int *got_packet_ptr)
{
    AVFrame *extended_frame = NULL;
    AVFrame *padded_frame = NULL;
    int ret;
    AVPacket user_pkt = *avpkt;
    int needs_realloc = !user_pkt.data;

    *got_packet_ptr = 0;

    if (!(avctx->codec->capabilities & AV_CODEC_CAP_DELAY) && !frame) {
        av_free_packet(avpkt);
        av_init_packet(avpkt);
        return 0;
    }

    /* ensure that extended_data is properly set */
    if (frame && !frame->extended_data) {
        if (av_sample_fmt_is_planar(avctx->sample_fmt) &&
            avctx->channels > AV_NUM_DATA_POINTERS) {
            av_log(avctx, AV_LOG_ERROR, "Encoding to a planar sample format, "
                                        "with more than %d channels, but extended_data is not set.\n",
                   AV_NUM_DATA_POINTERS);
            return AVERROR(EINVAL);
        }
        av_log(avctx, AV_LOG_WARNING, "extended_data is not set.\n");

        extended_frame = av_frame_alloc();
        if (!extended_frame)
            return AVERROR(ENOMEM);

        memcpy(extended_frame, frame, sizeof(AVFrame));
        extended_frame->extended_data = extended_frame->data;
        frame = extended_frame;
    }

    /* extract audio service type metadata */
    if (frame) {
        AVFrameSideData *sd = av_frame_get_side_data(frame, AV_FRAME_DATA_AUDIO_SERVICE_TYPE);
        if (sd && sd->size >= sizeof(enum AVAudioServiceType))
            avctx->audio_service_type = *(enum AVAudioServiceType*)sd->data;
    }

    /* check for valid frame size */
    if (frame) {
<<<<<<< HEAD
        if (avctx->codec->capabilities & CODEC_CAP_SMALL_LAST_FRAME) {
            if (frame->nb_samples > avctx->frame_size) {
                av_log(avctx, AV_LOG_ERROR, "more samples than frame size (avcodec_encode_audio2)\n");
                ret = AVERROR(EINVAL);
                goto end;
            }
        } else if (!(avctx->codec->capabilities & CODEC_CAP_VARIABLE_FRAME_SIZE)) {
=======
        if (avctx->codec->capabilities & AV_CODEC_CAP_SMALL_LAST_FRAME) {
            if (frame->nb_samples > avctx->frame_size)
                return AVERROR(EINVAL);
        } else if (!(avctx->codec->capabilities & AV_CODEC_CAP_VARIABLE_FRAME_SIZE)) {
>>>>>>> def97856
            if (frame->nb_samples < avctx->frame_size &&
                !avctx->internal->last_audio_frame) {
                ret = pad_last_frame(avctx, &padded_frame, frame);
                if (ret < 0)
                    goto end;

                frame = padded_frame;
                avctx->internal->last_audio_frame = 1;
            }

            if (frame->nb_samples != avctx->frame_size) {
                av_log(avctx, AV_LOG_ERROR, "nb_samples (%d) != frame_size (%d) (avcodec_encode_audio2)\n", frame->nb_samples, avctx->frame_size);
                ret = AVERROR(EINVAL);
                goto end;
            }
        }
    }

    ret = avctx->codec->encode2(avctx, avpkt, frame, got_packet_ptr);
    if (!ret) {
        if (*got_packet_ptr) {
            if (!(avctx->codec->capabilities & AV_CODEC_CAP_DELAY)) {
                if (avpkt->pts == AV_NOPTS_VALUE)
                    avpkt->pts = frame->pts;
                if (!avpkt->duration)
                    avpkt->duration = ff_samples_to_time_base(avctx,
                                                              frame->nb_samples);
            }
            avpkt->dts = avpkt->pts;
        } else {
            avpkt->size = 0;
        }
    }
    if (avpkt->data && avpkt->data == avctx->internal->byte_buffer) {
        needs_realloc = 0;
        if (user_pkt.data) {
            if (user_pkt.size >= avpkt->size) {
                memcpy(user_pkt.data, avpkt->data, avpkt->size);
            } else {
                av_log(avctx, AV_LOG_ERROR, "Provided packet is too small, needs to be %d\n", avpkt->size);
                avpkt->size = user_pkt.size;
                ret = -1;
            }
            avpkt->buf      = user_pkt.buf;
            avpkt->data     = user_pkt.data;
#if FF_API_DESTRUCT_PACKET
FF_DISABLE_DEPRECATION_WARNINGS
            avpkt->destruct = user_pkt.destruct;
FF_ENABLE_DEPRECATION_WARNINGS
#endif
        } else {
            if (av_dup_packet(avpkt) < 0) {
                ret = AVERROR(ENOMEM);
            }
        }
    }

    if (!ret) {
        if (needs_realloc && avpkt->data) {
            ret = av_buffer_realloc(&avpkt->buf, avpkt->size + FF_INPUT_BUFFER_PADDING_SIZE);
            if (ret >= 0)
                avpkt->data = avpkt->buf->data;
        }

        avctx->frame_number++;
    }

    if (ret < 0 || !*got_packet_ptr) {
        av_free_packet(avpkt);
        av_init_packet(avpkt);
        goto end;
    }

    /* NOTE: if we add any audio encoders which output non-keyframe packets,
     *       this needs to be moved to the encoders, but for now we can do it
     *       here to simplify things */
    avpkt->flags |= AV_PKT_FLAG_KEY;

end:
    av_frame_free(&padded_frame);
    av_free(extended_frame);

#if FF_API_AUDIOENC_DELAY
    avctx->delay = avctx->initial_padding;
#endif

    return ret;
}

#if FF_API_OLD_ENCODE_AUDIO
int attribute_align_arg avcodec_encode_audio(AVCodecContext *avctx,
                                             uint8_t *buf, int buf_size,
                                             const short *samples)
{
    AVPacket pkt;
    AVFrame *frame;
    int ret, samples_size, got_packet;

    av_init_packet(&pkt);
    pkt.data = buf;
    pkt.size = buf_size;

    if (samples) {
        frame = av_frame_alloc();
        if (!frame)
            return AVERROR(ENOMEM);

        if (avctx->frame_size) {
            frame->nb_samples = avctx->frame_size;
        } else {
            /* if frame_size is not set, the number of samples must be
             * calculated from the buffer size */
            int64_t nb_samples;
            if (!av_get_bits_per_sample(avctx->codec_id)) {
                av_log(avctx, AV_LOG_ERROR, "avcodec_encode_audio() does not "
                                            "support this codec\n");
                av_frame_free(&frame);
                return AVERROR(EINVAL);
            }
            nb_samples = (int64_t)buf_size * 8 /
                         (av_get_bits_per_sample(avctx->codec_id) *
                          avctx->channels);
            if (nb_samples >= INT_MAX) {
                av_frame_free(&frame);
                return AVERROR(EINVAL);
            }
            frame->nb_samples = nb_samples;
        }

        /* it is assumed that the samples buffer is large enough based on the
         * relevant parameters */
        samples_size = av_samples_get_buffer_size(NULL, avctx->channels,
                                                  frame->nb_samples,
                                                  avctx->sample_fmt, 1);
        if ((ret = avcodec_fill_audio_frame(frame, avctx->channels,
                                            avctx->sample_fmt,
                                            (const uint8_t *)samples,
                                            samples_size, 1)) < 0) {
            av_frame_free(&frame);
            return ret;
        }

        /* fabricate frame pts from sample count.
         * this is needed because the avcodec_encode_audio() API does not have
         * a way for the user to provide pts */
        if (avctx->sample_rate && avctx->time_base.num)
            frame->pts = ff_samples_to_time_base(avctx,
                                                 avctx->internal->sample_count);
        else
            frame->pts = AV_NOPTS_VALUE;
        avctx->internal->sample_count += frame->nb_samples;
    } else {
        frame = NULL;
    }

    got_packet = 0;
    ret = avcodec_encode_audio2(avctx, &pkt, frame, &got_packet);
#if FF_API_CODED_FRAME
FF_DISABLE_DEPRECATION_WARNINGS
    if (!ret && got_packet && avctx->coded_frame) {
        avctx->coded_frame->pts       = pkt.pts;
        avctx->coded_frame->key_frame = !!(pkt.flags & AV_PKT_FLAG_KEY);
    }
FF_ENABLE_DEPRECATION_WARNINGS
#endif

    /* free any side data since we cannot return it */
    av_packet_free_side_data(&pkt);

    if (frame && frame->extended_data != frame->data)
        av_freep(&frame->extended_data);

    av_frame_free(&frame);
    return ret ? ret : pkt.size;
}

#endif

#if FF_API_OLD_ENCODE_VIDEO
int attribute_align_arg avcodec_encode_video(AVCodecContext *avctx, uint8_t *buf, int buf_size,
                                             const AVFrame *pict)
{
    AVPacket pkt;
    int ret, got_packet = 0;

    if (buf_size < FF_MIN_BUFFER_SIZE) {
        av_log(avctx, AV_LOG_ERROR, "buffer smaller than minimum size\n");
        return -1;
    }

    av_init_packet(&pkt);
    pkt.data = buf;
    pkt.size = buf_size;

    ret = avcodec_encode_video2(avctx, &pkt, pict, &got_packet);
#if FF_API_CODED_FRAME
FF_DISABLE_DEPRECATION_WARNINGS
    if (!ret && got_packet && avctx->coded_frame) {
        avctx->coded_frame->pts       = pkt.pts;
        avctx->coded_frame->key_frame = !!(pkt.flags & AV_PKT_FLAG_KEY);
    }
FF_ENABLE_DEPRECATION_WARNINGS
#endif

    /* free any side data since we cannot return it */
    if (pkt.side_data_elems > 0) {
        int i;
        for (i = 0; i < pkt.side_data_elems; i++)
            av_free(pkt.side_data[i].data);
        av_freep(&pkt.side_data);
        pkt.side_data_elems = 0;
    }

    return ret ? ret : pkt.size;
}

#endif

int attribute_align_arg avcodec_encode_video2(AVCodecContext *avctx,
                                              AVPacket *avpkt,
                                              const AVFrame *frame,
                                              int *got_packet_ptr)
{
    int ret;
    AVPacket user_pkt = *avpkt;
    int needs_realloc = !user_pkt.data;

    *got_packet_ptr = 0;

<<<<<<< HEAD
    if(CONFIG_FRAME_THREAD_ENCODER &&
       avctx->internal->frame_thread_encoder && (avctx->active_thread_type&FF_THREAD_FRAME))
        return ff_thread_video_encode_frame(avctx, avpkt, frame, got_packet_ptr);

    if ((avctx->flags&AV_CODEC_FLAG_PASS1) && avctx->stats_out)
        avctx->stats_out[0] = '\0';

    if (!(avctx->codec->capabilities & CODEC_CAP_DELAY) && !frame) {
=======
    if (!(avctx->codec->capabilities & AV_CODEC_CAP_DELAY) && !frame) {
>>>>>>> def97856
        av_free_packet(avpkt);
        av_init_packet(avpkt);
        avpkt->size = 0;
        return 0;
    }

    if (av_image_check_size(avctx->width, avctx->height, 0, avctx))
        return AVERROR(EINVAL);

    if (frame && frame->format == AV_PIX_FMT_NONE)
        av_log(avctx, AV_LOG_WARNING, "AVFrame.format is not set\n");
    if (frame && (frame->width == 0 || frame->height == 0))
        av_log(avctx, AV_LOG_WARNING, "AVFrame.width or height is not set\n");

    av_assert0(avctx->codec->encode2);

    ret = avctx->codec->encode2(avctx, avpkt, frame, got_packet_ptr);
    av_assert0(ret <= 0);

    if (avpkt->data && avpkt->data == avctx->internal->byte_buffer) {
        needs_realloc = 0;
        if (user_pkt.data) {
            if (user_pkt.size >= avpkt->size) {
                memcpy(user_pkt.data, avpkt->data, avpkt->size);
            } else {
                av_log(avctx, AV_LOG_ERROR, "Provided packet is too small, needs to be %d\n", avpkt->size);
                avpkt->size = user_pkt.size;
                ret = -1;
            }
            avpkt->buf      = user_pkt.buf;
            avpkt->data     = user_pkt.data;
#if FF_API_DESTRUCT_PACKET
FF_DISABLE_DEPRECATION_WARNINGS
            avpkt->destruct = user_pkt.destruct;
FF_ENABLE_DEPRECATION_WARNINGS
#endif
        } else {
            if (av_dup_packet(avpkt) < 0) {
                ret = AVERROR(ENOMEM);
            }
        }
    }

    if (!ret) {
        if (!*got_packet_ptr)
            avpkt->size = 0;
        else if (!(avctx->codec->capabilities & AV_CODEC_CAP_DELAY))
            avpkt->pts = avpkt->dts = frame->pts;

        if (needs_realloc && avpkt->data) {
            ret = av_buffer_realloc(&avpkt->buf, avpkt->size + FF_INPUT_BUFFER_PADDING_SIZE);
            if (ret >= 0)
                avpkt->data = avpkt->buf->data;
        }

        avctx->frame_number++;
    }

    if (ret < 0 || !*got_packet_ptr)
        av_free_packet(avpkt);

    emms_c();
    return ret;
}

int avcodec_encode_subtitle(AVCodecContext *avctx, uint8_t *buf, int buf_size,
                            const AVSubtitle *sub)
{
    int ret;
    if (sub->start_display_time) {
        av_log(avctx, AV_LOG_ERROR, "start_display_time must be 0.\n");
        return -1;
    }

    ret = avctx->codec->encode_sub(avctx, buf, buf_size, sub);
    avctx->frame_number++;
    return ret;
}

/**
 * Attempt to guess proper monotonic timestamps for decoded video frames
 * which might have incorrect times. Input timestamps may wrap around, in
 * which case the output will as well.
 *
 * @param pts the pts field of the decoded AVPacket, as passed through
 * AVFrame.pkt_pts
 * @param dts the dts field of the decoded AVPacket
 * @return one of the input values, may be AV_NOPTS_VALUE
 */
static int64_t guess_correct_pts(AVCodecContext *ctx,
                                 int64_t reordered_pts, int64_t dts)
{
    int64_t pts = AV_NOPTS_VALUE;

    if (dts != AV_NOPTS_VALUE) {
        ctx->pts_correction_num_faulty_dts += dts <= ctx->pts_correction_last_dts;
        ctx->pts_correction_last_dts = dts;
    } else if (reordered_pts != AV_NOPTS_VALUE)
        ctx->pts_correction_last_dts = reordered_pts;

    if (reordered_pts != AV_NOPTS_VALUE) {
        ctx->pts_correction_num_faulty_pts += reordered_pts <= ctx->pts_correction_last_pts;
        ctx->pts_correction_last_pts = reordered_pts;
    } else if(dts != AV_NOPTS_VALUE)
        ctx->pts_correction_last_pts = dts;

    if ((ctx->pts_correction_num_faulty_pts<=ctx->pts_correction_num_faulty_dts || dts == AV_NOPTS_VALUE)
       && reordered_pts != AV_NOPTS_VALUE)
        pts = reordered_pts;
    else
        pts = dts;

    return pts;
}

static int apply_param_change(AVCodecContext *avctx, AVPacket *avpkt)
{
    int size = 0, ret;
    const uint8_t *data;
    uint32_t flags;
    int64_t val;

    data = av_packet_get_side_data(avpkt, AV_PKT_DATA_PARAM_CHANGE, &size);
    if (!data)
        return 0;

    if (!(avctx->codec->capabilities & AV_CODEC_CAP_PARAM_CHANGE)) {
        av_log(avctx, AV_LOG_ERROR, "This decoder does not support parameter "
               "changes, but PARAM_CHANGE side data was sent to it.\n");
        return AVERROR(EINVAL);
    }

    if (size < 4)
        goto fail;

    flags = bytestream_get_le32(&data);
    size -= 4;

    if (flags & AV_SIDE_DATA_PARAM_CHANGE_CHANNEL_COUNT) {
        if (size < 4)
            goto fail;
        val = bytestream_get_le32(&data);
        if (val <= 0 || val > INT_MAX) {
            av_log(avctx, AV_LOG_ERROR, "Invalid channel count");
            return AVERROR_INVALIDDATA;
        }
        avctx->channels = val;
        size -= 4;
    }
    if (flags & AV_SIDE_DATA_PARAM_CHANGE_CHANNEL_LAYOUT) {
        if (size < 8)
            goto fail;
        avctx->channel_layout = bytestream_get_le64(&data);
        size -= 8;
    }
    if (flags & AV_SIDE_DATA_PARAM_CHANGE_SAMPLE_RATE) {
        if (size < 4)
            goto fail;
        val = bytestream_get_le32(&data);
        if (val <= 0 || val > INT_MAX) {
            av_log(avctx, AV_LOG_ERROR, "Invalid sample rate");
            return AVERROR_INVALIDDATA;
        }
        avctx->sample_rate = val;
        size -= 4;
    }
    if (flags & AV_SIDE_DATA_PARAM_CHANGE_DIMENSIONS) {
        if (size < 8)
            goto fail;
        avctx->width  = bytestream_get_le32(&data);
        avctx->height = bytestream_get_le32(&data);
        size -= 8;
        ret = ff_set_dimensions(avctx, avctx->width, avctx->height);
        if (ret < 0)
            return ret;
    }

    return 0;
fail:
    av_log(avctx, AV_LOG_ERROR, "PARAM_CHANGE side data too small.\n");
    return AVERROR_INVALIDDATA;
}

static int unrefcount_frame(AVCodecInternal *avci, AVFrame *frame)
{
    int ret;

    /* move the original frame to our backup */
    av_frame_unref(avci->to_free);
    av_frame_move_ref(avci->to_free, frame);

    /* now copy everything except the AVBufferRefs back
     * note that we make a COPY of the side data, so calling av_frame_free() on
     * the caller's frame will work properly */
    ret = av_frame_copy_props(frame, avci->to_free);
    if (ret < 0)
        return ret;

    memcpy(frame->data,     avci->to_free->data,     sizeof(frame->data));
    memcpy(frame->linesize, avci->to_free->linesize, sizeof(frame->linesize));
    if (avci->to_free->extended_data != avci->to_free->data) {
        int planes = av_frame_get_channels(avci->to_free);
        int size   = planes * sizeof(*frame->extended_data);

        if (!size) {
            av_frame_unref(frame);
            return AVERROR_BUG;
        }

        frame->extended_data = av_malloc(size);
        if (!frame->extended_data) {
            av_frame_unref(frame);
            return AVERROR(ENOMEM);
        }
        memcpy(frame->extended_data, avci->to_free->extended_data,
               size);
    } else
        frame->extended_data = frame->data;

    frame->format         = avci->to_free->format;
    frame->width          = avci->to_free->width;
    frame->height         = avci->to_free->height;
    frame->channel_layout = avci->to_free->channel_layout;
    frame->nb_samples     = avci->to_free->nb_samples;
    av_frame_set_channels(frame, av_frame_get_channels(avci->to_free));

    return 0;
}

int attribute_align_arg avcodec_decode_video2(AVCodecContext *avctx, AVFrame *picture,
                                              int *got_picture_ptr,
                                              const AVPacket *avpkt)
{
    AVCodecInternal *avci = avctx->internal;
    int ret;
    // copy to ensure we do not change avpkt
    AVPacket tmp = *avpkt;

    if (!avctx->codec)
        return AVERROR(EINVAL);
    if (avctx->codec->type != AVMEDIA_TYPE_VIDEO) {
        av_log(avctx, AV_LOG_ERROR, "Invalid media type for video\n");
        return AVERROR(EINVAL);
    }

    *got_picture_ptr = 0;
    if ((avctx->coded_width || avctx->coded_height) && av_image_check_size(avctx->coded_width, avctx->coded_height, 0, avctx))
        return AVERROR(EINVAL);

    av_frame_unref(picture);

<<<<<<< HEAD
    if ((avctx->codec->capabilities & CODEC_CAP_DELAY) || avpkt->size || (avctx->active_thread_type & FF_THREAD_FRAME)) {
        int did_split = av_packet_split_side_data(&tmp);
        ret = apply_param_change(avctx, &tmp);
        if (ret < 0) {
            av_log(avctx, AV_LOG_ERROR, "Error applying parameter changes.\n");
            if (avctx->err_recognition & AV_EF_EXPLODE)
                goto fail;
        }

        avctx->internal->pkt = &tmp;
=======
    if ((avctx->codec->capabilities & AV_CODEC_CAP_DELAY) || avpkt->size ||
        (avctx->active_thread_type & FF_THREAD_FRAME)) {
>>>>>>> def97856
        if (HAVE_THREADS && avctx->active_thread_type & FF_THREAD_FRAME)
            ret = ff_thread_decode_frame(avctx, picture, got_picture_ptr,
                                         &tmp);
        else {
            ret = avctx->codec->decode(avctx, picture, got_picture_ptr,
                                       &tmp);
            picture->pkt_dts = avpkt->dts;

            if(!avctx->has_b_frames){
                av_frame_set_pkt_pos(picture, avpkt->pos);
            }
            //FIXME these should be under if(!avctx->has_b_frames)
            /* get_buffer is supposed to set frame parameters */
<<<<<<< HEAD
            if (!(avctx->codec->capabilities & CODEC_CAP_DR1)) {
                if (!picture->sample_aspect_ratio.num)    picture->sample_aspect_ratio = avctx->sample_aspect_ratio;
                if (!picture->width)                      picture->width               = avctx->width;
                if (!picture->height)                     picture->height              = avctx->height;
                if (picture->format == AV_PIX_FMT_NONE)   picture->format              = avctx->pix_fmt;
=======
            if (!(avctx->codec->capabilities & AV_CODEC_CAP_DR1)) {
                picture->sample_aspect_ratio = avctx->sample_aspect_ratio;
                picture->width               = avctx->width;
                picture->height              = avctx->height;
                picture->format              = avctx->pix_fmt;
>>>>>>> def97856
            }
        }

fail:
        emms_c(); //needed to avoid an emms_c() call before every return;

        avctx->internal->pkt = NULL;
        if (did_split) {
            av_packet_free_side_data(&tmp);
            if(ret == tmp.size)
                ret = avpkt->size;
        }

        if (*got_picture_ptr) {
            if (!avctx->refcounted_frames) {
                int err = unrefcount_frame(avci, picture);
                if (err < 0)
                    return err;
            }

            avctx->frame_number++;
            av_frame_set_best_effort_timestamp(picture,
                                               guess_correct_pts(avctx,
                                                                 picture->pkt_pts,
                                                                 picture->pkt_dts));
        } else
            av_frame_unref(picture);
    } else
        ret = 0;

    /* many decoders assign whole AVFrames, thus overwriting extended_data;
     * make sure it's set correctly */
    av_assert0(!picture->extended_data || picture->extended_data == picture->data);

#if FF_API_AVCTX_TIMEBASE
    if (avctx->framerate.num > 0 && avctx->framerate.den > 0)
        avctx->time_base = av_inv_q(av_mul_q(avctx->framerate, (AVRational){avctx->ticks_per_frame, 1}));
#endif

    return ret;
}

#if FF_API_OLD_DECODE_AUDIO
int attribute_align_arg avcodec_decode_audio3(AVCodecContext *avctx, int16_t *samples,
                                              int *frame_size_ptr,
                                              AVPacket *avpkt)
{
    AVFrame *frame = av_frame_alloc();
    int ret, got_frame = 0;

    if (!frame)
        return AVERROR(ENOMEM);
#if FF_API_GET_BUFFER
FF_DISABLE_DEPRECATION_WARNINGS
    if (avctx->get_buffer != avcodec_default_get_buffer) {
        av_log(avctx, AV_LOG_ERROR, "Custom get_buffer() for use with"
                                    "avcodec_decode_audio3() detected. Overriding with avcodec_default_get_buffer\n");
        av_log(avctx, AV_LOG_ERROR, "Please port your application to "
                                    "avcodec_decode_audio4()\n");
        avctx->get_buffer = avcodec_default_get_buffer;
        avctx->release_buffer = avcodec_default_release_buffer;
    }
FF_ENABLE_DEPRECATION_WARNINGS
#endif

    ret = avcodec_decode_audio4(avctx, frame, &got_frame, avpkt);

    if (ret >= 0 && got_frame) {
        int ch, plane_size;
        int planar    = av_sample_fmt_is_planar(avctx->sample_fmt);
        int data_size = av_samples_get_buffer_size(&plane_size, avctx->channels,
                                                   frame->nb_samples,
                                                   avctx->sample_fmt, 1);
        if (*frame_size_ptr < data_size) {
            av_log(avctx, AV_LOG_ERROR, "output buffer size is too small for "
                                        "the current frame (%d < %d)\n", *frame_size_ptr, data_size);
            av_frame_free(&frame);
            return AVERROR(EINVAL);
        }

        memcpy(samples, frame->extended_data[0], plane_size);

        if (planar && avctx->channels > 1) {
            uint8_t *out = ((uint8_t *)samples) + plane_size;
            for (ch = 1; ch < avctx->channels; ch++) {
                memcpy(out, frame->extended_data[ch], plane_size);
                out += plane_size;
            }
        }
        *frame_size_ptr = data_size;
    } else {
        *frame_size_ptr = 0;
    }
    av_frame_free(&frame);
    return ret;
}

#endif

int attribute_align_arg avcodec_decode_audio4(AVCodecContext *avctx,
                                              AVFrame *frame,
                                              int *got_frame_ptr,
                                              const AVPacket *avpkt)
{
    AVCodecInternal *avci = avctx->internal;
    int ret = 0;

    *got_frame_ptr = 0;

    if (!avpkt->data && avpkt->size) {
        av_log(avctx, AV_LOG_ERROR, "invalid packet: NULL data, size != 0\n");
        return AVERROR(EINVAL);
    }
    if (!avctx->codec)
        return AVERROR(EINVAL);
    if (avctx->codec->type != AVMEDIA_TYPE_AUDIO) {
        av_log(avctx, AV_LOG_ERROR, "Invalid media type for audio\n");
        return AVERROR(EINVAL);
    }

    av_frame_unref(frame);

<<<<<<< HEAD
    if ((avctx->codec->capabilities & CODEC_CAP_DELAY) || avpkt->size || (avctx->active_thread_type & FF_THREAD_FRAME)) {
        uint8_t *side;
        int side_size;
        uint32_t discard_padding = 0;
        uint8_t skip_reason = 0;
        uint8_t discard_reason = 0;
        // copy to ensure we do not change avpkt
        AVPacket tmp = *avpkt;
        int did_split = av_packet_split_side_data(&tmp);
        ret = apply_param_change(avctx, &tmp);
        if (ret < 0) {
            av_log(avctx, AV_LOG_ERROR, "Error applying parameter changes.\n");
            if (avctx->err_recognition & AV_EF_EXPLODE)
                goto fail;
        }

        avctx->internal->pkt = &tmp;
        if (HAVE_THREADS && avctx->active_thread_type & FF_THREAD_FRAME)
            ret = ff_thread_decode_frame(avctx, frame, got_frame_ptr, &tmp);
        else {
            ret = avctx->codec->decode(avctx, frame, got_frame_ptr, &tmp);
            av_assert0(ret <= tmp.size);
            frame->pkt_dts = avpkt->dts;
        }
=======
    if ((avctx->codec->capabilities & AV_CODEC_CAP_DELAY) || avpkt->size) {
        ret = avctx->codec->decode(avctx, frame, got_frame_ptr, avpkt);
>>>>>>> def97856
        if (ret >= 0 && *got_frame_ptr) {
            avctx->frame_number++;
            av_frame_set_best_effort_timestamp(frame,
                                               guess_correct_pts(avctx,
                                                                 frame->pkt_pts,
                                                                 frame->pkt_dts));
            if (frame->format == AV_SAMPLE_FMT_NONE)
                frame->format = avctx->sample_fmt;
            if (!frame->channel_layout)
                frame->channel_layout = avctx->channel_layout;
            if (!av_frame_get_channels(frame))
                av_frame_set_channels(frame, avctx->channels);
            if (!frame->sample_rate)
                frame->sample_rate = avctx->sample_rate;
        }

        side= av_packet_get_side_data(avctx->internal->pkt, AV_PKT_DATA_SKIP_SAMPLES, &side_size);
        if(side && side_size>=10) {
            avctx->internal->skip_samples = AV_RL32(side);
            discard_padding = AV_RL32(side + 4);
            av_log(avctx, AV_LOG_DEBUG, "skip %d / discard %d samples due to side data\n",
                   avctx->internal->skip_samples, (int)discard_padding);
            skip_reason = AV_RL8(side + 8);
            discard_reason = AV_RL8(side + 9);
        }
        if (avctx->internal->skip_samples && *got_frame_ptr &&
            !(avctx->flags2 & AV_CODEC_FLAG2_SKIP_MANUAL)) {
            if(frame->nb_samples <= avctx->internal->skip_samples){
                *got_frame_ptr = 0;
                avctx->internal->skip_samples -= frame->nb_samples;
                av_log(avctx, AV_LOG_DEBUG, "skip whole frame, skip left: %d\n",
                       avctx->internal->skip_samples);
            } else {
                av_samples_copy(frame->extended_data, frame->extended_data, 0, avctx->internal->skip_samples,
                                frame->nb_samples - avctx->internal->skip_samples, avctx->channels, frame->format);
                if(avctx->pkt_timebase.num && avctx->sample_rate) {
                    int64_t diff_ts = av_rescale_q(avctx->internal->skip_samples,
                                                   (AVRational){1, avctx->sample_rate},
                                                   avctx->pkt_timebase);
                    if(frame->pkt_pts!=AV_NOPTS_VALUE)
                        frame->pkt_pts += diff_ts;
                    if(frame->pkt_dts!=AV_NOPTS_VALUE)
                        frame->pkt_dts += diff_ts;
                    if (av_frame_get_pkt_duration(frame) >= diff_ts)
                        av_frame_set_pkt_duration(frame, av_frame_get_pkt_duration(frame) - diff_ts);
                } else {
                    av_log(avctx, AV_LOG_WARNING, "Could not update timestamps for skipped samples.\n");
                }
                av_log(avctx, AV_LOG_DEBUG, "skip %d/%d samples\n",
                       avctx->internal->skip_samples, frame->nb_samples);
                frame->nb_samples -= avctx->internal->skip_samples;
                avctx->internal->skip_samples = 0;
            }
        }

        if (discard_padding > 0 && discard_padding <= frame->nb_samples && *got_frame_ptr &&
            !(avctx->flags2 & AV_CODEC_FLAG2_SKIP_MANUAL)) {
            if (discard_padding == frame->nb_samples) {
                *got_frame_ptr = 0;
            } else {
                if(avctx->pkt_timebase.num && avctx->sample_rate) {
                    int64_t diff_ts = av_rescale_q(frame->nb_samples - discard_padding,
                                                   (AVRational){1, avctx->sample_rate},
                                                   avctx->pkt_timebase);
                    if (av_frame_get_pkt_duration(frame) >= diff_ts)
                        av_frame_set_pkt_duration(frame, av_frame_get_pkt_duration(frame) - diff_ts);
                } else {
                    av_log(avctx, AV_LOG_WARNING, "Could not update timestamps for discarded samples.\n");
                }
                av_log(avctx, AV_LOG_DEBUG, "discard %d/%d samples\n",
                       (int)discard_padding, frame->nb_samples);
                frame->nb_samples -= discard_padding;
            }
        }

        if ((avctx->flags2 & AV_CODEC_FLAG2_SKIP_MANUAL) && *got_frame_ptr) {
            AVFrameSideData *fside = av_frame_new_side_data(frame, AV_FRAME_DATA_SKIP_SAMPLES, 10);
            if (fside) {
                AV_WL32(fside->data, avctx->internal->skip_samples);
                AV_WL32(fside->data + 4, discard_padding);
                AV_WL8(fside->data + 8, skip_reason);
                AV_WL8(fside->data + 9, discard_reason);
                avctx->internal->skip_samples = 0;
            }
        }
fail:
        avctx->internal->pkt = NULL;
        if (did_split) {
            av_packet_free_side_data(&tmp);
            if(ret == tmp.size)
                ret = avpkt->size;
        }

        if (ret >= 0 && *got_frame_ptr) {
            if (!avctx->refcounted_frames) {
                int err = unrefcount_frame(avci, frame);
                if (err < 0)
                    return err;
            }
        } else
            av_frame_unref(frame);
    }

    return ret;
}

#define UTF8_MAX_BYTES 4 /* 5 and 6 bytes sequences should not be used */
static int recode_subtitle(AVCodecContext *avctx,
                           AVPacket *outpkt, const AVPacket *inpkt)
{
#if CONFIG_ICONV
    iconv_t cd = (iconv_t)-1;
    int ret = 0;
    char *inb, *outb;
    size_t inl, outl;
    AVPacket tmp;
#endif

    if (avctx->sub_charenc_mode != FF_SUB_CHARENC_MODE_PRE_DECODER || inpkt->size == 0)
        return 0;

#if CONFIG_ICONV
    cd = iconv_open("UTF-8", avctx->sub_charenc);
    av_assert0(cd != (iconv_t)-1);

    inb = inpkt->data;
    inl = inpkt->size;

    if (inl >= INT_MAX / UTF8_MAX_BYTES - FF_INPUT_BUFFER_PADDING_SIZE) {
        av_log(avctx, AV_LOG_ERROR, "Subtitles packet is too big for recoding\n");
        ret = AVERROR(ENOMEM);
        goto end;
    }

    ret = av_new_packet(&tmp, inl * UTF8_MAX_BYTES);
    if (ret < 0)
        goto end;
    outpkt->buf  = tmp.buf;
    outpkt->data = tmp.data;
    outpkt->size = tmp.size;
    outb = outpkt->data;
    outl = outpkt->size;

    if (iconv(cd, &inb, &inl, &outb, &outl) == (size_t)-1 ||
        iconv(cd, NULL, NULL, &outb, &outl) == (size_t)-1 ||
        outl >= outpkt->size || inl != 0) {
        ret = FFMIN(AVERROR(errno), -1);
        av_log(avctx, AV_LOG_ERROR, "Unable to recode subtitle event \"%s\" "
               "from %s to UTF-8\n", inpkt->data, avctx->sub_charenc);
        av_free_packet(&tmp);
        goto end;
    }
    outpkt->size -= outl;
    memset(outpkt->data + outpkt->size, 0, outl);

end:
    if (cd != (iconv_t)-1)
        iconv_close(cd);
    return ret;
#else
    av_log(avctx, AV_LOG_ERROR, "requesting subtitles recoding without iconv");
    return AVERROR(EINVAL);
#endif
}

static int utf8_check(const uint8_t *str)
{
    const uint8_t *byte;
    uint32_t codepoint, min;

    while (*str) {
        byte = str;
        GET_UTF8(codepoint, *(byte++), return 0;);
        min = byte - str == 1 ? 0 : byte - str == 2 ? 0x80 :
              1 << (5 * (byte - str) - 4);
        if (codepoint < min || codepoint >= 0x110000 ||
            codepoint == 0xFFFE /* BOM */ ||
            codepoint >= 0xD800 && codepoint <= 0xDFFF /* surrogates */)
            return 0;
        str = byte;
    }
    return 1;
}

int avcodec_decode_subtitle2(AVCodecContext *avctx, AVSubtitle *sub,
                             int *got_sub_ptr,
                             AVPacket *avpkt)
{
    int i, ret = 0;

    if (!avpkt->data && avpkt->size) {
        av_log(avctx, AV_LOG_ERROR, "invalid packet: NULL data, size != 0\n");
        return AVERROR(EINVAL);
    }
    if (!avctx->codec)
        return AVERROR(EINVAL);
    if (avctx->codec->type != AVMEDIA_TYPE_SUBTITLE) {
        av_log(avctx, AV_LOG_ERROR, "Invalid media type for subtitles\n");
        return AVERROR(EINVAL);
    }

    *got_sub_ptr = 0;
    get_subtitle_defaults(sub);

    if ((avctx->codec->capabilities & CODEC_CAP_DELAY) || avpkt->size) {
        AVPacket pkt_recoded;
        AVPacket tmp = *avpkt;
        int did_split = av_packet_split_side_data(&tmp);
        //apply_param_change(avctx, &tmp);

        if (did_split) {
            /* FFMIN() prevents overflow in case the packet wasn't allocated with
             * proper padding.
             * If the side data is smaller than the buffer padding size, the
             * remaining bytes should have already been filled with zeros by the
             * original packet allocation anyway. */
            memset(tmp.data + tmp.size, 0,
                   FFMIN(avpkt->size - tmp.size, FF_INPUT_BUFFER_PADDING_SIZE));
        }

        pkt_recoded = tmp;
        ret = recode_subtitle(avctx, &pkt_recoded, &tmp);
        if (ret < 0) {
            *got_sub_ptr = 0;
        } else {
            avctx->internal->pkt = &pkt_recoded;

            if (avctx->pkt_timebase.den && avpkt->pts != AV_NOPTS_VALUE)
                sub->pts = av_rescale_q(avpkt->pts,
                                        avctx->pkt_timebase, AV_TIME_BASE_Q);
            ret = avctx->codec->decode(avctx, sub, got_sub_ptr, &pkt_recoded);
            av_assert1((ret >= 0) >= !!*got_sub_ptr &&
                       !!*got_sub_ptr >= !!sub->num_rects);

            if (sub->num_rects && !sub->end_display_time && avpkt->duration &&
                avctx->pkt_timebase.num) {
                AVRational ms = { 1, 1000 };
                sub->end_display_time = av_rescale_q(avpkt->duration,
                                                     avctx->pkt_timebase, ms);
            }

            for (i = 0; i < sub->num_rects; i++) {
                if (sub->rects[i]->ass && !utf8_check(sub->rects[i]->ass)) {
                    av_log(avctx, AV_LOG_ERROR,
                           "Invalid UTF-8 in decoded subtitles text; "
                           "maybe missing -sub_charenc option\n");
                    avsubtitle_free(sub);
                    return AVERROR_INVALIDDATA;
                }
            }

            if (tmp.data != pkt_recoded.data) { // did we recode?
                /* prevent from destroying side data from original packet */
                pkt_recoded.side_data = NULL;
                pkt_recoded.side_data_elems = 0;

                av_free_packet(&pkt_recoded);
            }
            if (avctx->codec_descriptor->props & AV_CODEC_PROP_BITMAP_SUB)
                sub->format = 0;
            else if (avctx->codec_descriptor->props & AV_CODEC_PROP_TEXT_SUB)
                sub->format = 1;
            avctx->internal->pkt = NULL;
        }

        if (did_split) {
            av_packet_free_side_data(&tmp);
            if(ret == tmp.size)
                ret = avpkt->size;
        }

        if (*got_sub_ptr)
            avctx->frame_number++;
    }

    return ret;
}

void avsubtitle_free(AVSubtitle *sub)
{
    int i;

    for (i = 0; i < sub->num_rects; i++) {
        av_freep(&sub->rects[i]->pict.data[0]);
        av_freep(&sub->rects[i]->pict.data[1]);
        av_freep(&sub->rects[i]->pict.data[2]);
        av_freep(&sub->rects[i]->pict.data[3]);
        av_freep(&sub->rects[i]->text);
        av_freep(&sub->rects[i]->ass);
        av_freep(&sub->rects[i]);
    }

    av_freep(&sub->rects);

    memset(sub, 0, sizeof(AVSubtitle));
}

av_cold int avcodec_close(AVCodecContext *avctx)
{
    if (!avctx)
        return 0;

    if (avcodec_is_open(avctx)) {
        FramePool *pool = avctx->internal->pool;
        int i;
        if (CONFIG_FRAME_THREAD_ENCODER &&
            avctx->internal->frame_thread_encoder && avctx->thread_count > 1) {
            ff_frame_thread_encoder_free(avctx);
        }
        if (HAVE_THREADS && avctx->internal->thread_ctx)
            ff_thread_free(avctx);
        if (avctx->codec && avctx->codec->close)
            avctx->codec->close(avctx);
        avctx->internal->byte_buffer_size = 0;
        av_freep(&avctx->internal->byte_buffer);
        av_frame_free(&avctx->internal->to_free);
        for (i = 0; i < FF_ARRAY_ELEMS(pool->pools); i++)
            av_buffer_pool_uninit(&pool->pools[i]);
        av_freep(&avctx->internal->pool);

        if (avctx->hwaccel && avctx->hwaccel->uninit)
            avctx->hwaccel->uninit(avctx);
        av_freep(&avctx->internal->hwaccel_priv_data);

        av_freep(&avctx->internal);
    }

    if (avctx->priv_data && avctx->codec && avctx->codec->priv_class)
        av_opt_free(avctx->priv_data);
    av_opt_free(avctx);
    av_freep(&avctx->priv_data);
    if (av_codec_is_encoder(avctx->codec)) {
        av_freep(&avctx->extradata);
#if FF_API_CODED_FRAME
FF_DISABLE_DEPRECATION_WARNINGS
        av_frame_free(&avctx->coded_frame);
FF_ENABLE_DEPRECATION_WARNINGS
#endif
    }
    avctx->codec = NULL;
    avctx->active_thread_type = 0;

    return 0;
}

static enum AVCodecID remap_deprecated_codec_id(enum AVCodecID id)
{
    switch(id){
        //This is for future deprecatec codec ids, its empty since
        //last major bump but will fill up again over time, please don't remove it
//         case AV_CODEC_ID_UTVIDEO_DEPRECATED: return AV_CODEC_ID_UTVIDEO;
        case AV_CODEC_ID_BRENDER_PIX_DEPRECATED         : return AV_CODEC_ID_BRENDER_PIX;
        case AV_CODEC_ID_OPUS_DEPRECATED                : return AV_CODEC_ID_OPUS;
        case AV_CODEC_ID_TAK_DEPRECATED                 : return AV_CODEC_ID_TAK;
        case AV_CODEC_ID_PAF_AUDIO_DEPRECATED           : return AV_CODEC_ID_PAF_AUDIO;
        case AV_CODEC_ID_PCM_S16BE_PLANAR_DEPRECATED    : return AV_CODEC_ID_PCM_S16BE_PLANAR;
        case AV_CODEC_ID_PCM_S24LE_PLANAR_DEPRECATED    : return AV_CODEC_ID_PCM_S24LE_PLANAR;
        case AV_CODEC_ID_PCM_S32LE_PLANAR_DEPRECATED    : return AV_CODEC_ID_PCM_S32LE_PLANAR;
        case AV_CODEC_ID_ADPCM_VIMA_DEPRECATED          : return AV_CODEC_ID_ADPCM_VIMA;
        case AV_CODEC_ID_ESCAPE130_DEPRECATED           : return AV_CODEC_ID_ESCAPE130;
        case AV_CODEC_ID_EXR_DEPRECATED                 : return AV_CODEC_ID_EXR;
        case AV_CODEC_ID_G2M_DEPRECATED                 : return AV_CODEC_ID_G2M;
        case AV_CODEC_ID_PAF_VIDEO_DEPRECATED           : return AV_CODEC_ID_PAF_VIDEO;
        case AV_CODEC_ID_WEBP_DEPRECATED                : return AV_CODEC_ID_WEBP;
        case AV_CODEC_ID_HEVC_DEPRECATED                : return AV_CODEC_ID_HEVC;
        case AV_CODEC_ID_MVC1_DEPRECATED                : return AV_CODEC_ID_MVC1;
        case AV_CODEC_ID_MVC2_DEPRECATED                : return AV_CODEC_ID_MVC2;
        case AV_CODEC_ID_SANM_DEPRECATED                : return AV_CODEC_ID_SANM;
        case AV_CODEC_ID_SGIRLE_DEPRECATED              : return AV_CODEC_ID_SGIRLE;
        case AV_CODEC_ID_VP7_DEPRECATED                 : return AV_CODEC_ID_VP7;
        default                                         : return id;
    }
}

static AVCodec *find_encdec(enum AVCodecID id, int encoder)
{
    AVCodec *p, *experimental = NULL;
    p = first_avcodec;
    id= remap_deprecated_codec_id(id);
    while (p) {
        if ((encoder ? av_codec_is_encoder(p) : av_codec_is_decoder(p)) &&
            p->id == id) {
            if (p->capabilities & AV_CODEC_CAP_EXPERIMENTAL && !experimental) {
                experimental = p;
            } else
                return p;
        }
        p = p->next;
    }
    return experimental;
}

AVCodec *avcodec_find_encoder(enum AVCodecID id)
{
    return find_encdec(id, 1);
}

AVCodec *avcodec_find_encoder_by_name(const char *name)
{
    AVCodec *p;
    if (!name)
        return NULL;
    p = first_avcodec;
    while (p) {
        if (av_codec_is_encoder(p) && strcmp(name, p->name) == 0)
            return p;
        p = p->next;
    }
    return NULL;
}

AVCodec *avcodec_find_decoder(enum AVCodecID id)
{
    return find_encdec(id, 0);
}

AVCodec *avcodec_find_decoder_by_name(const char *name)
{
    AVCodec *p;
    if (!name)
        return NULL;
    p = first_avcodec;
    while (p) {
        if (av_codec_is_decoder(p) && strcmp(name, p->name) == 0)
            return p;
        p = p->next;
    }
    return NULL;
}

const char *avcodec_get_name(enum AVCodecID id)
{
    const AVCodecDescriptor *cd;
    AVCodec *codec;

    if (id == AV_CODEC_ID_NONE)
        return "none";
    cd = avcodec_descriptor_get(id);
    if (cd)
        return cd->name;
    av_log(NULL, AV_LOG_WARNING, "Codec 0x%x is not in the full list.\n", id);
    codec = avcodec_find_decoder(id);
    if (codec)
        return codec->name;
    codec = avcodec_find_encoder(id);
    if (codec)
        return codec->name;
    return "unknown_codec";
}

size_t av_get_codec_tag_string(char *buf, size_t buf_size, unsigned int codec_tag)
{
    int i, len, ret = 0;

#define TAG_PRINT(x)                                              \
    (((x) >= '0' && (x) <= '9') ||                                \
     ((x) >= 'a' && (x) <= 'z') || ((x) >= 'A' && (x) <= 'Z') ||  \
     ((x) == '.' || (x) == ' ' || (x) == '-' || (x) == '_'))

    for (i = 0; i < 4; i++) {
        len = snprintf(buf, buf_size,
                       TAG_PRINT(codec_tag & 0xFF) ? "%c" : "[%d]", codec_tag & 0xFF);
        buf        += len;
        buf_size    = buf_size > len ? buf_size - len : 0;
        ret        += len;
        codec_tag >>= 8;
    }
    return ret;
}

void avcodec_string(char *buf, int buf_size, AVCodecContext *enc, int encode)
{
    const char *codec_type;
    const char *codec_name;
    const char *profile = NULL;
    const AVCodec *p;
    int bitrate;
    int new_line = 0;
    AVRational display_aspect_ratio;
    const char *separator = enc->dump_separator ? (const char *)enc->dump_separator : ", ";

    if (!buf || buf_size <= 0)
        return;
    codec_type = av_get_media_type_string(enc->codec_type);
    codec_name = avcodec_get_name(enc->codec_id);
    if (enc->profile != FF_PROFILE_UNKNOWN) {
        if (enc->codec)
            p = enc->codec;
        else
            p = encode ? avcodec_find_encoder(enc->codec_id) :
                        avcodec_find_decoder(enc->codec_id);
        if (p)
            profile = av_get_profile_name(p, enc->profile);
    }

    snprintf(buf, buf_size, "%s: %s", codec_type ? codec_type : "unknown",
             codec_name);
    buf[0] ^= 'a' ^ 'A'; /* first letter in uppercase */

    if (enc->codec && strcmp(enc->codec->name, codec_name))
        snprintf(buf + strlen(buf), buf_size - strlen(buf), " (%s)", enc->codec->name);

    if (profile)
        snprintf(buf + strlen(buf), buf_size - strlen(buf), " (%s)", profile);
    if (   enc->codec_type == AVMEDIA_TYPE_VIDEO
        && av_log_get_level() >= AV_LOG_VERBOSE
        && enc->refs)
        snprintf(buf + strlen(buf), buf_size - strlen(buf),
                 ", %d reference frame%s",
                 enc->refs, enc->refs > 1 ? "s" : "");

    if (enc->codec_tag) {
        char tag_buf[32];
        av_get_codec_tag_string(tag_buf, sizeof(tag_buf), enc->codec_tag);
        snprintf(buf + strlen(buf), buf_size - strlen(buf),
                 " (%s / 0x%04X)", tag_buf, enc->codec_tag);
    }

    switch (enc->codec_type) {
    case AVMEDIA_TYPE_VIDEO:
        {
            char detail[256] = "(";

            av_strlcat(buf, separator, buf_size);

            snprintf(buf + strlen(buf), buf_size - strlen(buf),
                 "%s", enc->pix_fmt == AV_PIX_FMT_NONE ? "none" :
                     av_get_pix_fmt_name(enc->pix_fmt));
            if (enc->bits_per_raw_sample && enc->pix_fmt != AV_PIX_FMT_NONE &&
                enc->bits_per_raw_sample <= av_pix_fmt_desc_get(enc->pix_fmt)->comp[0].depth_minus1)
                av_strlcatf(detail, sizeof(detail), "%d bpc, ", enc->bits_per_raw_sample);
            if (enc->color_range != AVCOL_RANGE_UNSPECIFIED)
                av_strlcatf(detail, sizeof(detail), "%s, ",
                            av_color_range_name(enc->color_range));

            if (enc->colorspace != AVCOL_SPC_UNSPECIFIED ||
                enc->color_primaries != AVCOL_PRI_UNSPECIFIED ||
                enc->color_trc != AVCOL_TRC_UNSPECIFIED) {
                if (enc->colorspace != (int)enc->color_primaries ||
                    enc->colorspace != (int)enc->color_trc) {
                    new_line = 1;
                    av_strlcatf(detail, sizeof(detail), "%s/%s/%s, ",
                                av_color_space_name(enc->colorspace),
                                av_color_primaries_name(enc->color_primaries),
                                av_color_transfer_name(enc->color_trc));
                } else
                    av_strlcatf(detail, sizeof(detail), "%s, ",
                                av_get_colorspace_name(enc->colorspace));
            }

            if (av_log_get_level() >= AV_LOG_DEBUG &&
                enc->chroma_sample_location != AVCHROMA_LOC_UNSPECIFIED)
                av_strlcatf(detail, sizeof(detail), "%s, ",
                            av_chroma_location_name(enc->chroma_sample_location));

            if (strlen(detail) > 1) {
                detail[strlen(detail) - 2] = 0;
                av_strlcatf(buf, buf_size, "%s)", detail);
            }
        }

        if (enc->width) {
            av_strlcat(buf, new_line ? separator : ", ", buf_size);

            snprintf(buf + strlen(buf), buf_size - strlen(buf),
                     "%dx%d",
                     enc->width, enc->height);

            if (av_log_get_level() >= AV_LOG_VERBOSE &&
                (enc->width != enc->coded_width ||
                 enc->height != enc->coded_height))
                snprintf(buf + strlen(buf), buf_size - strlen(buf),
                         " (%dx%d)", enc->coded_width, enc->coded_height);

            if (enc->sample_aspect_ratio.num) {
                av_reduce(&display_aspect_ratio.num, &display_aspect_ratio.den,
                          enc->width * enc->sample_aspect_ratio.num,
                          enc->height * enc->sample_aspect_ratio.den,
                          1024 * 1024);
                snprintf(buf + strlen(buf), buf_size - strlen(buf),
                         " [SAR %d:%d DAR %d:%d]",
                         enc->sample_aspect_ratio.num, enc->sample_aspect_ratio.den,
                         display_aspect_ratio.num, display_aspect_ratio.den);
            }
            if (av_log_get_level() >= AV_LOG_DEBUG) {
                int g = av_gcd(enc->time_base.num, enc->time_base.den);
                snprintf(buf + strlen(buf), buf_size - strlen(buf),
                         ", %d/%d",
                         enc->time_base.num / g, enc->time_base.den / g);
            }
        }
        if (encode) {
            snprintf(buf + strlen(buf), buf_size - strlen(buf),
                     ", q=%d-%d", enc->qmin, enc->qmax);
        } else {
            if (enc->properties & FF_CODEC_PROPERTY_CLOSED_CAPTIONS)
                snprintf(buf + strlen(buf), buf_size - strlen(buf),
                         ", Closed Captions");
            if (enc->properties & FF_CODEC_PROPERTY_LOSSLESS)
                snprintf(buf + strlen(buf), buf_size - strlen(buf),
                         ", lossless");
        }
        break;
    case AVMEDIA_TYPE_AUDIO:
        av_strlcat(buf, separator, buf_size);

        if (enc->sample_rate) {
            snprintf(buf + strlen(buf), buf_size - strlen(buf),
                     "%d Hz, ", enc->sample_rate);
        }
        av_get_channel_layout_string(buf + strlen(buf), buf_size - strlen(buf), enc->channels, enc->channel_layout);
        if (enc->sample_fmt != AV_SAMPLE_FMT_NONE) {
            snprintf(buf + strlen(buf), buf_size - strlen(buf),
                     ", %s", av_get_sample_fmt_name(enc->sample_fmt));
        }
        if (   enc->bits_per_raw_sample > 0
            && enc->bits_per_raw_sample != av_get_bytes_per_sample(enc->sample_fmt) * 8)
            snprintf(buf + strlen(buf), buf_size - strlen(buf),
                     " (%d bit)", enc->bits_per_raw_sample);
        break;
    case AVMEDIA_TYPE_DATA:
        if (av_log_get_level() >= AV_LOG_DEBUG) {
            int g = av_gcd(enc->time_base.num, enc->time_base.den);
            if (g)
                snprintf(buf + strlen(buf), buf_size - strlen(buf),
                         ", %d/%d",
                         enc->time_base.num / g, enc->time_base.den / g);
        }
        break;
    case AVMEDIA_TYPE_SUBTITLE:
        if (enc->width)
            snprintf(buf + strlen(buf), buf_size - strlen(buf),
                     ", %dx%d", enc->width, enc->height);
        break;
    default:
        return;
    }
    if (encode) {
        if (enc->flags & AV_CODEC_FLAG_PASS1)
            snprintf(buf + strlen(buf), buf_size - strlen(buf),
                     ", pass 1");
        if (enc->flags & AV_CODEC_FLAG_PASS2)
            snprintf(buf + strlen(buf), buf_size - strlen(buf),
                     ", pass 2");
    }
    bitrate = get_bit_rate(enc);
    if (bitrate != 0) {
        snprintf(buf + strlen(buf), buf_size - strlen(buf),
                 ", %d kb/s", bitrate / 1000);
    } else if (enc->rc_max_rate > 0) {
        snprintf(buf + strlen(buf), buf_size - strlen(buf),
                 ", max. %d kb/s", enc->rc_max_rate / 1000);
    }
}

const char *av_get_profile_name(const AVCodec *codec, int profile)
{
    const AVProfile *p;
    if (profile == FF_PROFILE_UNKNOWN || !codec->profiles)
        return NULL;

    for (p = codec->profiles; p->profile != FF_PROFILE_UNKNOWN; p++)
        if (p->profile == profile)
            return p->name;

    return NULL;
}

unsigned avcodec_version(void)
{
//    av_assert0(AV_CODEC_ID_V410==164);
    av_assert0(AV_CODEC_ID_PCM_S8_PLANAR==65563);
    av_assert0(AV_CODEC_ID_ADPCM_G722==69660);
//     av_assert0(AV_CODEC_ID_BMV_AUDIO==86071);
    av_assert0(AV_CODEC_ID_SRT==94216);
    av_assert0(LIBAVCODEC_VERSION_MICRO >= 100);

    av_assert0(CODEC_ID_CLLC == AV_CODEC_ID_CLLC);
    av_assert0(CODEC_ID_PCM_S8_PLANAR == AV_CODEC_ID_PCM_S8_PLANAR);
    av_assert0(CODEC_ID_ADPCM_IMA_APC == AV_CODEC_ID_ADPCM_IMA_APC);
    av_assert0(CODEC_ID_ILBC == AV_CODEC_ID_ILBC);
    av_assert0(CODEC_ID_SRT == AV_CODEC_ID_SRT);
    return LIBAVCODEC_VERSION_INT;
}

const char *avcodec_configuration(void)
{
    return FFMPEG_CONFIGURATION;
}

const char *avcodec_license(void)
{
#define LICENSE_PREFIX "libavcodec license: "
    return LICENSE_PREFIX FFMPEG_LICENSE + sizeof(LICENSE_PREFIX) - 1;
}

void avcodec_flush_buffers(AVCodecContext *avctx)
{
    if (HAVE_THREADS && avctx->active_thread_type & FF_THREAD_FRAME)
        ff_thread_flush(avctx);
    else if (avctx->codec->flush)
        avctx->codec->flush(avctx);

    avctx->pts_correction_last_pts =
    avctx->pts_correction_last_dts = INT64_MIN;

    if (!avctx->refcounted_frames)
        av_frame_unref(avctx->internal->to_free);
}

int av_get_exact_bits_per_sample(enum AVCodecID codec_id)
{
    switch (codec_id) {
    case AV_CODEC_ID_8SVX_EXP:
    case AV_CODEC_ID_8SVX_FIB:
    case AV_CODEC_ID_ADPCM_CT:
    case AV_CODEC_ID_ADPCM_IMA_APC:
    case AV_CODEC_ID_ADPCM_IMA_EA_SEAD:
    case AV_CODEC_ID_ADPCM_IMA_OKI:
    case AV_CODEC_ID_ADPCM_IMA_WS:
    case AV_CODEC_ID_ADPCM_G722:
    case AV_CODEC_ID_ADPCM_YAMAHA:
        return 4;
    case AV_CODEC_ID_DSD_LSBF:
    case AV_CODEC_ID_DSD_MSBF:
    case AV_CODEC_ID_DSD_LSBF_PLANAR:
    case AV_CODEC_ID_DSD_MSBF_PLANAR:
    case AV_CODEC_ID_PCM_ALAW:
    case AV_CODEC_ID_PCM_MULAW:
    case AV_CODEC_ID_PCM_S8:
    case AV_CODEC_ID_PCM_S8_PLANAR:
    case AV_CODEC_ID_PCM_U8:
    case AV_CODEC_ID_PCM_ZORK:
        return 8;
    case AV_CODEC_ID_PCM_S16BE:
    case AV_CODEC_ID_PCM_S16BE_PLANAR:
    case AV_CODEC_ID_PCM_S16LE:
    case AV_CODEC_ID_PCM_S16LE_PLANAR:
    case AV_CODEC_ID_PCM_U16BE:
    case AV_CODEC_ID_PCM_U16LE:
        return 16;
    case AV_CODEC_ID_PCM_S24DAUD:
    case AV_CODEC_ID_PCM_S24BE:
    case AV_CODEC_ID_PCM_S24LE:
    case AV_CODEC_ID_PCM_S24LE_PLANAR:
    case AV_CODEC_ID_PCM_U24BE:
    case AV_CODEC_ID_PCM_U24LE:
        return 24;
    case AV_CODEC_ID_PCM_S32BE:
    case AV_CODEC_ID_PCM_S32LE:
    case AV_CODEC_ID_PCM_S32LE_PLANAR:
    case AV_CODEC_ID_PCM_U32BE:
    case AV_CODEC_ID_PCM_U32LE:
    case AV_CODEC_ID_PCM_F32BE:
    case AV_CODEC_ID_PCM_F32LE:
        return 32;
    case AV_CODEC_ID_PCM_F64BE:
    case AV_CODEC_ID_PCM_F64LE:
        return 64;
    default:
        return 0;
    }
}

enum AVCodecID av_get_pcm_codec(enum AVSampleFormat fmt, int be)
{
    static const enum AVCodecID map[AV_SAMPLE_FMT_NB][2] = {
        [AV_SAMPLE_FMT_U8  ] = { AV_CODEC_ID_PCM_U8,    AV_CODEC_ID_PCM_U8    },
        [AV_SAMPLE_FMT_S16 ] = { AV_CODEC_ID_PCM_S16LE, AV_CODEC_ID_PCM_S16BE },
        [AV_SAMPLE_FMT_S32 ] = { AV_CODEC_ID_PCM_S32LE, AV_CODEC_ID_PCM_S32BE },
        [AV_SAMPLE_FMT_FLT ] = { AV_CODEC_ID_PCM_F32LE, AV_CODEC_ID_PCM_F32BE },
        [AV_SAMPLE_FMT_DBL ] = { AV_CODEC_ID_PCM_F64LE, AV_CODEC_ID_PCM_F64BE },
        [AV_SAMPLE_FMT_U8P ] = { AV_CODEC_ID_PCM_U8,    AV_CODEC_ID_PCM_U8    },
        [AV_SAMPLE_FMT_S16P] = { AV_CODEC_ID_PCM_S16LE, AV_CODEC_ID_PCM_S16BE },
        [AV_SAMPLE_FMT_S32P] = { AV_CODEC_ID_PCM_S32LE, AV_CODEC_ID_PCM_S32BE },
        [AV_SAMPLE_FMT_FLTP] = { AV_CODEC_ID_PCM_F32LE, AV_CODEC_ID_PCM_F32BE },
        [AV_SAMPLE_FMT_DBLP] = { AV_CODEC_ID_PCM_F64LE, AV_CODEC_ID_PCM_F64BE },
    };
    if (fmt < 0 || fmt >= AV_SAMPLE_FMT_NB)
        return AV_CODEC_ID_NONE;
    if (be < 0 || be > 1)
        be = AV_NE(1, 0);
    return map[fmt][be];
}

int av_get_bits_per_sample(enum AVCodecID codec_id)
{
    switch (codec_id) {
    case AV_CODEC_ID_ADPCM_SBPRO_2:
        return 2;
    case AV_CODEC_ID_ADPCM_SBPRO_3:
        return 3;
    case AV_CODEC_ID_ADPCM_SBPRO_4:
    case AV_CODEC_ID_ADPCM_IMA_WAV:
    case AV_CODEC_ID_ADPCM_IMA_QT:
    case AV_CODEC_ID_ADPCM_SWF:
    case AV_CODEC_ID_ADPCM_MS:
        return 4;
    default:
        return av_get_exact_bits_per_sample(codec_id);
    }
}

int av_get_audio_frame_duration(AVCodecContext *avctx, int frame_bytes)
{
    int id, sr, ch, ba, tag, bps;

    id  = avctx->codec_id;
    sr  = avctx->sample_rate;
    ch  = avctx->channels;
    ba  = avctx->block_align;
    tag = avctx->codec_tag;
    bps = av_get_exact_bits_per_sample(avctx->codec_id);

    /* codecs with an exact constant bits per sample */
    if (bps > 0 && ch > 0 && frame_bytes > 0 && ch < 32768 && bps < 32768)
        return (frame_bytes * 8LL) / (bps * ch);
    bps = avctx->bits_per_coded_sample;

    /* codecs with a fixed packet duration */
    switch (id) {
    case AV_CODEC_ID_ADPCM_ADX:    return   32;
    case AV_CODEC_ID_ADPCM_IMA_QT: return   64;
    case AV_CODEC_ID_ADPCM_EA_XAS: return  128;
    case AV_CODEC_ID_AMR_NB:
    case AV_CODEC_ID_EVRC:
    case AV_CODEC_ID_GSM:
    case AV_CODEC_ID_QCELP:
    case AV_CODEC_ID_RA_288:       return  160;
    case AV_CODEC_ID_AMR_WB:
    case AV_CODEC_ID_GSM_MS:       return  320;
    case AV_CODEC_ID_MP1:          return  384;
    case AV_CODEC_ID_ATRAC1:       return  512;
    case AV_CODEC_ID_ATRAC3:       return 1024;
    case AV_CODEC_ID_ATRAC3P:      return 2048;
    case AV_CODEC_ID_MP2:
    case AV_CODEC_ID_MUSEPACK7:    return 1152;
    case AV_CODEC_ID_AC3:          return 1536;
    }

    if (sr > 0) {
        /* calc from sample rate */
        if (id == AV_CODEC_ID_TTA)
            return 256 * sr / 245;

        if (ch > 0) {
            /* calc from sample rate and channels */
            if (id == AV_CODEC_ID_BINKAUDIO_DCT)
                return (480 << (sr / 22050)) / ch;
        }
    }

    if (ba > 0) {
        /* calc from block_align */
        if (id == AV_CODEC_ID_SIPR) {
            switch (ba) {
            case 20: return 160;
            case 19: return 144;
            case 29: return 288;
            case 37: return 480;
            }
        } else if (id == AV_CODEC_ID_ILBC) {
            switch (ba) {
            case 38: return 160;
            case 50: return 240;
            }
        }
    }

    if (frame_bytes > 0) {
        /* calc from frame_bytes only */
        if (id == AV_CODEC_ID_TRUESPEECH)
            return 240 * (frame_bytes / 32);
        if (id == AV_CODEC_ID_NELLYMOSER)
            return 256 * (frame_bytes / 64);
        if (id == AV_CODEC_ID_RA_144)
            return 160 * (frame_bytes / 20);
        if (id == AV_CODEC_ID_G723_1)
            return 240 * (frame_bytes / 24);

        if (bps > 0) {
            /* calc from frame_bytes and bits_per_coded_sample */
            if (id == AV_CODEC_ID_ADPCM_G726)
                return frame_bytes * 8 / bps;
        }

        if (ch > 0) {
            /* calc from frame_bytes and channels */
            switch (id) {
            case AV_CODEC_ID_ADPCM_AFC:
                return frame_bytes / (9 * ch) * 16;
            case AV_CODEC_ID_ADPCM_DTK:
                return frame_bytes / (16 * ch) * 28;
            case AV_CODEC_ID_ADPCM_4XM:
            case AV_CODEC_ID_ADPCM_IMA_ISS:
                return (frame_bytes - 4 * ch) * 2 / ch;
            case AV_CODEC_ID_ADPCM_IMA_SMJPEG:
                return (frame_bytes - 4) * 2 / ch;
            case AV_CODEC_ID_ADPCM_IMA_AMV:
                return (frame_bytes - 8) * 2 / ch;
            case AV_CODEC_ID_ADPCM_THP:
            case AV_CODEC_ID_ADPCM_THP_LE:
                if (avctx->extradata)
                    return frame_bytes * 14 / (8 * ch);
                break;
            case AV_CODEC_ID_ADPCM_XA:
                return (frame_bytes / 128) * 224 / ch;
            case AV_CODEC_ID_INTERPLAY_DPCM:
                return (frame_bytes - 6 - ch) / ch;
            case AV_CODEC_ID_ROQ_DPCM:
                return (frame_bytes - 8) / ch;
            case AV_CODEC_ID_XAN_DPCM:
                return (frame_bytes - 2 * ch) / ch;
            case AV_CODEC_ID_MACE3:
                return 3 * frame_bytes / ch;
            case AV_CODEC_ID_MACE6:
                return 6 * frame_bytes / ch;
            case AV_CODEC_ID_PCM_LXF:
                return 2 * (frame_bytes / (5 * ch));
            case AV_CODEC_ID_IAC:
            case AV_CODEC_ID_IMC:
                return 4 * frame_bytes / ch;
            }

            if (tag) {
                /* calc from frame_bytes, channels, and codec_tag */
                if (id == AV_CODEC_ID_SOL_DPCM) {
                    if (tag == 3)
                        return frame_bytes / ch;
                    else
                        return frame_bytes * 2 / ch;
                }
            }

            if (ba > 0) {
                /* calc from frame_bytes, channels, and block_align */
                int blocks = frame_bytes / ba;
                switch (avctx->codec_id) {
                case AV_CODEC_ID_ADPCM_IMA_WAV:
                    if (bps < 2 || bps > 5)
                        return 0;
                    return blocks * (1 + (ba - 4 * ch) / (bps * ch) * 8);
                case AV_CODEC_ID_ADPCM_IMA_DK3:
                    return blocks * (((ba - 16) * 2 / 3 * 4) / ch);
                case AV_CODEC_ID_ADPCM_IMA_DK4:
                    return blocks * (1 + (ba - 4 * ch) * 2 / ch);
                case AV_CODEC_ID_ADPCM_IMA_RAD:
                    return blocks * ((ba - 4 * ch) * 2 / ch);
                case AV_CODEC_ID_ADPCM_MS:
                    return blocks * (2 + (ba - 7 * ch) * 2 / ch);
                }
            }

            if (bps > 0) {
                /* calc from frame_bytes, channels, and bits_per_coded_sample */
                switch (avctx->codec_id) {
                case AV_CODEC_ID_PCM_DVD:
                    if(bps<4)
                        return 0;
                    return 2 * (frame_bytes / ((bps * 2 / 8) * ch));
                case AV_CODEC_ID_PCM_BLURAY:
                    if(bps<4)
                        return 0;
                    return frame_bytes / ((FFALIGN(ch, 2) * bps) / 8);
                case AV_CODEC_ID_S302M:
                    return 2 * (frame_bytes / ((bps + 4) / 4)) / ch;
                }
            }
        }
    }

    /* Fall back on using frame_size */
    if (avctx->frame_size > 1 && frame_bytes)
        return avctx->frame_size;

    //For WMA we currently have no other means to calculate duration thus we
    //do it here by assuming CBR, which is true for all known cases.
    if (avctx->bit_rate>0 && frame_bytes>0 && avctx->sample_rate>0 && avctx->block_align>1) {
        if (avctx->codec_id == AV_CODEC_ID_WMAV1 || avctx->codec_id == AV_CODEC_ID_WMAV2)
            return  (frame_bytes * 8LL * avctx->sample_rate) / avctx->bit_rate;
    }

    return 0;
}

#if !HAVE_THREADS
int ff_thread_init(AVCodecContext *s)
{
    return -1;
}

#endif

unsigned int av_xiphlacing(unsigned char *s, unsigned int v)
{
    unsigned int n = 0;

    while (v >= 0xff) {
        *s++ = 0xff;
        v -= 0xff;
        n++;
    }
    *s = v;
    n++;
    return n;
}

int ff_match_2uint16(const uint16_t(*tab)[2], int size, int a, int b)
{
    int i;
    for (i = 0; i < size && !(tab[i][0] == a && tab[i][1] == b); i++) ;
    return i;
}

#if FF_API_MISSING_SAMPLE
FF_DISABLE_DEPRECATION_WARNINGS
void av_log_missing_feature(void *avc, const char *feature, int want_sample)
{
    av_log(avc, AV_LOG_WARNING, "%s is not implemented. Update your FFmpeg "
            "version to the newest one from Git. If the problem still "
            "occurs, it means that your file has a feature which has not "
            "been implemented.\n", feature);
    if(want_sample)
        av_log_ask_for_sample(avc, NULL);
}

void av_log_ask_for_sample(void *avc, const char *msg, ...)
{
    va_list argument_list;

    va_start(argument_list, msg);

    if (msg)
        av_vlog(avc, AV_LOG_WARNING, msg, argument_list);
    av_log(avc, AV_LOG_WARNING, "If you want to help, upload a sample "
            "of this file to ftp://upload.ffmpeg.org/incoming/ "
            "and contact the ffmpeg-devel mailing list. (ffmpeg-devel@ffmpeg.org)\n");

    va_end(argument_list);
}
FF_ENABLE_DEPRECATION_WARNINGS
#endif /* FF_API_MISSING_SAMPLE */

static AVHWAccel *first_hwaccel = NULL;
static AVHWAccel **last_hwaccel = &first_hwaccel;

void av_register_hwaccel(AVHWAccel *hwaccel)
{
    AVHWAccel **p = last_hwaccel;
    hwaccel->next = NULL;
    while(*p || avpriv_atomic_ptr_cas((void * volatile *)p, NULL, hwaccel))
        p = &(*p)->next;
    last_hwaccel = &hwaccel->next;
}

AVHWAccel *av_hwaccel_next(const AVHWAccel *hwaccel)
{
    return hwaccel ? hwaccel->next : first_hwaccel;
}

int av_lockmgr_register(int (*cb)(void **mutex, enum AVLockOp op))
{
    if (lockmgr_cb) {
        // There is no good way to rollback a failure to destroy the
        // mutex, so we ignore failures.
        lockmgr_cb(&codec_mutex,    AV_LOCK_DESTROY);
        lockmgr_cb(&avformat_mutex, AV_LOCK_DESTROY);
        lockmgr_cb     = NULL;
        codec_mutex    = NULL;
        avformat_mutex = NULL;
    }

    if (cb) {
        void *new_codec_mutex    = NULL;
        void *new_avformat_mutex = NULL;
        int err;
        if (err = cb(&new_codec_mutex, AV_LOCK_CREATE)) {
            return err > 0 ? AVERROR_UNKNOWN : err;
        }
        if (err = cb(&new_avformat_mutex, AV_LOCK_CREATE)) {
            // Ignore failures to destroy the newly created mutex.
            cb(&new_codec_mutex, AV_LOCK_DESTROY);
            return err > 0 ? AVERROR_UNKNOWN : err;
        }
        lockmgr_cb     = cb;
        codec_mutex    = new_codec_mutex;
        avformat_mutex = new_avformat_mutex;
    }

    return 0;
}

int ff_lock_avcodec(AVCodecContext *log_ctx, const AVCodec *codec)
{
    if (lockmgr_cb) {
        if ((*lockmgr_cb)(&codec_mutex, AV_LOCK_OBTAIN))
            return -1;
    }

    if (avpriv_atomic_int_add_and_fetch(&entangled_thread_counter, 1) != 1 &&
        !(codec->caps_internal & FF_CODEC_CAP_INIT_THREADSAFE)) {
        av_log(log_ctx, AV_LOG_ERROR,
               "Insufficient thread locking. At least %d threads are "
               "calling avcodec_open2() at the same time right now.\n",
               entangled_thread_counter);
        if (!lockmgr_cb)
            av_log(log_ctx, AV_LOG_ERROR, "No lock manager is set, please see av_lockmgr_register()\n");
        ff_avcodec_locked = 1;
        ff_unlock_avcodec();
        return AVERROR(EINVAL);
    }
    av_assert0(!ff_avcodec_locked);
    ff_avcodec_locked = 1;
    return 0;
}

int ff_unlock_avcodec(void)
{
    av_assert0(ff_avcodec_locked);
    ff_avcodec_locked = 0;
    avpriv_atomic_int_add_and_fetch(&entangled_thread_counter, -1);
    if (lockmgr_cb) {
        if ((*lockmgr_cb)(&codec_mutex, AV_LOCK_RELEASE))
            return -1;
    }

    return 0;
}

int avpriv_lock_avformat(void)
{
    if (lockmgr_cb) {
        if ((*lockmgr_cb)(&avformat_mutex, AV_LOCK_OBTAIN))
            return -1;
    }
    return 0;
}

int avpriv_unlock_avformat(void)
{
    if (lockmgr_cb) {
        if ((*lockmgr_cb)(&avformat_mutex, AV_LOCK_RELEASE))
            return -1;
    }
    return 0;
}

unsigned int avpriv_toupper4(unsigned int x)
{
    return av_toupper(x & 0xFF) +
          (av_toupper((x >>  8) & 0xFF) << 8)  +
          (av_toupper((x >> 16) & 0xFF) << 16) +
((unsigned)av_toupper((x >> 24) & 0xFF) << 24);
}

int ff_thread_ref_frame(ThreadFrame *dst, ThreadFrame *src)
{
    int ret;

    dst->owner = src->owner;

    ret = av_frame_ref(dst->f, src->f);
    if (ret < 0)
        return ret;

    av_assert0(!dst->progress);

    if (src->progress &&
        !(dst->progress = av_buffer_ref(src->progress))) {
        ff_thread_release_buffer(dst->owner, dst);
        return AVERROR(ENOMEM);
    }

    return 0;
}

#if !HAVE_THREADS

enum AVPixelFormat ff_thread_get_format(AVCodecContext *avctx, const enum AVPixelFormat *fmt)
{
    return ff_get_format(avctx, fmt);
}

int ff_thread_get_buffer(AVCodecContext *avctx, ThreadFrame *f, int flags)
{
    f->owner = avctx;
    return ff_get_buffer(avctx, f->f, flags);
}

void ff_thread_release_buffer(AVCodecContext *avctx, ThreadFrame *f)
{
    if (f->f)
        av_frame_unref(f->f);
}

void ff_thread_finish_setup(AVCodecContext *avctx)
{
}

void ff_thread_report_progress(ThreadFrame *f, int progress, int field)
{
}

void ff_thread_await_progress(ThreadFrame *f, int progress, int field)
{
}

int ff_thread_can_start_frame(AVCodecContext *avctx)
{
    return 1;
}

int ff_alloc_entries(AVCodecContext *avctx, int count)
{
    return 0;
}

void ff_reset_entries(AVCodecContext *avctx)
{
}

void ff_thread_await_progress2(AVCodecContext *avctx, int field, int thread, int shift)
{
}

void ff_thread_report_progress2(AVCodecContext *avctx, int field, int thread, int n)
{
}

#endif

enum AVMediaType avcodec_get_type(enum AVCodecID codec_id)
{
    AVCodec *c= avcodec_find_decoder(codec_id);
    if(!c)
        c= avcodec_find_encoder(codec_id);
    if(c)
        return c->type;

    if (codec_id <= AV_CODEC_ID_NONE)
        return AVMEDIA_TYPE_UNKNOWN;
    else if (codec_id < AV_CODEC_ID_FIRST_AUDIO)
        return AVMEDIA_TYPE_VIDEO;
    else if (codec_id < AV_CODEC_ID_FIRST_SUBTITLE)
        return AVMEDIA_TYPE_AUDIO;
    else if (codec_id < AV_CODEC_ID_FIRST_UNKNOWN)
        return AVMEDIA_TYPE_SUBTITLE;

    return AVMEDIA_TYPE_UNKNOWN;
}

int avcodec_is_open(AVCodecContext *s)
{
    return !!s->internal;
}

int avpriv_bprint_to_extradata(AVCodecContext *avctx, struct AVBPrint *buf)
{
    int ret;
    char *str;

    ret = av_bprint_finalize(buf, &str);
    if (ret < 0)
        return ret;
    if (!av_bprint_is_complete(buf)) {
        av_free(str);
        return AVERROR(ENOMEM);
    }

    avctx->extradata = str;
    /* Note: the string is NUL terminated (so extradata can be read as a
     * string), but the ending character is not accounted in the size (in
     * binary formats you are likely not supposed to mux that character). When
     * extradata is copied, it is also padded with FF_INPUT_BUFFER_PADDING_SIZE
     * zeros. */
    avctx->extradata_size = buf->len;
    return 0;
}

const uint8_t *avpriv_find_start_code(const uint8_t *av_restrict p,
                                      const uint8_t *end,
                                      uint32_t *av_restrict state)
{
    int i;

    av_assert0(p <= end);
    if (p >= end)
        return end;

    for (i = 0; i < 3; i++) {
        uint32_t tmp = *state << 8;
        *state = tmp + *(p++);
        if (tmp == 0x100 || p == end)
            return p;
    }

    while (p < end) {
        if      (p[-1] > 1      ) p += 3;
        else if (p[-2]          ) p += 2;
        else if (p[-3]|(p[-1]-1)) p++;
        else {
            p++;
            break;
        }
    }

    p = FFMIN(p, end) - 4;
    *state = AV_RB32(p);

    return p + 4;
}<|MERGE_RESOLUTION|>--- conflicted
+++ resolved
@@ -1243,7 +1243,7 @@
 
         if (!(desc->flags & AV_PIX_FMT_FLAG_HWACCEL))
             break;
-        if (avctx->codec->capabilities&CODEC_CAP_HWACCEL_VDPAU)
+        if (avctx->codec->capabilities&AV_CODEC_CAP_HWACCEL_VDPAU)
             break;
 
         if (!setup_hwaccel(avctx, ret, desc->name))
@@ -1480,7 +1480,7 @@
                "add '-strict %d' if you want to use it.\n",
                codec_string, codec->name, FF_COMPLIANCE_EXPERIMENTAL);
         codec2 = av_codec_is_encoder(codec) ? avcodec_find_encoder(codec->id) : avcodec_find_decoder(codec->id);
-        if (!(codec2->capabilities & CODEC_CAP_EXPERIMENTAL))
+        if (!(codec2->capabilities & AV_CODEC_CAP_EXPERIMENTAL))
             av_log(avctx, AV_LOG_ERROR, "Alternatively use the non experimental %s '%s'.\n",
                 codec_string, codec2->name);
         ret = AVERROR_EXPERIMENTAL;
@@ -1926,20 +1926,13 @@
 
     /* check for valid frame size */
     if (frame) {
-<<<<<<< HEAD
-        if (avctx->codec->capabilities & CODEC_CAP_SMALL_LAST_FRAME) {
+        if (avctx->codec->capabilities & AV_CODEC_CAP_SMALL_LAST_FRAME) {
             if (frame->nb_samples > avctx->frame_size) {
                 av_log(avctx, AV_LOG_ERROR, "more samples than frame size (avcodec_encode_audio2)\n");
                 ret = AVERROR(EINVAL);
                 goto end;
             }
-        } else if (!(avctx->codec->capabilities & CODEC_CAP_VARIABLE_FRAME_SIZE)) {
-=======
-        if (avctx->codec->capabilities & AV_CODEC_CAP_SMALL_LAST_FRAME) {
-            if (frame->nb_samples > avctx->frame_size)
-                return AVERROR(EINVAL);
         } else if (!(avctx->codec->capabilities & AV_CODEC_CAP_VARIABLE_FRAME_SIZE)) {
->>>>>>> def97856
             if (frame->nb_samples < avctx->frame_size &&
                 !avctx->internal->last_audio_frame) {
                 ret = pad_last_frame(avctx, &padded_frame, frame);
@@ -2169,7 +2162,6 @@
 
     *got_packet_ptr = 0;
 
-<<<<<<< HEAD
     if(CONFIG_FRAME_THREAD_ENCODER &&
        avctx->internal->frame_thread_encoder && (avctx->active_thread_type&FF_THREAD_FRAME))
         return ff_thread_video_encode_frame(avctx, avpkt, frame, got_packet_ptr);
@@ -2177,10 +2169,7 @@
     if ((avctx->flags&AV_CODEC_FLAG_PASS1) && avctx->stats_out)
         avctx->stats_out[0] = '\0';
 
-    if (!(avctx->codec->capabilities & CODEC_CAP_DELAY) && !frame) {
-=======
     if (!(avctx->codec->capabilities & AV_CODEC_CAP_DELAY) && !frame) {
->>>>>>> def97856
         av_free_packet(avpkt);
         av_init_packet(avpkt);
         avpkt->size = 0;
@@ -2432,8 +2421,8 @@
 
     av_frame_unref(picture);
 
-<<<<<<< HEAD
-    if ((avctx->codec->capabilities & CODEC_CAP_DELAY) || avpkt->size || (avctx->active_thread_type & FF_THREAD_FRAME)) {
+    if ((avctx->codec->capabilities & AV_CODEC_CAP_DELAY) || avpkt->size ||
+        (avctx->active_thread_type & FF_THREAD_FRAME)) {
         int did_split = av_packet_split_side_data(&tmp);
         ret = apply_param_change(avctx, &tmp);
         if (ret < 0) {
@@ -2443,10 +2432,6 @@
         }
 
         avctx->internal->pkt = &tmp;
-=======
-    if ((avctx->codec->capabilities & AV_CODEC_CAP_DELAY) || avpkt->size ||
-        (avctx->active_thread_type & FF_THREAD_FRAME)) {
->>>>>>> def97856
         if (HAVE_THREADS && avctx->active_thread_type & FF_THREAD_FRAME)
             ret = ff_thread_decode_frame(avctx, picture, got_picture_ptr,
                                          &tmp);
@@ -2460,19 +2445,11 @@
             }
             //FIXME these should be under if(!avctx->has_b_frames)
             /* get_buffer is supposed to set frame parameters */
-<<<<<<< HEAD
-            if (!(avctx->codec->capabilities & CODEC_CAP_DR1)) {
+            if (!(avctx->codec->capabilities & AV_CODEC_CAP_DR1)) {
                 if (!picture->sample_aspect_ratio.num)    picture->sample_aspect_ratio = avctx->sample_aspect_ratio;
                 if (!picture->width)                      picture->width               = avctx->width;
                 if (!picture->height)                     picture->height              = avctx->height;
                 if (picture->format == AV_PIX_FMT_NONE)   picture->format              = avctx->pix_fmt;
-=======
-            if (!(avctx->codec->capabilities & AV_CODEC_CAP_DR1)) {
-                picture->sample_aspect_ratio = avctx->sample_aspect_ratio;
-                picture->width               = avctx->width;
-                picture->height              = avctx->height;
-                picture->format              = avctx->pix_fmt;
->>>>>>> def97856
             }
         }
 
@@ -2595,8 +2572,7 @@
 
     av_frame_unref(frame);
 
-<<<<<<< HEAD
-    if ((avctx->codec->capabilities & CODEC_CAP_DELAY) || avpkt->size || (avctx->active_thread_type & FF_THREAD_FRAME)) {
+    if ((avctx->codec->capabilities & AV_CODEC_CAP_DELAY) || avpkt->size || (avctx->active_thread_type & FF_THREAD_FRAME)) {
         uint8_t *side;
         int side_size;
         uint32_t discard_padding = 0;
@@ -2620,10 +2596,6 @@
             av_assert0(ret <= tmp.size);
             frame->pkt_dts = avpkt->dts;
         }
-=======
-    if ((avctx->codec->capabilities & AV_CODEC_CAP_DELAY) || avpkt->size) {
-        ret = avctx->codec->decode(avctx, frame, got_frame_ptr, avpkt);
->>>>>>> def97856
         if (ret >= 0 && *got_frame_ptr) {
             avctx->frame_number++;
             av_frame_set_best_effort_timestamp(frame,
@@ -2828,7 +2800,7 @@
     *got_sub_ptr = 0;
     get_subtitle_defaults(sub);
 
-    if ((avctx->codec->capabilities & CODEC_CAP_DELAY) || avpkt->size) {
+    if ((avctx->codec->capabilities & AV_CODEC_CAP_DELAY) || avpkt->size) {
         AVPacket pkt_recoded;
         AVPacket tmp = *avpkt;
         int did_split = av_packet_split_side_data(&tmp);
