/*
 * utils for libavcodec
 * Copyright (c) 2001 Fabrice Bellard
 * Copyright (c) 2002-2004 Michael Niedermayer <michaelni@gmx.at>
 *
 * This file is part of FFmpeg.
 *
 * FFmpeg is free software; you can redistribute it and/or
 * modify it under the terms of the GNU Lesser General Public
 * License as published by the Free Software Foundation; either
 * version 2.1 of the License, or (at your option) any later version.
 *
 * FFmpeg is distributed in the hope that it will be useful,
 * but WITHOUT ANY WARRANTY; without even the implied warranty of
 * MERCHANTABILITY or FITNESS FOR A PARTICULAR PURPOSE.  See the GNU
 * Lesser General Public License for more details.
 *
 * You should have received a copy of the GNU Lesser General Public
 * License along with FFmpeg; if not, write to the Free Software
 * Foundation, Inc., 51 Franklin Street, Fifth Floor, Boston, MA 02110-1301 USA
 */

/**
 * @file
 * utils.
 */

#include "config.h"
#include "libavutil/atomic.h"
#include "libavutil/attributes.h"
#include "libavutil/avassert.h"
#include "libavutil/avstring.h"
#include "libavutil/bprint.h"
#include "libavutil/channel_layout.h"
#include "libavutil/crc.h"
#include "libavutil/frame.h"
#include "libavutil/internal.h"
#include "libavutil/mathematics.h"
#include "libavutil/pixdesc.h"
#include "libavutil/imgutils.h"
#include "libavutil/samplefmt.h"
#include "libavutil/dict.h"
#include "avcodec.h"
#include "dsputil.h"
#include "libavutil/opt.h"
#include "thread.h"
#include "frame_thread_encoder.h"
#include "internal.h"
#include "raw.h"
#include "bytestream.h"
#include "version.h"
#include <stdlib.h>
#include <stdarg.h>
#include <limits.h>
#include <float.h>
#if CONFIG_ICONV
# include <iconv.h>
#endif

#if HAVE_PTHREADS
#include <pthread.h>
#elif HAVE_W32THREADS
#include "compat/w32pthreads.h"
#elif HAVE_OS2THREADS
#include "compat/os2threads.h"
#endif

#if HAVE_PTHREADS || HAVE_W32THREADS || HAVE_OS2THREADS
static int default_lockmgr_cb(void **arg, enum AVLockOp op)
{
    void * volatile * mutex = arg;
    int err;

    switch (op) {
    case AV_LOCK_CREATE:
        return 0;
    case AV_LOCK_OBTAIN:
        if (!*mutex) {
            pthread_mutex_t *tmp = av_malloc(sizeof(pthread_mutex_t));
            if (!tmp)
                return AVERROR(ENOMEM);
            if ((err = pthread_mutex_init(tmp, NULL))) {
                av_free(tmp);
                return AVERROR(err);
            }
            if (avpriv_atomic_ptr_cas(mutex, NULL, tmp)) {
                pthread_mutex_destroy(tmp);
                av_free(tmp);
            }
        }

        if ((err = pthread_mutex_lock(*mutex)))
            return AVERROR(err);

        return 0;
    case AV_LOCK_RELEASE:
        if ((err = pthread_mutex_unlock(*mutex)))
            return AVERROR(err);

        return 0;
    case AV_LOCK_DESTROY:
        if (*mutex)
            pthread_mutex_destroy(*mutex);
        av_free(*mutex);
        avpriv_atomic_ptr_cas(mutex, *mutex, NULL);
        return 0;
    }
    return 1;
}
static int (*lockmgr_cb)(void **mutex, enum AVLockOp op) = default_lockmgr_cb;
#else
static int (*lockmgr_cb)(void **mutex, enum AVLockOp op) = NULL;
#endif


volatile int ff_avcodec_locked;
static int volatile entangled_thread_counter = 0;
static void *codec_mutex;
static void *avformat_mutex;

#if CONFIG_RAISE_MAJOR
#    define LIBNAME "LIBAVCODEC_155"
#else
#    define LIBNAME "LIBAVCODEC_55"
#endif

#if FF_API_FAST_MALLOC && CONFIG_SHARED && HAVE_SYMVER
FF_SYMVER(void*, av_fast_realloc, (void *ptr, unsigned int *size, size_t min_size), LIBNAME)
{
    return av_fast_realloc(ptr, size, min_size);
}

FF_SYMVER(void, av_fast_malloc, (void *ptr, unsigned int *size, size_t min_size), LIBNAME)
{
    av_fast_malloc(ptr, size, min_size);
}
#endif

static inline int ff_fast_malloc(void *ptr, unsigned int *size, size_t min_size, int zero_realloc)
{
    void **p = ptr;
    if (min_size < *size)
        return 0;
    min_size = FFMAX(17 * min_size / 16 + 32, min_size);
    av_free(*p);
    *p = zero_realloc ? av_mallocz(min_size) : av_malloc(min_size);
    if (!*p)
        min_size = 0;
    *size = min_size;
    return 1;
}

void av_fast_padded_malloc(void *ptr, unsigned int *size, size_t min_size)
{
    uint8_t **p = ptr;
    if (min_size > SIZE_MAX - FF_INPUT_BUFFER_PADDING_SIZE) {
        av_freep(p);
        *size = 0;
        return;
    }
    if (!ff_fast_malloc(p, size, min_size + FF_INPUT_BUFFER_PADDING_SIZE, 1))
        memset(*p + min_size, 0, FF_INPUT_BUFFER_PADDING_SIZE);
}

void av_fast_padded_mallocz(void *ptr, unsigned int *size, size_t min_size)
{
    uint8_t **p = ptr;
    if (min_size > SIZE_MAX - FF_INPUT_BUFFER_PADDING_SIZE) {
        av_freep(p);
        *size = 0;
        return;
    }
    if (!ff_fast_malloc(p, size, min_size + FF_INPUT_BUFFER_PADDING_SIZE, 1))
        memset(*p, 0, min_size + FF_INPUT_BUFFER_PADDING_SIZE);
}

/* encoder management */
static AVCodec *first_avcodec = NULL;
static AVCodec **last_avcodec = &first_avcodec;

AVCodec *av_codec_next(const AVCodec *c)
{
    if (c)
        return c->next;
    else
        return first_avcodec;
}

static av_cold void avcodec_init(void)
{
    static int initialized = 0;

    if (initialized != 0)
        return;
    initialized = 1;

    if (CONFIG_DSPUTIL)
        ff_dsputil_static_init();
}

int av_codec_is_encoder(const AVCodec *codec)
{
    return codec && (codec->encode_sub || codec->encode2);
}

int av_codec_is_decoder(const AVCodec *codec)
{
    return codec && codec->decode;
}

av_cold void avcodec_register(AVCodec *codec)
{
    AVCodec **p;
    avcodec_init();
    p = last_avcodec;
    codec->next = NULL;

    while(*p || avpriv_atomic_ptr_cas((void * volatile *)p, NULL, codec))
        p = &(*p)->next;
    last_avcodec = &codec->next;

    if (codec->init_static_data)
        codec->init_static_data(codec);
}

#if FF_API_EMU_EDGE
unsigned avcodec_get_edge_width(void)
{
    return EDGE_WIDTH;
}
#endif

#if FF_API_SET_DIMENSIONS
void avcodec_set_dimensions(AVCodecContext *s, int width, int height)
{
    int ret = ff_set_dimensions(s, width, height);
    if (ret < 0) {
        av_log(s, AV_LOG_WARNING, "Failed to set dimensions %d %d\n", width, height);
    }
}
#endif

int ff_set_dimensions(AVCodecContext *s, int width, int height)
{
    int ret = av_image_check_size(width, height, 0, s);

    if (ret < 0)
        width = height = 0;

    s->coded_width  = width;
    s->coded_height = height;
    s->width        = FF_CEIL_RSHIFT(width,  s->lowres);
    s->height       = FF_CEIL_RSHIFT(height, s->lowres);

    return ret;
}

int ff_side_data_update_matrix_encoding(AVFrame *frame,
                                        enum AVMatrixEncoding matrix_encoding)
{
    AVFrameSideData *side_data;
    enum AVMatrixEncoding *data;

    side_data = av_frame_get_side_data(frame, AV_FRAME_DATA_MATRIXENCODING);
    if (!side_data)
        side_data = av_frame_new_side_data(frame, AV_FRAME_DATA_MATRIXENCODING,
                                           sizeof(enum AVMatrixEncoding));

    if (!side_data)
        return AVERROR(ENOMEM);

    data  = (enum AVMatrixEncoding*)side_data->data;
    *data = matrix_encoding;

    return 0;
}

void avcodec_align_dimensions2(AVCodecContext *s, int *width, int *height,
                               int linesize_align[AV_NUM_DATA_POINTERS])
{
    int i;
    int w_align = 1;
    int h_align = 1;

    switch (s->pix_fmt) {
    case AV_PIX_FMT_YUV420P:
    case AV_PIX_FMT_YUYV422:
    case AV_PIX_FMT_YVYU422:
    case AV_PIX_FMT_UYVY422:
    case AV_PIX_FMT_YUV422P:
    case AV_PIX_FMT_YUV440P:
    case AV_PIX_FMT_YUV444P:
    case AV_PIX_FMT_GBRAP:
    case AV_PIX_FMT_GBRP:
    case AV_PIX_FMT_GRAY8:
    case AV_PIX_FMT_GRAY16BE:
    case AV_PIX_FMT_GRAY16LE:
    case AV_PIX_FMT_YUVJ420P:
    case AV_PIX_FMT_YUVJ422P:
    case AV_PIX_FMT_YUVJ440P:
    case AV_PIX_FMT_YUVJ444P:
    case AV_PIX_FMT_YUVA420P:
    case AV_PIX_FMT_YUVA422P:
    case AV_PIX_FMT_YUVA444P:
    case AV_PIX_FMT_YUV420P9LE:
    case AV_PIX_FMT_YUV420P9BE:
    case AV_PIX_FMT_YUV420P10LE:
    case AV_PIX_FMT_YUV420P10BE:
    case AV_PIX_FMT_YUV420P12LE:
    case AV_PIX_FMT_YUV420P12BE:
    case AV_PIX_FMT_YUV420P14LE:
    case AV_PIX_FMT_YUV420P14BE:
    case AV_PIX_FMT_YUV420P16LE:
    case AV_PIX_FMT_YUV420P16BE:
    case AV_PIX_FMT_YUVA420P9LE:
    case AV_PIX_FMT_YUVA420P9BE:
    case AV_PIX_FMT_YUVA420P10LE:
    case AV_PIX_FMT_YUVA420P10BE:
    case AV_PIX_FMT_YUVA420P16LE:
    case AV_PIX_FMT_YUVA420P16BE:
    case AV_PIX_FMT_YUV422P9LE:
    case AV_PIX_FMT_YUV422P9BE:
    case AV_PIX_FMT_YUV422P10LE:
    case AV_PIX_FMT_YUV422P10BE:
    case AV_PIX_FMT_YUV422P12LE:
    case AV_PIX_FMT_YUV422P12BE:
    case AV_PIX_FMT_YUV422P14LE:
    case AV_PIX_FMT_YUV422P14BE:
    case AV_PIX_FMT_YUV422P16LE:
    case AV_PIX_FMT_YUV422P16BE:
    case AV_PIX_FMT_YUVA422P9LE:
    case AV_PIX_FMT_YUVA422P9BE:
    case AV_PIX_FMT_YUVA422P10LE:
    case AV_PIX_FMT_YUVA422P10BE:
    case AV_PIX_FMT_YUVA422P16LE:
    case AV_PIX_FMT_YUVA422P16BE:
    case AV_PIX_FMT_YUV444P9LE:
    case AV_PIX_FMT_YUV444P9BE:
    case AV_PIX_FMT_YUV444P10LE:
    case AV_PIX_FMT_YUV444P10BE:
    case AV_PIX_FMT_YUV444P12LE:
    case AV_PIX_FMT_YUV444P12BE:
    case AV_PIX_FMT_YUV444P14LE:
    case AV_PIX_FMT_YUV444P14BE:
    case AV_PIX_FMT_YUV444P16LE:
    case AV_PIX_FMT_YUV444P16BE:
    case AV_PIX_FMT_YUVA444P9LE:
    case AV_PIX_FMT_YUVA444P9BE:
    case AV_PIX_FMT_YUVA444P10LE:
    case AV_PIX_FMT_YUVA444P10BE:
    case AV_PIX_FMT_YUVA444P16LE:
    case AV_PIX_FMT_YUVA444P16BE:
    case AV_PIX_FMT_GBRP9LE:
    case AV_PIX_FMT_GBRP9BE:
    case AV_PIX_FMT_GBRP10LE:
    case AV_PIX_FMT_GBRP10BE:
    case AV_PIX_FMT_GBRP12LE:
    case AV_PIX_FMT_GBRP12BE:
    case AV_PIX_FMT_GBRP14LE:
    case AV_PIX_FMT_GBRP14BE:
        w_align = 16; //FIXME assume 16 pixel per macroblock
        h_align = 16 * 2; // interlaced needs 2 macroblocks height
        break;
    case AV_PIX_FMT_YUV411P:
    case AV_PIX_FMT_YUVJ411P:
    case AV_PIX_FMT_UYYVYY411:
        w_align = 32;
        h_align = 8;
        break;
    case AV_PIX_FMT_YUV410P:
        if (s->codec_id == AV_CODEC_ID_SVQ1) {
            w_align = 64;
            h_align = 64;
        }
        break;
    case AV_PIX_FMT_RGB555:
        if (s->codec_id == AV_CODEC_ID_RPZA) {
            w_align = 4;
            h_align = 4;
        }
        break;
    case AV_PIX_FMT_PAL8:
    case AV_PIX_FMT_BGR8:
    case AV_PIX_FMT_RGB8:
        if (s->codec_id == AV_CODEC_ID_SMC ||
            s->codec_id == AV_CODEC_ID_CINEPAK) {
            w_align = 4;
            h_align = 4;
        }
        break;
    case AV_PIX_FMT_BGR24:
        if ((s->codec_id == AV_CODEC_ID_MSZH) ||
            (s->codec_id == AV_CODEC_ID_ZLIB)) {
            w_align = 4;
            h_align = 4;
        }
        break;
    case AV_PIX_FMT_RGB24:
        if (s->codec_id == AV_CODEC_ID_CINEPAK) {
            w_align = 4;
            h_align = 4;
        }
        break;
    default:
        w_align = 1;
        h_align = 1;
        break;
    }

    if (s->codec_id == AV_CODEC_ID_IFF_ILBM || s->codec_id == AV_CODEC_ID_IFF_BYTERUN1) {
        w_align = FFMAX(w_align, 8);
    }

    *width  = FFALIGN(*width, w_align);
    *height = FFALIGN(*height, h_align);
    if (s->codec_id == AV_CODEC_ID_H264 || s->lowres)
        // some of the optimized chroma MC reads one line too much
        // which is also done in mpeg decoders with lowres > 0
        *height += 2;

    for (i = 0; i < 4; i++)
        linesize_align[i] = STRIDE_ALIGN;
}

void avcodec_align_dimensions(AVCodecContext *s, int *width, int *height)
{
    const AVPixFmtDescriptor *desc = av_pix_fmt_desc_get(s->pix_fmt);
    int chroma_shift = desc->log2_chroma_w;
    int linesize_align[AV_NUM_DATA_POINTERS];
    int align;

    avcodec_align_dimensions2(s, width, height, linesize_align);
    align               = FFMAX(linesize_align[0], linesize_align[3]);
    linesize_align[1] <<= chroma_shift;
    linesize_align[2] <<= chroma_shift;
    align               = FFMAX3(align, linesize_align[1], linesize_align[2]);
    *width              = FFALIGN(*width, align);
}

int avcodec_enum_to_chroma_pos(int *xpos, int *ypos, enum AVChromaLocation pos)
{
    if (pos <= AVCHROMA_LOC_UNSPECIFIED || pos >= AVCHROMA_LOC_NB)
        return AVERROR(EINVAL);
    pos--;

    *xpos = (pos&1) * 128;
    *ypos = ((pos>>1)^(pos<4)) * 128;

    return 0;
}

enum AVChromaLocation avcodec_chroma_pos_to_enum(int xpos, int ypos)
{
    int pos, xout, yout;

    for (pos = AVCHROMA_LOC_UNSPECIFIED + 1; pos < AVCHROMA_LOC_NB; pos++) {
        if (avcodec_enum_to_chroma_pos(&xout, &yout, pos) == 0 && xout == xpos && yout == ypos)
            return pos;
    }
    return AVCHROMA_LOC_UNSPECIFIED;
}

int avcodec_fill_audio_frame(AVFrame *frame, int nb_channels,
                             enum AVSampleFormat sample_fmt, const uint8_t *buf,
                             int buf_size, int align)
{
    int ch, planar, needed_size, ret = 0;

    needed_size = av_samples_get_buffer_size(NULL, nb_channels,
                                             frame->nb_samples, sample_fmt,
                                             align);
    if (buf_size < needed_size)
        return AVERROR(EINVAL);

    planar = av_sample_fmt_is_planar(sample_fmt);
    if (planar && nb_channels > AV_NUM_DATA_POINTERS) {
        if (!(frame->extended_data = av_mallocz_array(nb_channels,
                                                sizeof(*frame->extended_data))))
            return AVERROR(ENOMEM);
    } else {
        frame->extended_data = frame->data;
    }

    if ((ret = av_samples_fill_arrays(frame->extended_data, &frame->linesize[0],
                                      (uint8_t *)(intptr_t)buf, nb_channels, frame->nb_samples,
                                      sample_fmt, align)) < 0) {
        if (frame->extended_data != frame->data)
            av_freep(&frame->extended_data);
        return ret;
    }
    if (frame->extended_data != frame->data) {
        for (ch = 0; ch < AV_NUM_DATA_POINTERS; ch++)
            frame->data[ch] = frame->extended_data[ch];
    }

    return ret;
}

static int update_frame_pool(AVCodecContext *avctx, AVFrame *frame)
{
    FramePool *pool = avctx->internal->pool;
    int i, ret;

    switch (avctx->codec_type) {
    case AVMEDIA_TYPE_VIDEO: {
        AVPicture picture;
        int size[4] = { 0 };
        int w = frame->width;
        int h = frame->height;
        int tmpsize, unaligned;

        if (pool->format == frame->format &&
            pool->width == frame->width && pool->height == frame->height)
            return 0;

        avcodec_align_dimensions2(avctx, &w, &h, pool->stride_align);

        if (!(avctx->flags & CODEC_FLAG_EMU_EDGE)) {
            w += EDGE_WIDTH * 2;
            h += EDGE_WIDTH * 2;
        }

        do {
            // NOTE: do not align linesizes individually, this breaks e.g. assumptions
            // that linesize[0] == 2*linesize[1] in the MPEG-encoder for 4:2:2
            av_image_fill_linesizes(picture.linesize, avctx->pix_fmt, w);
            // increase alignment of w for next try (rhs gives the lowest bit set in w)
            w += w & ~(w - 1);

            unaligned = 0;
            for (i = 0; i < 4; i++)
                unaligned |= picture.linesize[i] % pool->stride_align[i];
        } while (unaligned);

        tmpsize = av_image_fill_pointers(picture.data, avctx->pix_fmt, h,
                                         NULL, picture.linesize);
        if (tmpsize < 0)
            return -1;

        for (i = 0; i < 3 && picture.data[i + 1]; i++)
            size[i] = picture.data[i + 1] - picture.data[i];
        size[i] = tmpsize - (picture.data[i] - picture.data[0]);

        for (i = 0; i < 4; i++) {
            av_buffer_pool_uninit(&pool->pools[i]);
            pool->linesize[i] = picture.linesize[i];
            if (size[i]) {
                pool->pools[i] = av_buffer_pool_init(size[i] + 16 + STRIDE_ALIGN - 1,
                                                     CONFIG_MEMORY_POISONING ?
                                                        NULL :
                                                        av_buffer_allocz);
                if (!pool->pools[i]) {
                    ret = AVERROR(ENOMEM);
                    goto fail;
                }
            }
        }
        pool->format = frame->format;
        pool->width  = frame->width;
        pool->height = frame->height;

        break;
        }
    case AVMEDIA_TYPE_AUDIO: {
        int ch     = av_frame_get_channels(frame); //av_get_channel_layout_nb_channels(frame->channel_layout);
        int planar = av_sample_fmt_is_planar(frame->format);
        int planes = planar ? ch : 1;

        if (pool->format == frame->format && pool->planes == planes &&
            pool->channels == ch && frame->nb_samples == pool->samples)
            return 0;

        av_buffer_pool_uninit(&pool->pools[0]);
        ret = av_samples_get_buffer_size(&pool->linesize[0], ch,
                                         frame->nb_samples, frame->format, 0);
        if (ret < 0)
            goto fail;

        pool->pools[0] = av_buffer_pool_init(pool->linesize[0], NULL);
        if (!pool->pools[0]) {
            ret = AVERROR(ENOMEM);
            goto fail;
        }

        pool->format     = frame->format;
        pool->planes     = planes;
        pool->channels   = ch;
        pool->samples = frame->nb_samples;
        break;
        }
    default: av_assert0(0);
    }
    return 0;
fail:
    for (i = 0; i < 4; i++)
        av_buffer_pool_uninit(&pool->pools[i]);
    pool->format = -1;
    pool->planes = pool->channels = pool->samples = 0;
    pool->width  = pool->height = 0;
    return ret;
}

static int audio_get_buffer(AVCodecContext *avctx, AVFrame *frame)
{
    FramePool *pool = avctx->internal->pool;
    int planes = pool->planes;
    int i;

    frame->linesize[0] = pool->linesize[0];

    if (planes > AV_NUM_DATA_POINTERS) {
        frame->extended_data = av_mallocz_array(planes, sizeof(*frame->extended_data));
        frame->nb_extended_buf = planes - AV_NUM_DATA_POINTERS;
        frame->extended_buf  = av_mallocz_array(frame->nb_extended_buf,
                                          sizeof(*frame->extended_buf));
        if (!frame->extended_data || !frame->extended_buf) {
            av_freep(&frame->extended_data);
            av_freep(&frame->extended_buf);
            return AVERROR(ENOMEM);
        }
    } else {
        frame->extended_data = frame->data;
        av_assert0(frame->nb_extended_buf == 0);
    }

    for (i = 0; i < FFMIN(planes, AV_NUM_DATA_POINTERS); i++) {
        frame->buf[i] = av_buffer_pool_get(pool->pools[0]);
        if (!frame->buf[i])
            goto fail;
        frame->extended_data[i] = frame->data[i] = frame->buf[i]->data;
    }
    for (i = 0; i < frame->nb_extended_buf; i++) {
        frame->extended_buf[i] = av_buffer_pool_get(pool->pools[0]);
        if (!frame->extended_buf[i])
            goto fail;
        frame->extended_data[i + AV_NUM_DATA_POINTERS] = frame->extended_buf[i]->data;
    }

    if (avctx->debug & FF_DEBUG_BUFFERS)
        av_log(avctx, AV_LOG_DEBUG, "default_get_buffer called on frame %p", frame);

    return 0;
fail:
    av_frame_unref(frame);
    return AVERROR(ENOMEM);
}

static int video_get_buffer(AVCodecContext *s, AVFrame *pic)
{
    FramePool *pool = s->internal->pool;
    const AVPixFmtDescriptor *desc = av_pix_fmt_desc_get(pic->format);
    int pixel_size = desc->comp[0].step_minus1 + 1;
    int h_chroma_shift, v_chroma_shift;
    int i;

    if (pic->data[0] != NULL) {
        av_log(s, AV_LOG_ERROR, "pic->data[0]!=NULL in avcodec_default_get_buffer\n");
        return -1;
    }

    memset(pic->data, 0, sizeof(pic->data));
    pic->extended_data = pic->data;

    av_pix_fmt_get_chroma_sub_sample(s->pix_fmt, &h_chroma_shift, &v_chroma_shift);

    for (i = 0; i < 4 && pool->pools[i]; i++) {
        const int h_shift = i == 0 ? 0 : h_chroma_shift;
        const int v_shift = i == 0 ? 0 : v_chroma_shift;
        int is_planar = pool->pools[2] || (i==0 && s->pix_fmt == AV_PIX_FMT_GRAY8);

        pic->linesize[i] = pool->linesize[i];

        pic->buf[i] = av_buffer_pool_get(pool->pools[i]);
        if (!pic->buf[i])
            goto fail;

        // no edge if EDGE EMU or not planar YUV
        if ((s->flags & CODEC_FLAG_EMU_EDGE) || !is_planar)
            pic->data[i] = pic->buf[i]->data;
        else {
            pic->data[i] = pic->buf[i]->data +
                FFALIGN((pic->linesize[i] * EDGE_WIDTH >> v_shift) +
                        (pixel_size * EDGE_WIDTH >> h_shift), pool->stride_align[i]);
        }
    }
    for (; i < AV_NUM_DATA_POINTERS; i++) {
        pic->data[i] = NULL;
        pic->linesize[i] = 0;
    }
    if (pic->data[1] && !pic->data[2])
        avpriv_set_systematic_pal2((uint32_t *)pic->data[1], s->pix_fmt);

    if (s->debug & FF_DEBUG_BUFFERS)
        av_log(s, AV_LOG_DEBUG, "default_get_buffer called on pic %p\n", pic);

    return 0;
fail:
    av_frame_unref(pic);
    return AVERROR(ENOMEM);
}

void avpriv_color_frame(AVFrame *frame, const int c[4])
{
    const AVPixFmtDescriptor *desc = av_pix_fmt_desc_get(frame->format);
    int p, y, x;

    av_assert0(desc->flags & AV_PIX_FMT_FLAG_PLANAR);

    for (p = 0; p<desc->nb_components; p++) {
        uint8_t *dst = frame->data[p];
        int is_chroma = p == 1 || p == 2;
        int bytes  = is_chroma ? FF_CEIL_RSHIFT(frame->width,  desc->log2_chroma_w) : frame->width;
        int height = is_chroma ? FF_CEIL_RSHIFT(frame->height, desc->log2_chroma_h) : frame->height;
        for (y = 0; y < height; y++) {
            if (desc->comp[0].depth_minus1 >= 8) {
                for (x = 0; x<bytes; x++)
                    ((uint16_t*)dst)[x] = c[p];
            }else
                memset(dst, c[p], bytes);
            dst += frame->linesize[p];
        }
    }
}

int avcodec_default_get_buffer2(AVCodecContext *avctx, AVFrame *frame, int flags)
{
    int ret;

    if ((ret = update_frame_pool(avctx, frame)) < 0)
        return ret;

#if FF_API_GET_BUFFER
FF_DISABLE_DEPRECATION_WARNINGS
    frame->type = FF_BUFFER_TYPE_INTERNAL;
FF_ENABLE_DEPRECATION_WARNINGS
#endif

    switch (avctx->codec_type) {
    case AVMEDIA_TYPE_VIDEO:
        return video_get_buffer(avctx, frame);
    case AVMEDIA_TYPE_AUDIO:
        return audio_get_buffer(avctx, frame);
    default:
        return -1;
    }
}

int ff_init_buffer_info(AVCodecContext *avctx, AVFrame *frame)
{
    AVPacket *pkt = avctx->internal->pkt;

    if (pkt) {
        uint8_t *packet_sd;
        AVFrameSideData *frame_sd;
        int size;
        frame->pkt_pts = pkt->pts;
        av_frame_set_pkt_pos     (frame, pkt->pos);
        av_frame_set_pkt_duration(frame, pkt->duration);
        av_frame_set_pkt_size    (frame, pkt->size);

        /* copy the replaygain data to the output frame */
        packet_sd = av_packet_get_side_data(pkt, AV_PKT_DATA_REPLAYGAIN, &size);
        if (packet_sd) {
            frame_sd = av_frame_new_side_data(frame, AV_FRAME_DATA_REPLAYGAIN, size);
            if (!frame_sd)
                return AVERROR(ENOMEM);

            memcpy(frame_sd->data, packet_sd, size);
        }

        /* copy the displaymatrix to the output frame */
        packet_sd = av_packet_get_side_data(pkt, AV_PKT_DATA_DISPLAYMATRIX, &size);
        if (packet_sd) {
            frame_sd = av_frame_new_side_data(frame, AV_FRAME_DATA_DISPLAYMATRIX, size);
            if (!frame_sd)
                return AVERROR(ENOMEM);

            memcpy(frame_sd->data, packet_sd, size);
        }
    } else {
        frame->pkt_pts = AV_NOPTS_VALUE;
        av_frame_set_pkt_pos     (frame, -1);
        av_frame_set_pkt_duration(frame, 0);
        av_frame_set_pkt_size    (frame, -1);
    }
    frame->reordered_opaque = avctx->reordered_opaque;

    switch (avctx->codec->type) {
    case AVMEDIA_TYPE_VIDEO:
        frame->format              = avctx->pix_fmt;
        if (!frame->sample_aspect_ratio.num)
            frame->sample_aspect_ratio = avctx->sample_aspect_ratio;
        if (av_frame_get_colorspace(frame) == AVCOL_SPC_UNSPECIFIED)
            av_frame_set_colorspace(frame, avctx->colorspace);
        if (av_frame_get_color_range(frame) == AVCOL_RANGE_UNSPECIFIED)
            av_frame_set_color_range(frame, avctx->color_range);
        break;
    case AVMEDIA_TYPE_AUDIO:
        if (!frame->sample_rate)
            frame->sample_rate    = avctx->sample_rate;
        if (frame->format < 0)
            frame->format         = avctx->sample_fmt;
        if (!frame->channel_layout) {
            if (avctx->channel_layout) {
                 if (av_get_channel_layout_nb_channels(avctx->channel_layout) !=
                     avctx->channels) {
                     av_log(avctx, AV_LOG_ERROR, "Inconsistent channel "
                            "configuration.\n");
                     return AVERROR(EINVAL);
                 }

                frame->channel_layout = avctx->channel_layout;
            } else {
                if (avctx->channels > FF_SANE_NB_CHANNELS) {
                    av_log(avctx, AV_LOG_ERROR, "Too many channels: %d.\n",
                           avctx->channels);
                    return AVERROR(ENOSYS);
                }
            }
        }
        av_frame_set_channels(frame, avctx->channels);
        break;
    }
    return 0;
}

#if FF_API_GET_BUFFER
FF_DISABLE_DEPRECATION_WARNINGS
int avcodec_default_get_buffer(AVCodecContext *avctx, AVFrame *frame)
{
    return avcodec_default_get_buffer2(avctx, frame, 0);
}

typedef struct CompatReleaseBufPriv {
    AVCodecContext avctx;
    AVFrame frame;
    uint8_t avframe_padding[1024]; // hack to allow linking to a avutil with larger AVFrame
} CompatReleaseBufPriv;

static void compat_free_buffer(void *opaque, uint8_t *data)
{
    CompatReleaseBufPriv *priv = opaque;
    if (priv->avctx.release_buffer)
        priv->avctx.release_buffer(&priv->avctx, &priv->frame);
    av_freep(&priv);
}

static void compat_release_buffer(void *opaque, uint8_t *data)
{
    AVBufferRef *buf = opaque;
    av_buffer_unref(&buf);
}
FF_ENABLE_DEPRECATION_WARNINGS
#endif

int ff_decode_frame_props(AVCodecContext *avctx, AVFrame *frame)
{
<<<<<<< HEAD
    return ff_init_buffer_info(avctx, frame);
=======
    AVPacket *pkt = avctx->internal->pkt;
    uint8_t *packet_sd;
    int size;
    AVFrameSideData *frame_sd;

#if FF_API_AVFRAME_COLORSPACE
    frame->color_primaries = avctx->color_primaries;
    frame->color_trc       = avctx->color_trc;
    frame->colorspace      = avctx->colorspace;
    frame->color_range     = avctx->color_range;
    frame->chroma_location = avctx->chroma_sample_location;
#endif

    frame->reordered_opaque = avctx->reordered_opaque;
    if (!pkt) {
        frame->pkt_pts = AV_NOPTS_VALUE;
        return 0;
    }

    frame->pkt_pts = pkt->pts;

    /* copy the replaygain data to the output frame */
    packet_sd = av_packet_get_side_data(pkt, AV_PKT_DATA_REPLAYGAIN, &size);
    if (packet_sd) {
        frame_sd = av_frame_new_side_data(frame, AV_FRAME_DATA_REPLAYGAIN, size);
        if (!frame_sd)
            return AVERROR(ENOMEM);

        memcpy(frame_sd->data, packet_sd, size);
    }
    /* copy the displaymatrix to the output frame */
    packet_sd = av_packet_get_side_data(pkt, AV_PKT_DATA_DISPLAYMATRIX, &size);
    if (packet_sd) {
        frame_sd = av_frame_new_side_data(frame, AV_FRAME_DATA_DISPLAYMATRIX, size);
        if (!frame_sd)
            return AVERROR(ENOMEM);

        memcpy(frame_sd->data, packet_sd, size);
    }

    return 0;
>>>>>>> eb800f12
}

static int get_buffer_internal(AVCodecContext *avctx, AVFrame *frame, int flags)
{
    const AVHWAccel *hwaccel = avctx->hwaccel;
    int override_dimensions = 1;
    int ret;

    if (avctx->codec_type == AVMEDIA_TYPE_VIDEO) {
        if ((ret = av_image_check_size(avctx->width, avctx->height, 0, avctx)) < 0 || avctx->pix_fmt<0) {
            av_log(avctx, AV_LOG_ERROR, "video_get_buffer: image parameters invalid\n");
            return AVERROR(EINVAL);
        }
    }
    if (avctx->codec_type == AVMEDIA_TYPE_VIDEO) {
        if (frame->width <= 0 || frame->height <= 0) {
            frame->width  = FFMAX(avctx->width,  FF_CEIL_RSHIFT(avctx->coded_width,  avctx->lowres));
            frame->height = FFMAX(avctx->height, FF_CEIL_RSHIFT(avctx->coded_height, avctx->lowres));
            override_dimensions = 0;
        }
    }
    ret = ff_decode_frame_props(avctx, frame);
    if (ret < 0)
        return ret;
    if ((ret = ff_init_buffer_info(avctx, frame)) < 0)
        return ret;

    if (hwaccel && hwaccel->alloc_frame) {
        ret = hwaccel->alloc_frame(avctx, frame);
        goto end;
    }

#if FF_API_GET_BUFFER
FF_DISABLE_DEPRECATION_WARNINGS
    /*
     * Wrap an old get_buffer()-allocated buffer in a bunch of AVBuffers.
     * We wrap each plane in its own AVBuffer. Each of those has a reference to
     * a dummy AVBuffer as its private data, unreffing it on free.
     * When all the planes are freed, the dummy buffer's free callback calls
     * release_buffer().
     */
    if (avctx->get_buffer) {
        CompatReleaseBufPriv *priv = NULL;
        AVBufferRef *dummy_buf = NULL;
        int planes, i, ret;

        if (flags & AV_GET_BUFFER_FLAG_REF)
            frame->reference    = 1;

        ret = avctx->get_buffer(avctx, frame);
        if (ret < 0)
            return ret;

        /* return if the buffers are already set up
         * this would happen e.g. when a custom get_buffer() calls
         * avcodec_default_get_buffer
         */
        if (frame->buf[0])
            goto end0;

        priv = av_mallocz(sizeof(*priv));
        if (!priv) {
            ret = AVERROR(ENOMEM);
            goto fail;
        }
        priv->avctx = *avctx;
        priv->frame = *frame;

        dummy_buf = av_buffer_create(NULL, 0, compat_free_buffer, priv, 0);
        if (!dummy_buf) {
            ret = AVERROR(ENOMEM);
            goto fail;
        }

#define WRAP_PLANE(ref_out, data, data_size)                            \
do {                                                                    \
    AVBufferRef *dummy_ref = av_buffer_ref(dummy_buf);                  \
    if (!dummy_ref) {                                                   \
        ret = AVERROR(ENOMEM);                                          \
        goto fail;                                                      \
    }                                                                   \
    ref_out = av_buffer_create(data, data_size, compat_release_buffer,  \
                               dummy_ref, 0);                           \
    if (!ref_out) {                                                     \
        av_frame_unref(frame);                                          \
        ret = AVERROR(ENOMEM);                                          \
        goto fail;                                                      \
    }                                                                   \
} while (0)

        if (avctx->codec_type == AVMEDIA_TYPE_VIDEO) {
            const AVPixFmtDescriptor *desc = av_pix_fmt_desc_get(frame->format);

            planes = av_pix_fmt_count_planes(frame->format);
            /* workaround for AVHWAccel plane count of 0, buf[0] is used as
               check for allocated buffers: make libavcodec happy */
            if (desc && desc->flags & AV_PIX_FMT_FLAG_HWACCEL)
                planes = 1;
            if (!desc || planes <= 0) {
                ret = AVERROR(EINVAL);
                goto fail;
            }

            for (i = 0; i < planes; i++) {
                int v_shift    = (i == 1 || i == 2) ? desc->log2_chroma_h : 0;
                int plane_size = (frame->height >> v_shift) * frame->linesize[i];

                WRAP_PLANE(frame->buf[i], frame->data[i], plane_size);
            }
        } else {
            int planar = av_sample_fmt_is_planar(frame->format);
            planes = planar ? avctx->channels : 1;

            if (planes > FF_ARRAY_ELEMS(frame->buf)) {
                frame->nb_extended_buf = planes - FF_ARRAY_ELEMS(frame->buf);
                frame->extended_buf = av_malloc_array(sizeof(*frame->extended_buf),
                                                frame->nb_extended_buf);
                if (!frame->extended_buf) {
                    ret = AVERROR(ENOMEM);
                    goto fail;
                }
            }

            for (i = 0; i < FFMIN(planes, FF_ARRAY_ELEMS(frame->buf)); i++)
                WRAP_PLANE(frame->buf[i], frame->extended_data[i], frame->linesize[0]);

            for (i = 0; i < frame->nb_extended_buf; i++)
                WRAP_PLANE(frame->extended_buf[i],
                           frame->extended_data[i + FF_ARRAY_ELEMS(frame->buf)],
                           frame->linesize[0]);
        }

        av_buffer_unref(&dummy_buf);

end0:
        frame->width  = avctx->width;
        frame->height = avctx->height;

        return 0;

fail:
        avctx->release_buffer(avctx, frame);
        av_freep(&priv);
        av_buffer_unref(&dummy_buf);
        return ret;
    }
FF_ENABLE_DEPRECATION_WARNINGS
#endif

    ret = avctx->get_buffer2(avctx, frame, flags);

end:
    if (avctx->codec_type == AVMEDIA_TYPE_VIDEO && !override_dimensions) {
        frame->width  = avctx->width;
        frame->height = avctx->height;
    }

    return ret;
}

int ff_get_buffer(AVCodecContext *avctx, AVFrame *frame, int flags)
{
    int ret = get_buffer_internal(avctx, frame, flags);
    if (ret < 0)
        av_log(avctx, AV_LOG_ERROR, "get_buffer() failed\n");
    return ret;
}

static int reget_buffer_internal(AVCodecContext *avctx, AVFrame *frame)
{
    AVFrame *tmp;
    int ret;

    av_assert0(avctx->codec_type == AVMEDIA_TYPE_VIDEO);

    if (frame->data[0] && (frame->width != avctx->width || frame->height != avctx->height || frame->format != avctx->pix_fmt)) {
        av_log(avctx, AV_LOG_WARNING, "Picture changed from size:%dx%d fmt:%s to size:%dx%d fmt:%s in reget buffer()\n",
               frame->width, frame->height, av_get_pix_fmt_name(frame->format), avctx->width, avctx->height, av_get_pix_fmt_name(avctx->pix_fmt));
        av_frame_unref(frame);
    }

    ff_init_buffer_info(avctx, frame);

    if (!frame->data[0])
        return ff_get_buffer(avctx, frame, AV_GET_BUFFER_FLAG_REF);

    if (av_frame_is_writable(frame))
        return ff_decode_frame_props(avctx, frame);

    tmp = av_frame_alloc();
    if (!tmp)
        return AVERROR(ENOMEM);

    av_frame_move_ref(tmp, frame);

    ret = ff_get_buffer(avctx, frame, AV_GET_BUFFER_FLAG_REF);
    if (ret < 0) {
        av_frame_free(&tmp);
        return ret;
    }

    av_frame_copy(frame, tmp);
    av_frame_free(&tmp);

    return 0;
}

int ff_reget_buffer(AVCodecContext *avctx, AVFrame *frame)
{
    int ret = reget_buffer_internal(avctx, frame);
    if (ret < 0)
        av_log(avctx, AV_LOG_ERROR, "reget_buffer() failed\n");
    return ret;
}

#if FF_API_GET_BUFFER
void avcodec_default_release_buffer(AVCodecContext *s, AVFrame *pic)
{
    av_assert0(s->codec_type == AVMEDIA_TYPE_VIDEO);

    av_frame_unref(pic);
}

int avcodec_default_reget_buffer(AVCodecContext *s, AVFrame *pic)
{
    av_assert0(0);
    return AVERROR_BUG;
}
#endif

int avcodec_default_execute(AVCodecContext *c, int (*func)(AVCodecContext *c2, void *arg2), void *arg, int *ret, int count, int size)
{
    int i;

    for (i = 0; i < count; i++) {
        int r = func(c, (char *)arg + i * size);
        if (ret)
            ret[i] = r;
    }
    return 0;
}

int avcodec_default_execute2(AVCodecContext *c, int (*func)(AVCodecContext *c2, void *arg2, int jobnr, int threadnr), void *arg, int *ret, int count)
{
    int i;

    for (i = 0; i < count; i++) {
        int r = func(c, arg, i, 0);
        if (ret)
            ret[i] = r;
    }
    return 0;
}

enum AVPixelFormat avpriv_find_pix_fmt(const PixelFormatTag *tags,
                                       unsigned int fourcc)
{
    while (tags->pix_fmt >= 0) {
        if (tags->fourcc == fourcc)
            return tags->pix_fmt;
        tags++;
    }
    return AV_PIX_FMT_NONE;
}

static int is_hwaccel_pix_fmt(enum AVPixelFormat pix_fmt)
{
    const AVPixFmtDescriptor *desc = av_pix_fmt_desc_get(pix_fmt);
    return desc->flags & AV_PIX_FMT_FLAG_HWACCEL;
}

enum AVPixelFormat avcodec_default_get_format(struct AVCodecContext *s, const enum AVPixelFormat *fmt)
{
    while (*fmt != AV_PIX_FMT_NONE && is_hwaccel_pix_fmt(*fmt))
        ++fmt;
    return fmt[0];
}

static AVHWAccel *find_hwaccel(enum AVCodecID codec_id,
                               enum AVPixelFormat pix_fmt)
{
    AVHWAccel *hwaccel = NULL;

    while ((hwaccel = av_hwaccel_next(hwaccel)))
        if (hwaccel->id == codec_id
            && hwaccel->pix_fmt == pix_fmt)
            return hwaccel;
    return NULL;
}


int ff_get_format(AVCodecContext *avctx, const enum AVPixelFormat *fmt)
{
    const AVPixFmtDescriptor *desc;
    enum AVPixelFormat ret = avctx->get_format(avctx, fmt);

    desc = av_pix_fmt_desc_get(ret);
    if (!desc)
        return AV_PIX_FMT_NONE;

    if (avctx->hwaccel && avctx->hwaccel->uninit)
        avctx->hwaccel->uninit(avctx);
    av_freep(&avctx->internal->hwaccel_priv_data);
    avctx->hwaccel = NULL;

    if (desc->flags & AV_PIX_FMT_FLAG_HWACCEL &&
        !(avctx->codec->capabilities&CODEC_CAP_HWACCEL_VDPAU)) {
        AVHWAccel *hwaccel;
        int err;

        hwaccel = find_hwaccel(avctx->codec_id, ret);
        if (!hwaccel) {
            av_log(avctx, AV_LOG_ERROR,
                   "Could not find an AVHWAccel for the pixel format: %s",
                   desc->name);
            return AV_PIX_FMT_NONE;
        }

        if (hwaccel->priv_data_size) {
            avctx->internal->hwaccel_priv_data = av_mallocz(hwaccel->priv_data_size);
            if (!avctx->internal->hwaccel_priv_data)
                return AV_PIX_FMT_NONE;
        }

        if (hwaccel->init) {
            err = hwaccel->init(avctx);
            if (err < 0) {
                av_freep(&avctx->internal->hwaccel_priv_data);
                return AV_PIX_FMT_NONE;
            }
        }
        avctx->hwaccel = hwaccel;
    }

    return ret;
}

#if FF_API_AVFRAME_LAVC
void avcodec_get_frame_defaults(AVFrame *frame)
{
#if LIBAVCODEC_VERSION_MAJOR >= 55
     // extended_data should explicitly be freed when needed, this code is unsafe currently
     // also this is not compatible to the <55 ABI/API
    if (frame->extended_data != frame->data && 0)
        av_freep(&frame->extended_data);
#endif

    memset(frame, 0, sizeof(AVFrame));
    av_frame_unref(frame);
}

AVFrame *avcodec_alloc_frame(void)
{
    return av_frame_alloc();
}

void avcodec_free_frame(AVFrame **frame)
{
    av_frame_free(frame);
}
#endif

MAKE_ACCESSORS(AVCodecContext, codec, AVRational, pkt_timebase)
MAKE_ACCESSORS(AVCodecContext, codec, const AVCodecDescriptor *, codec_descriptor)
MAKE_ACCESSORS(AVCodecContext, codec, int, lowres)
MAKE_ACCESSORS(AVCodecContext, codec, int, seek_preroll)
MAKE_ACCESSORS(AVCodecContext, codec, uint16_t*, chroma_intra_matrix)

int av_codec_get_max_lowres(const AVCodec *codec)
{
    return codec->max_lowres;
}

static void avcodec_get_subtitle_defaults(AVSubtitle *sub)
{
    memset(sub, 0, sizeof(*sub));
    sub->pts = AV_NOPTS_VALUE;
}

static int get_bit_rate(AVCodecContext *ctx)
{
    int bit_rate;
    int bits_per_sample;

    switch (ctx->codec_type) {
    case AVMEDIA_TYPE_VIDEO:
    case AVMEDIA_TYPE_DATA:
    case AVMEDIA_TYPE_SUBTITLE:
    case AVMEDIA_TYPE_ATTACHMENT:
        bit_rate = ctx->bit_rate;
        break;
    case AVMEDIA_TYPE_AUDIO:
        bits_per_sample = av_get_bits_per_sample(ctx->codec_id);
        bit_rate = bits_per_sample ? ctx->sample_rate * ctx->channels * bits_per_sample : ctx->bit_rate;
        break;
    default:
        bit_rate = 0;
        break;
    }
    return bit_rate;
}

int attribute_align_arg ff_codec_open2_recursive(AVCodecContext *avctx, const AVCodec *codec, AVDictionary **options)
{
    int ret = 0;

    ff_unlock_avcodec();

    ret = avcodec_open2(avctx, codec, options);

    ff_lock_avcodec(avctx);
    return ret;
}

int attribute_align_arg avcodec_open2(AVCodecContext *avctx, const AVCodec *codec, AVDictionary **options)
{
    int ret = 0;
    AVDictionary *tmp = NULL;

    if (avcodec_is_open(avctx))
        return 0;

    if ((!codec && !avctx->codec)) {
        av_log(avctx, AV_LOG_ERROR, "No codec provided to avcodec_open2()\n");
        return AVERROR(EINVAL);
    }
    if ((codec && avctx->codec && codec != avctx->codec)) {
        av_log(avctx, AV_LOG_ERROR, "This AVCodecContext was allocated for %s, "
                                    "but %s passed to avcodec_open2()\n", avctx->codec->name, codec->name);
        return AVERROR(EINVAL);
    }
    if (!codec)
        codec = avctx->codec;

    if (avctx->extradata_size < 0 || avctx->extradata_size >= FF_MAX_EXTRADATA_SIZE)
        return AVERROR(EINVAL);

    if (options)
        av_dict_copy(&tmp, *options, 0);

    ret = ff_lock_avcodec(avctx);
    if (ret < 0)
        return ret;

    avctx->internal = av_mallocz(sizeof(AVCodecInternal));
    if (!avctx->internal) {
        ret = AVERROR(ENOMEM);
        goto end;
    }

    avctx->internal->pool = av_mallocz(sizeof(*avctx->internal->pool));
    if (!avctx->internal->pool) {
        ret = AVERROR(ENOMEM);
        goto free_and_end;
    }

    avctx->internal->to_free = av_frame_alloc();
    if (!avctx->internal->to_free) {
        ret = AVERROR(ENOMEM);
        goto free_and_end;
    }

    if (codec->priv_data_size > 0) {
        if (!avctx->priv_data) {
            avctx->priv_data = av_mallocz(codec->priv_data_size);
            if (!avctx->priv_data) {
                ret = AVERROR(ENOMEM);
                goto end;
            }
            if (codec->priv_class) {
                *(const AVClass **)avctx->priv_data = codec->priv_class;
                av_opt_set_defaults(avctx->priv_data);
            }
        }
        if (codec->priv_class && (ret = av_opt_set_dict(avctx->priv_data, &tmp)) < 0)
            goto free_and_end;
    } else {
        avctx->priv_data = NULL;
    }
    if ((ret = av_opt_set_dict(avctx, &tmp)) < 0)
        goto free_and_end;

    // only call ff_set_dimensions() for non H.264/VP6F codecs so as not to overwrite previously setup dimensions
    if (!(avctx->coded_width && avctx->coded_height && avctx->width && avctx->height &&
          (avctx->codec_id == AV_CODEC_ID_H264 || avctx->codec_id == AV_CODEC_ID_VP6F))) {
    if (avctx->coded_width && avctx->coded_height)
        ret = ff_set_dimensions(avctx, avctx->coded_width, avctx->coded_height);
    else if (avctx->width && avctx->height)
        ret = ff_set_dimensions(avctx, avctx->width, avctx->height);
    if (ret < 0)
        goto free_and_end;
    }

    if ((avctx->coded_width || avctx->coded_height || avctx->width || avctx->height)
        && (  av_image_check_size(avctx->coded_width, avctx->coded_height, 0, avctx) < 0
           || av_image_check_size(avctx->width,       avctx->height,       0, avctx) < 0)) {
        av_log(avctx, AV_LOG_WARNING, "Ignoring invalid width/height values\n");
        ff_set_dimensions(avctx, 0, 0);
    }

    /* if the decoder init function was already called previously,
     * free the already allocated subtitle_header before overwriting it */
    if (av_codec_is_decoder(codec))
        av_freep(&avctx->subtitle_header);

    if (avctx->channels > FF_SANE_NB_CHANNELS) {
        ret = AVERROR(EINVAL);
        goto free_and_end;
    }

    avctx->codec = codec;
    if ((avctx->codec_type == AVMEDIA_TYPE_UNKNOWN || avctx->codec_type == codec->type) &&
        avctx->codec_id == AV_CODEC_ID_NONE) {
        avctx->codec_type = codec->type;
        avctx->codec_id   = codec->id;
    }
    if (avctx->codec_id != codec->id || (avctx->codec_type != codec->type
                                         && avctx->codec_type != AVMEDIA_TYPE_ATTACHMENT)) {
        av_log(avctx, AV_LOG_ERROR, "Codec type or id mismatches\n");
        ret = AVERROR(EINVAL);
        goto free_and_end;
    }
    avctx->frame_number = 0;
    avctx->codec_descriptor = avcodec_descriptor_get(avctx->codec_id);

    if (avctx->codec->capabilities & CODEC_CAP_EXPERIMENTAL &&
        avctx->strict_std_compliance > FF_COMPLIANCE_EXPERIMENTAL) {
        const char *codec_string = av_codec_is_encoder(codec) ? "encoder" : "decoder";
        AVCodec *codec2;
        av_log(avctx, AV_LOG_ERROR,
               "The %s '%s' is experimental but experimental codecs are not enabled, "
               "add '-strict %d' if you want to use it.\n",
               codec_string, codec->name, FF_COMPLIANCE_EXPERIMENTAL);
        codec2 = av_codec_is_encoder(codec) ? avcodec_find_encoder(codec->id) : avcodec_find_decoder(codec->id);
        if (!(codec2->capabilities & CODEC_CAP_EXPERIMENTAL))
            av_log(avctx, AV_LOG_ERROR, "Alternatively use the non experimental %s '%s'.\n",
                codec_string, codec2->name);
        ret = AVERROR_EXPERIMENTAL;
        goto free_and_end;
    }

    if (avctx->codec_type == AVMEDIA_TYPE_AUDIO &&
        (!avctx->time_base.num || !avctx->time_base.den)) {
        avctx->time_base.num = 1;
        avctx->time_base.den = avctx->sample_rate;
    }

    if (!HAVE_THREADS)
        av_log(avctx, AV_LOG_WARNING, "Warning: not compiled with thread support, using thread emulation\n");

    if (CONFIG_FRAME_THREAD_ENCODER) {
        ff_unlock_avcodec(); //we will instanciate a few encoders thus kick the counter to prevent false detection of a problem
        ret = ff_frame_thread_encoder_init(avctx, options ? *options : NULL);
        ff_lock_avcodec(avctx);
        if (ret < 0)
            goto free_and_end;
    }

    if (HAVE_THREADS
        && !(avctx->internal->frame_thread_encoder && (avctx->active_thread_type&FF_THREAD_FRAME))) {
        ret = ff_thread_init(avctx);
        if (ret < 0) {
            goto free_and_end;
        }
    }
    if (!HAVE_THREADS && !(codec->capabilities & CODEC_CAP_AUTO_THREADS))
        avctx->thread_count = 1;

    if (avctx->codec->max_lowres < avctx->lowres || avctx->lowres < 0) {
        av_log(avctx, AV_LOG_ERROR, "The maximum value for lowres supported by the decoder is %d\n",
               avctx->codec->max_lowres);
        ret = AVERROR(EINVAL);
        goto free_and_end;
    }

    if (av_codec_is_encoder(avctx->codec)) {
        int i;
        if (avctx->codec->sample_fmts) {
            for (i = 0; avctx->codec->sample_fmts[i] != AV_SAMPLE_FMT_NONE; i++) {
                if (avctx->sample_fmt == avctx->codec->sample_fmts[i])
                    break;
                if (avctx->channels == 1 &&
                    av_get_planar_sample_fmt(avctx->sample_fmt) ==
                    av_get_planar_sample_fmt(avctx->codec->sample_fmts[i])) {
                    avctx->sample_fmt = avctx->codec->sample_fmts[i];
                    break;
                }
            }
            if (avctx->codec->sample_fmts[i] == AV_SAMPLE_FMT_NONE) {
                char buf[128];
                snprintf(buf, sizeof(buf), "%d", avctx->sample_fmt);
                av_log(avctx, AV_LOG_ERROR, "Specified sample format %s is invalid or not supported\n",
                       (char *)av_x_if_null(av_get_sample_fmt_name(avctx->sample_fmt), buf));
                ret = AVERROR(EINVAL);
                goto free_and_end;
            }
        }
        if (avctx->codec->pix_fmts) {
            for (i = 0; avctx->codec->pix_fmts[i] != AV_PIX_FMT_NONE; i++)
                if (avctx->pix_fmt == avctx->codec->pix_fmts[i])
                    break;
            if (avctx->codec->pix_fmts[i] == AV_PIX_FMT_NONE
                && !((avctx->codec_id == AV_CODEC_ID_MJPEG || avctx->codec_id == AV_CODEC_ID_LJPEG)
                     && avctx->strict_std_compliance <= FF_COMPLIANCE_UNOFFICIAL)) {
                char buf[128];
                snprintf(buf, sizeof(buf), "%d", avctx->pix_fmt);
                av_log(avctx, AV_LOG_ERROR, "Specified pixel format %s is invalid or not supported\n",
                       (char *)av_x_if_null(av_get_pix_fmt_name(avctx->pix_fmt), buf));
                ret = AVERROR(EINVAL);
                goto free_and_end;
            }
        }
        if (avctx->codec->supported_samplerates) {
            for (i = 0; avctx->codec->supported_samplerates[i] != 0; i++)
                if (avctx->sample_rate == avctx->codec->supported_samplerates[i])
                    break;
            if (avctx->codec->supported_samplerates[i] == 0) {
                av_log(avctx, AV_LOG_ERROR, "Specified sample rate %d is not supported\n",
                       avctx->sample_rate);
                ret = AVERROR(EINVAL);
                goto free_and_end;
            }
        }
        if (avctx->codec->channel_layouts) {
            if (!avctx->channel_layout) {
                av_log(avctx, AV_LOG_WARNING, "Channel layout not specified\n");
            } else {
                for (i = 0; avctx->codec->channel_layouts[i] != 0; i++)
                    if (avctx->channel_layout == avctx->codec->channel_layouts[i])
                        break;
                if (avctx->codec->channel_layouts[i] == 0) {
                    char buf[512];
                    av_get_channel_layout_string(buf, sizeof(buf), -1, avctx->channel_layout);
                    av_log(avctx, AV_LOG_ERROR, "Specified channel layout '%s' is not supported\n", buf);
                    ret = AVERROR(EINVAL);
                    goto free_and_end;
                }
            }
        }
        if (avctx->channel_layout && avctx->channels) {
            int channels = av_get_channel_layout_nb_channels(avctx->channel_layout);
            if (channels != avctx->channels) {
                char buf[512];
                av_get_channel_layout_string(buf, sizeof(buf), -1, avctx->channel_layout);
                av_log(avctx, AV_LOG_ERROR,
                       "Channel layout '%s' with %d channels does not match number of specified channels %d\n",
                       buf, channels, avctx->channels);
                ret = AVERROR(EINVAL);
                goto free_and_end;
            }
        } else if (avctx->channel_layout) {
            avctx->channels = av_get_channel_layout_nb_channels(avctx->channel_layout);
        }
        if(avctx->codec_type == AVMEDIA_TYPE_VIDEO &&
           avctx->codec_id != AV_CODEC_ID_PNG // For mplayer
        ) {
            if (avctx->width <= 0 || avctx->height <= 0) {
                av_log(avctx, AV_LOG_ERROR, "dimensions not set\n");
                ret = AVERROR(EINVAL);
                goto free_and_end;
            }
        }
        if (   (avctx->codec_type == AVMEDIA_TYPE_VIDEO || avctx->codec_type == AVMEDIA_TYPE_AUDIO)
            && avctx->bit_rate>0 && avctx->bit_rate<1000) {
            av_log(avctx, AV_LOG_WARNING, "Bitrate %d is extremely low, maybe you mean %dk\n", avctx->bit_rate, avctx->bit_rate);
        }

        if (!avctx->rc_initial_buffer_occupancy)
            avctx->rc_initial_buffer_occupancy = avctx->rc_buffer_size * 3 / 4;
    }

    avctx->pts_correction_num_faulty_pts =
    avctx->pts_correction_num_faulty_dts = 0;
    avctx->pts_correction_last_pts =
    avctx->pts_correction_last_dts = INT64_MIN;

    if (   avctx->codec->init && (!(avctx->active_thread_type&FF_THREAD_FRAME)
        || avctx->internal->frame_thread_encoder)) {
        ret = avctx->codec->init(avctx);
        if (ret < 0) {
            goto free_and_end;
        }
    }

    ret=0;

    if (av_codec_is_decoder(avctx->codec)) {
        if (!avctx->bit_rate)
            avctx->bit_rate = get_bit_rate(avctx);
        /* validate channel layout from the decoder */
        if (avctx->channel_layout) {
            int channels = av_get_channel_layout_nb_channels(avctx->channel_layout);
            if (!avctx->channels)
                avctx->channels = channels;
            else if (channels != avctx->channels) {
                char buf[512];
                av_get_channel_layout_string(buf, sizeof(buf), -1, avctx->channel_layout);
                av_log(avctx, AV_LOG_WARNING,
                       "Channel layout '%s' with %d channels does not match specified number of channels %d: "
                       "ignoring specified channel layout\n",
                       buf, channels, avctx->channels);
                avctx->channel_layout = 0;
            }
        }
        if (avctx->channels && avctx->channels < 0 ||
            avctx->channels > FF_SANE_NB_CHANNELS) {
            ret = AVERROR(EINVAL);
            goto free_and_end;
        }
        if (avctx->sub_charenc) {
            if (avctx->codec_type != AVMEDIA_TYPE_SUBTITLE) {
                av_log(avctx, AV_LOG_ERROR, "Character encoding is only "
                       "supported with subtitles codecs\n");
                ret = AVERROR(EINVAL);
                goto free_and_end;
            } else if (avctx->codec_descriptor->props & AV_CODEC_PROP_BITMAP_SUB) {
                av_log(avctx, AV_LOG_WARNING, "Codec '%s' is bitmap-based, "
                       "subtitles character encoding will be ignored\n",
                       avctx->codec_descriptor->name);
                avctx->sub_charenc_mode = FF_SUB_CHARENC_MODE_DO_NOTHING;
            } else {
                /* input character encoding is set for a text based subtitle
                 * codec at this point */
                if (avctx->sub_charenc_mode == FF_SUB_CHARENC_MODE_AUTOMATIC)
                    avctx->sub_charenc_mode = FF_SUB_CHARENC_MODE_PRE_DECODER;

                if (avctx->sub_charenc_mode == FF_SUB_CHARENC_MODE_PRE_DECODER) {
#if CONFIG_ICONV
                    iconv_t cd = iconv_open("UTF-8", avctx->sub_charenc);
                    if (cd == (iconv_t)-1) {
                        av_log(avctx, AV_LOG_ERROR, "Unable to open iconv context "
                               "with input character encoding \"%s\"\n", avctx->sub_charenc);
                        ret = AVERROR(errno);
                        goto free_and_end;
                    }
                    iconv_close(cd);
#else
                    av_log(avctx, AV_LOG_ERROR, "Character encoding subtitles "
                           "conversion needs a libavcodec built with iconv support "
                           "for this codec\n");
                    ret = AVERROR(ENOSYS);
                    goto free_and_end;
#endif
                }
            }
        }
    }
end:
    ff_unlock_avcodec();
    if (options) {
        av_dict_free(options);
        *options = tmp;
    }

    return ret;
free_and_end:
    av_dict_free(&tmp);
    av_freep(&avctx->priv_data);
    if (avctx->internal) {
        av_frame_free(&avctx->internal->to_free);
        av_freep(&avctx->internal->pool);
    }
    av_freep(&avctx->internal);
    avctx->codec = NULL;
    goto end;
}

int ff_alloc_packet2(AVCodecContext *avctx, AVPacket *avpkt, int64_t size)
{
    if (avpkt->size < 0) {
        av_log(avctx, AV_LOG_ERROR, "Invalid negative user packet size %d\n", avpkt->size);
        return AVERROR(EINVAL);
    }
    if (size < 0 || size > INT_MAX - FF_INPUT_BUFFER_PADDING_SIZE) {
        av_log(avctx, AV_LOG_ERROR, "Invalid minimum required packet size %"PRId64" (max allowed is %d)\n",
               size, INT_MAX - FF_INPUT_BUFFER_PADDING_SIZE);
        return AVERROR(EINVAL);
    }

    if (avctx) {
        av_assert0(!avpkt->data || avpkt->data != avctx->internal->byte_buffer);
        if (!avpkt->data || avpkt->size < size) {
            av_fast_padded_malloc(&avctx->internal->byte_buffer, &avctx->internal->byte_buffer_size, size);
            avpkt->data = avctx->internal->byte_buffer;
            avpkt->size = avctx->internal->byte_buffer_size;
#if FF_API_DESTRUCT_PACKET
FF_DISABLE_DEPRECATION_WARNINGS
            avpkt->destruct = NULL;
FF_ENABLE_DEPRECATION_WARNINGS
#endif
        }
    }

    if (avpkt->data) {
        AVBufferRef *buf = avpkt->buf;
#if FF_API_DESTRUCT_PACKET
FF_DISABLE_DEPRECATION_WARNINGS
        void *destruct = avpkt->destruct;
FF_ENABLE_DEPRECATION_WARNINGS
#endif

        if (avpkt->size < size) {
            av_log(avctx, AV_LOG_ERROR, "User packet is too small (%d < %"PRId64")\n", avpkt->size, size);
            return AVERROR(EINVAL);
        }

        av_init_packet(avpkt);
#if FF_API_DESTRUCT_PACKET
FF_DISABLE_DEPRECATION_WARNINGS
        avpkt->destruct = destruct;
FF_ENABLE_DEPRECATION_WARNINGS
#endif
        avpkt->buf      = buf;
        avpkt->size     = size;
        return 0;
    } else {
        int ret = av_new_packet(avpkt, size);
        if (ret < 0)
            av_log(avctx, AV_LOG_ERROR, "Failed to allocate packet of size %"PRId64"\n", size);
        return ret;
    }
}

int ff_alloc_packet(AVPacket *avpkt, int size)
{
    return ff_alloc_packet2(NULL, avpkt, size);
}

/**
 * Pad last frame with silence.
 */
static int pad_last_frame(AVCodecContext *s, AVFrame **dst, const AVFrame *src)
{
    AVFrame *frame = NULL;
    int ret;

    if (!(frame = av_frame_alloc()))
        return AVERROR(ENOMEM);

    frame->format         = src->format;
    frame->channel_layout = src->channel_layout;
    av_frame_set_channels(frame, av_frame_get_channels(src));
    frame->nb_samples     = s->frame_size;
    ret = av_frame_get_buffer(frame, 32);
    if (ret < 0)
        goto fail;

    ret = av_frame_copy_props(frame, src);
    if (ret < 0)
        goto fail;

    if ((ret = av_samples_copy(frame->extended_data, src->extended_data, 0, 0,
                               src->nb_samples, s->channels, s->sample_fmt)) < 0)
        goto fail;
    if ((ret = av_samples_set_silence(frame->extended_data, src->nb_samples,
                                      frame->nb_samples - src->nb_samples,
                                      s->channels, s->sample_fmt)) < 0)
        goto fail;

    *dst = frame;

    return 0;

fail:
    av_frame_free(&frame);
    return ret;
}

int attribute_align_arg avcodec_encode_audio2(AVCodecContext *avctx,
                                              AVPacket *avpkt,
                                              const AVFrame *frame,
                                              int *got_packet_ptr)
{
    AVFrame *extended_frame = NULL;
    AVFrame *padded_frame = NULL;
    int ret;
    AVPacket user_pkt = *avpkt;
    int needs_realloc = !user_pkt.data;

    *got_packet_ptr = 0;

    if (!(avctx->codec->capabilities & CODEC_CAP_DELAY) && !frame) {
        av_free_packet(avpkt);
        av_init_packet(avpkt);
        return 0;
    }

    /* ensure that extended_data is properly set */
    if (frame && !frame->extended_data) {
        if (av_sample_fmt_is_planar(avctx->sample_fmt) &&
            avctx->channels > AV_NUM_DATA_POINTERS) {
            av_log(avctx, AV_LOG_ERROR, "Encoding to a planar sample format, "
                                        "with more than %d channels, but extended_data is not set.\n",
                   AV_NUM_DATA_POINTERS);
            return AVERROR(EINVAL);
        }
        av_log(avctx, AV_LOG_WARNING, "extended_data is not set.\n");

        extended_frame = av_frame_alloc();
        if (!extended_frame)
            return AVERROR(ENOMEM);

        memcpy(extended_frame, frame, sizeof(AVFrame));
        extended_frame->extended_data = extended_frame->data;
        frame = extended_frame;
    }

    /* check for valid frame size */
    if (frame) {
        if (avctx->codec->capabilities & CODEC_CAP_SMALL_LAST_FRAME) {
            if (frame->nb_samples > avctx->frame_size) {
                av_log(avctx, AV_LOG_ERROR, "more samples than frame size (avcodec_encode_audio2)\n");
                ret = AVERROR(EINVAL);
                goto end;
            }
        } else if (!(avctx->codec->capabilities & CODEC_CAP_VARIABLE_FRAME_SIZE)) {
            if (frame->nb_samples < avctx->frame_size &&
                !avctx->internal->last_audio_frame) {
                ret = pad_last_frame(avctx, &padded_frame, frame);
                if (ret < 0)
                    goto end;

                frame = padded_frame;
                avctx->internal->last_audio_frame = 1;
            }

            if (frame->nb_samples != avctx->frame_size) {
                av_log(avctx, AV_LOG_ERROR, "nb_samples (%d) != frame_size (%d) (avcodec_encode_audio2)\n", frame->nb_samples, avctx->frame_size);
                ret = AVERROR(EINVAL);
                goto end;
            }
        }
    }

    ret = avctx->codec->encode2(avctx, avpkt, frame, got_packet_ptr);
    if (!ret) {
        if (*got_packet_ptr) {
            if (!(avctx->codec->capabilities & CODEC_CAP_DELAY)) {
                if (avpkt->pts == AV_NOPTS_VALUE)
                    avpkt->pts = frame->pts;
                if (!avpkt->duration)
                    avpkt->duration = ff_samples_to_time_base(avctx,
                                                              frame->nb_samples);
            }
            avpkt->dts = avpkt->pts;
        } else {
            avpkt->size = 0;
        }
    }
    if (avpkt->data && avpkt->data == avctx->internal->byte_buffer) {
        needs_realloc = 0;
        if (user_pkt.data) {
            if (user_pkt.size >= avpkt->size) {
                memcpy(user_pkt.data, avpkt->data, avpkt->size);
            } else {
                av_log(avctx, AV_LOG_ERROR, "Provided packet is too small, needs to be %d\n", avpkt->size);
                avpkt->size = user_pkt.size;
                ret = -1;
            }
            avpkt->buf      = user_pkt.buf;
            avpkt->data     = user_pkt.data;
#if FF_API_DESTRUCT_PACKET
FF_DISABLE_DEPRECATION_WARNINGS
            avpkt->destruct = user_pkt.destruct;
FF_ENABLE_DEPRECATION_WARNINGS
#endif
        } else {
            if (av_dup_packet(avpkt) < 0) {
                ret = AVERROR(ENOMEM);
            }
        }
    }

    if (!ret) {
        if (needs_realloc && avpkt->data) {
            ret = av_buffer_realloc(&avpkt->buf, avpkt->size + FF_INPUT_BUFFER_PADDING_SIZE);
            if (ret >= 0)
                avpkt->data = avpkt->buf->data;
        }

        avctx->frame_number++;
    }

    if (ret < 0 || !*got_packet_ptr) {
        av_free_packet(avpkt);
        av_init_packet(avpkt);
        goto end;
    }

    /* NOTE: if we add any audio encoders which output non-keyframe packets,
     *       this needs to be moved to the encoders, but for now we can do it
     *       here to simplify things */
    avpkt->flags |= AV_PKT_FLAG_KEY;

end:
    av_frame_free(&padded_frame);
    av_free(extended_frame);

    return ret;
}

#if FF_API_OLD_ENCODE_AUDIO
int attribute_align_arg avcodec_encode_audio(AVCodecContext *avctx,
                                             uint8_t *buf, int buf_size,
                                             const short *samples)
{
    AVPacket pkt;
    AVFrame *frame;
    int ret, samples_size, got_packet;

    av_init_packet(&pkt);
    pkt.data = buf;
    pkt.size = buf_size;

    if (samples) {
        frame = av_frame_alloc();
        if (!frame)
            return AVERROR(ENOMEM);

        if (avctx->frame_size) {
            frame->nb_samples = avctx->frame_size;
        } else {
            /* if frame_size is not set, the number of samples must be
             * calculated from the buffer size */
            int64_t nb_samples;
            if (!av_get_bits_per_sample(avctx->codec_id)) {
                av_log(avctx, AV_LOG_ERROR, "avcodec_encode_audio() does not "
                                            "support this codec\n");
                av_frame_free(&frame);
                return AVERROR(EINVAL);
            }
            nb_samples = (int64_t)buf_size * 8 /
                         (av_get_bits_per_sample(avctx->codec_id) *
                          avctx->channels);
            if (nb_samples >= INT_MAX) {
                av_frame_free(&frame);
                return AVERROR(EINVAL);
            }
            frame->nb_samples = nb_samples;
        }

        /* it is assumed that the samples buffer is large enough based on the
         * relevant parameters */
        samples_size = av_samples_get_buffer_size(NULL, avctx->channels,
                                                  frame->nb_samples,
                                                  avctx->sample_fmt, 1);
        if ((ret = avcodec_fill_audio_frame(frame, avctx->channels,
                                            avctx->sample_fmt,
                                            (const uint8_t *)samples,
                                            samples_size, 1)) < 0) {
            av_frame_free(&frame);
            return ret;
        }

        /* fabricate frame pts from sample count.
         * this is needed because the avcodec_encode_audio() API does not have
         * a way for the user to provide pts */
        if (avctx->sample_rate && avctx->time_base.num)
            frame->pts = ff_samples_to_time_base(avctx,
                                                 avctx->internal->sample_count);
        else
            frame->pts = AV_NOPTS_VALUE;
        avctx->internal->sample_count += frame->nb_samples;
    } else {
        frame = NULL;
    }

    got_packet = 0;
    ret = avcodec_encode_audio2(avctx, &pkt, frame, &got_packet);
    if (!ret && got_packet && avctx->coded_frame) {
        avctx->coded_frame->pts       = pkt.pts;
        avctx->coded_frame->key_frame = !!(pkt.flags & AV_PKT_FLAG_KEY);
    }
    /* free any side data since we cannot return it */
    av_packet_free_side_data(&pkt);

    if (frame && frame->extended_data != frame->data)
        av_freep(&frame->extended_data);

    av_frame_free(&frame);
    return ret ? ret : pkt.size;
}

#endif

#if FF_API_OLD_ENCODE_VIDEO
int attribute_align_arg avcodec_encode_video(AVCodecContext *avctx, uint8_t *buf, int buf_size,
                                             const AVFrame *pict)
{
    AVPacket pkt;
    int ret, got_packet = 0;

    if (buf_size < FF_MIN_BUFFER_SIZE) {
        av_log(avctx, AV_LOG_ERROR, "buffer smaller than minimum size\n");
        return -1;
    }

    av_init_packet(&pkt);
    pkt.data = buf;
    pkt.size = buf_size;

    ret = avcodec_encode_video2(avctx, &pkt, pict, &got_packet);
    if (!ret && got_packet && avctx->coded_frame) {
        avctx->coded_frame->pts       = pkt.pts;
        avctx->coded_frame->key_frame = !!(pkt.flags & AV_PKT_FLAG_KEY);
    }

    /* free any side data since we cannot return it */
    if (pkt.side_data_elems > 0) {
        int i;
        for (i = 0; i < pkt.side_data_elems; i++)
            av_free(pkt.side_data[i].data);
        av_freep(&pkt.side_data);
        pkt.side_data_elems = 0;
    }

    return ret ? ret : pkt.size;
}

#endif

int attribute_align_arg avcodec_encode_video2(AVCodecContext *avctx,
                                              AVPacket *avpkt,
                                              const AVFrame *frame,
                                              int *got_packet_ptr)
{
    int ret;
    AVPacket user_pkt = *avpkt;
    int needs_realloc = !user_pkt.data;

    *got_packet_ptr = 0;

    if(CONFIG_FRAME_THREAD_ENCODER &&
       avctx->internal->frame_thread_encoder && (avctx->active_thread_type&FF_THREAD_FRAME))
        return ff_thread_video_encode_frame(avctx, avpkt, frame, got_packet_ptr);

    if ((avctx->flags&CODEC_FLAG_PASS1) && avctx->stats_out)
        avctx->stats_out[0] = '\0';

    if (!(avctx->codec->capabilities & CODEC_CAP_DELAY) && !frame) {
        av_free_packet(avpkt);
        av_init_packet(avpkt);
        avpkt->size = 0;
        return 0;
    }

    if (av_image_check_size(avctx->width, avctx->height, 0, avctx))
        return AVERROR(EINVAL);

    av_assert0(avctx->codec->encode2);

    ret = avctx->codec->encode2(avctx, avpkt, frame, got_packet_ptr);
    av_assert0(ret <= 0);

    if (avpkt->data && avpkt->data == avctx->internal->byte_buffer) {
        needs_realloc = 0;
        if (user_pkt.data) {
            if (user_pkt.size >= avpkt->size) {
                memcpy(user_pkt.data, avpkt->data, avpkt->size);
            } else {
                av_log(avctx, AV_LOG_ERROR, "Provided packet is too small, needs to be %d\n", avpkt->size);
                avpkt->size = user_pkt.size;
                ret = -1;
            }
            avpkt->buf      = user_pkt.buf;
            avpkt->data     = user_pkt.data;
#if FF_API_DESTRUCT_PACKET
FF_DISABLE_DEPRECATION_WARNINGS
            avpkt->destruct = user_pkt.destruct;
FF_ENABLE_DEPRECATION_WARNINGS
#endif
        } else {
            if (av_dup_packet(avpkt) < 0) {
                ret = AVERROR(ENOMEM);
            }
        }
    }

    if (!ret) {
        if (!*got_packet_ptr)
            avpkt->size = 0;
        else if (!(avctx->codec->capabilities & CODEC_CAP_DELAY))
            avpkt->pts = avpkt->dts = frame->pts;

        if (needs_realloc && avpkt->data) {
            ret = av_buffer_realloc(&avpkt->buf, avpkt->size + FF_INPUT_BUFFER_PADDING_SIZE);
            if (ret >= 0)
                avpkt->data = avpkt->buf->data;
        }

        avctx->frame_number++;
    }

    if (ret < 0 || !*got_packet_ptr)
        av_free_packet(avpkt);
    else
        av_packet_merge_side_data(avpkt);

    emms_c();
    return ret;
}

int avcodec_encode_subtitle(AVCodecContext *avctx, uint8_t *buf, int buf_size,
                            const AVSubtitle *sub)
{
    int ret;
    if (sub->start_display_time) {
        av_log(avctx, AV_LOG_ERROR, "start_display_time must be 0.\n");
        return -1;
    }

    ret = avctx->codec->encode_sub(avctx, buf, buf_size, sub);
    avctx->frame_number++;
    return ret;
}

/**
 * Attempt to guess proper monotonic timestamps for decoded video frames
 * which might have incorrect times. Input timestamps may wrap around, in
 * which case the output will as well.
 *
 * @param pts the pts field of the decoded AVPacket, as passed through
 * AVFrame.pkt_pts
 * @param dts the dts field of the decoded AVPacket
 * @return one of the input values, may be AV_NOPTS_VALUE
 */
static int64_t guess_correct_pts(AVCodecContext *ctx,
                                 int64_t reordered_pts, int64_t dts)
{
    int64_t pts = AV_NOPTS_VALUE;

    if (dts != AV_NOPTS_VALUE) {
        ctx->pts_correction_num_faulty_dts += dts <= ctx->pts_correction_last_dts;
        ctx->pts_correction_last_dts = dts;
    } else if (reordered_pts != AV_NOPTS_VALUE)
        ctx->pts_correction_last_dts = reordered_pts;

    if (reordered_pts != AV_NOPTS_VALUE) {
        ctx->pts_correction_num_faulty_pts += reordered_pts <= ctx->pts_correction_last_pts;
        ctx->pts_correction_last_pts = reordered_pts;
    } else if(dts != AV_NOPTS_VALUE)
        ctx->pts_correction_last_pts = dts;

    if ((ctx->pts_correction_num_faulty_pts<=ctx->pts_correction_num_faulty_dts || dts == AV_NOPTS_VALUE)
       && reordered_pts != AV_NOPTS_VALUE)
        pts = reordered_pts;
    else
        pts = dts;

    return pts;
}

static int apply_param_change(AVCodecContext *avctx, AVPacket *avpkt)
{
    int size = 0, ret;
    const uint8_t *data;
    uint32_t flags;

    data = av_packet_get_side_data(avpkt, AV_PKT_DATA_PARAM_CHANGE, &size);
    if (!data)
        return 0;

    if (!(avctx->codec->capabilities & CODEC_CAP_PARAM_CHANGE)) {
        av_log(avctx, AV_LOG_ERROR, "This decoder does not support parameter "
               "changes, but PARAM_CHANGE side data was sent to it.\n");
        return AVERROR(EINVAL);
    }

    if (size < 4)
        goto fail;

    flags = bytestream_get_le32(&data);
    size -= 4;

    if (flags & AV_SIDE_DATA_PARAM_CHANGE_CHANNEL_COUNT) {
        if (size < 4)
            goto fail;
        avctx->channels = bytestream_get_le32(&data);
        size -= 4;
    }
    if (flags & AV_SIDE_DATA_PARAM_CHANGE_CHANNEL_LAYOUT) {
        if (size < 8)
            goto fail;
        avctx->channel_layout = bytestream_get_le64(&data);
        size -= 8;
    }
    if (flags & AV_SIDE_DATA_PARAM_CHANGE_SAMPLE_RATE) {
        if (size < 4)
            goto fail;
        avctx->sample_rate = bytestream_get_le32(&data);
        size -= 4;
    }
    if (flags & AV_SIDE_DATA_PARAM_CHANGE_DIMENSIONS) {
        if (size < 8)
            goto fail;
        avctx->width  = bytestream_get_le32(&data);
        avctx->height = bytestream_get_le32(&data);
        size -= 8;
        ret = ff_set_dimensions(avctx, avctx->width, avctx->height);
        if (ret < 0)
            return ret;
    }

    return 0;
fail:
    av_log(avctx, AV_LOG_ERROR, "PARAM_CHANGE side data too small.\n");
    return AVERROR_INVALIDDATA;
}

static int add_metadata_from_side_data(AVCodecContext *avctx, AVFrame *frame)
{
    int size;
    const uint8_t *side_metadata;

    AVDictionary **frame_md = avpriv_frame_get_metadatap(frame);

    side_metadata = av_packet_get_side_data(avctx->internal->pkt,
                                            AV_PKT_DATA_STRINGS_METADATA, &size);
    return av_packet_unpack_dictionary(side_metadata, size, frame_md);
}

static int unrefcount_frame(AVCodecInternal *avci, AVFrame *frame)
{
    int ret;

    /* move the original frame to our backup */
    av_frame_unref(avci->to_free);
    av_frame_move_ref(avci->to_free, frame);

    /* now copy everything except the AVBufferRefs back
     * note that we make a COPY of the side data, so calling av_frame_free() on
     * the caller's frame will work properly */
    ret = av_frame_copy_props(frame, avci->to_free);
    if (ret < 0)
        return ret;

    memcpy(frame->data,     avci->to_free->data,     sizeof(frame->data));
    memcpy(frame->linesize, avci->to_free->linesize, sizeof(frame->linesize));
    if (avci->to_free->extended_data != avci->to_free->data) {
        int planes = av_frame_get_channels(avci->to_free);
        int size   = planes * sizeof(*frame->extended_data);

        if (!size) {
            av_frame_unref(frame);
            return AVERROR_BUG;
        }

        frame->extended_data = av_malloc(size);
        if (!frame->extended_data) {
            av_frame_unref(frame);
            return AVERROR(ENOMEM);
        }
        memcpy(frame->extended_data, avci->to_free->extended_data,
               size);
    } else
        frame->extended_data = frame->data;

    frame->format         = avci->to_free->format;
    frame->width          = avci->to_free->width;
    frame->height         = avci->to_free->height;
    frame->channel_layout = avci->to_free->channel_layout;
    frame->nb_samples     = avci->to_free->nb_samples;
    av_frame_set_channels(frame, av_frame_get_channels(avci->to_free));

    return 0;
}

int attribute_align_arg avcodec_decode_video2(AVCodecContext *avctx, AVFrame *picture,
                                              int *got_picture_ptr,
                                              const AVPacket *avpkt)
{
    AVCodecInternal *avci = avctx->internal;
    int ret;
    // copy to ensure we do not change avpkt
    AVPacket tmp = *avpkt;

    if (!avctx->codec)
        return AVERROR(EINVAL);
    if (avctx->codec->type != AVMEDIA_TYPE_VIDEO) {
        av_log(avctx, AV_LOG_ERROR, "Invalid media type for video\n");
        return AVERROR(EINVAL);
    }

    *got_picture_ptr = 0;
    if ((avctx->coded_width || avctx->coded_height) && av_image_check_size(avctx->coded_width, avctx->coded_height, 0, avctx))
        return AVERROR(EINVAL);

    av_frame_unref(picture);

    if ((avctx->codec->capabilities & CODEC_CAP_DELAY) || avpkt->size || (avctx->active_thread_type & FF_THREAD_FRAME)) {
        int did_split = av_packet_split_side_data(&tmp);
        ret = apply_param_change(avctx, &tmp);
        if (ret < 0) {
            av_log(avctx, AV_LOG_ERROR, "Error applying parameter changes.\n");
            if (avctx->err_recognition & AV_EF_EXPLODE)
                goto fail;
        }

        avctx->internal->pkt = &tmp;
        if (HAVE_THREADS && avctx->active_thread_type & FF_THREAD_FRAME)
            ret = ff_thread_decode_frame(avctx, picture, got_picture_ptr,
                                         &tmp);
        else {
            ret = avctx->codec->decode(avctx, picture, got_picture_ptr,
                                       &tmp);
            picture->pkt_dts = avpkt->dts;

            if(!avctx->has_b_frames){
                av_frame_set_pkt_pos(picture, avpkt->pos);
            }
            //FIXME these should be under if(!avctx->has_b_frames)
            /* get_buffer is supposed to set frame parameters */
            if (!(avctx->codec->capabilities & CODEC_CAP_DR1)) {
                if (!picture->sample_aspect_ratio.num)    picture->sample_aspect_ratio = avctx->sample_aspect_ratio;
                if (!picture->width)                      picture->width               = avctx->width;
                if (!picture->height)                     picture->height              = avctx->height;
                if (picture->format == AV_PIX_FMT_NONE)   picture->format              = avctx->pix_fmt;
            }
        }
        add_metadata_from_side_data(avctx, picture);

fail:
        emms_c(); //needed to avoid an emms_c() call before every return;

        avctx->internal->pkt = NULL;
        if (did_split) {
            av_packet_free_side_data(&tmp);
            if(ret == tmp.size)
                ret = avpkt->size;
        }

        if (*got_picture_ptr) {
            if (!avctx->refcounted_frames) {
                int err = unrefcount_frame(avci, picture);
                if (err < 0)
                    return err;
            }

            avctx->frame_number++;
            av_frame_set_best_effort_timestamp(picture,
                                               guess_correct_pts(avctx,
                                                                 picture->pkt_pts,
                                                                 picture->pkt_dts));
        } else
            av_frame_unref(picture);
    } else
        ret = 0;

    /* many decoders assign whole AVFrames, thus overwriting extended_data;
     * make sure it's set correctly */
    av_assert0(!picture->extended_data || picture->extended_data == picture->data);

    return ret;
}

#if FF_API_OLD_DECODE_AUDIO
int attribute_align_arg avcodec_decode_audio3(AVCodecContext *avctx, int16_t *samples,
                                              int *frame_size_ptr,
                                              AVPacket *avpkt)
{
    AVFrame *frame = av_frame_alloc();
    int ret, got_frame = 0;

    if (!frame)
        return AVERROR(ENOMEM);
    if (avctx->get_buffer != avcodec_default_get_buffer) {
        av_log(avctx, AV_LOG_ERROR, "Custom get_buffer() for use with"
                                    "avcodec_decode_audio3() detected. Overriding with avcodec_default_get_buffer\n");
        av_log(avctx, AV_LOG_ERROR, "Please port your application to "
                                    "avcodec_decode_audio4()\n");
        avctx->get_buffer = avcodec_default_get_buffer;
        avctx->release_buffer = avcodec_default_release_buffer;
    }

    ret = avcodec_decode_audio4(avctx, frame, &got_frame, avpkt);

    if (ret >= 0 && got_frame) {
        int ch, plane_size;
        int planar    = av_sample_fmt_is_planar(avctx->sample_fmt);
        int data_size = av_samples_get_buffer_size(&plane_size, avctx->channels,
                                                   frame->nb_samples,
                                                   avctx->sample_fmt, 1);
        if (*frame_size_ptr < data_size) {
            av_log(avctx, AV_LOG_ERROR, "output buffer size is too small for "
                                        "the current frame (%d < %d)\n", *frame_size_ptr, data_size);
            av_frame_free(&frame);
            return AVERROR(EINVAL);
        }

        memcpy(samples, frame->extended_data[0], plane_size);

        if (planar && avctx->channels > 1) {
            uint8_t *out = ((uint8_t *)samples) + plane_size;
            for (ch = 1; ch < avctx->channels; ch++) {
                memcpy(out, frame->extended_data[ch], plane_size);
                out += plane_size;
            }
        }
        *frame_size_ptr = data_size;
    } else {
        *frame_size_ptr = 0;
    }
    av_frame_free(&frame);
    return ret;
}

#endif

int attribute_align_arg avcodec_decode_audio4(AVCodecContext *avctx,
                                              AVFrame *frame,
                                              int *got_frame_ptr,
                                              const AVPacket *avpkt)
{
    AVCodecInternal *avci = avctx->internal;
    int ret = 0;

    *got_frame_ptr = 0;

    if (!avpkt->data && avpkt->size) {
        av_log(avctx, AV_LOG_ERROR, "invalid packet: NULL data, size != 0\n");
        return AVERROR(EINVAL);
    }
    if (!avctx->codec)
        return AVERROR(EINVAL);
    if (avctx->codec->type != AVMEDIA_TYPE_AUDIO) {
        av_log(avctx, AV_LOG_ERROR, "Invalid media type for audio\n");
        return AVERROR(EINVAL);
    }

    av_frame_unref(frame);

    if ((avctx->codec->capabilities & CODEC_CAP_DELAY) || avpkt->size || (avctx->active_thread_type & FF_THREAD_FRAME)) {
        uint8_t *side;
        int side_size;
        uint32_t discard_padding = 0;
        // copy to ensure we do not change avpkt
        AVPacket tmp = *avpkt;
        int did_split = av_packet_split_side_data(&tmp);
        ret = apply_param_change(avctx, &tmp);
        if (ret < 0) {
            av_log(avctx, AV_LOG_ERROR, "Error applying parameter changes.\n");
            if (avctx->err_recognition & AV_EF_EXPLODE)
                goto fail;
        }

        avctx->internal->pkt = &tmp;
        if (HAVE_THREADS && avctx->active_thread_type & FF_THREAD_FRAME)
            ret = ff_thread_decode_frame(avctx, frame, got_frame_ptr, &tmp);
        else {
            ret = avctx->codec->decode(avctx, frame, got_frame_ptr, &tmp);
            frame->pkt_dts = avpkt->dts;
        }
        if (ret >= 0 && *got_frame_ptr) {
            add_metadata_from_side_data(avctx, frame);
            avctx->frame_number++;
            av_frame_set_best_effort_timestamp(frame,
                                               guess_correct_pts(avctx,
                                                                 frame->pkt_pts,
                                                                 frame->pkt_dts));
            if (frame->format == AV_SAMPLE_FMT_NONE)
                frame->format = avctx->sample_fmt;
            if (!frame->channel_layout)
                frame->channel_layout = avctx->channel_layout;
            if (!av_frame_get_channels(frame))
                av_frame_set_channels(frame, avctx->channels);
            if (!frame->sample_rate)
                frame->sample_rate = avctx->sample_rate;
        }

        side= av_packet_get_side_data(avctx->internal->pkt, AV_PKT_DATA_SKIP_SAMPLES, &side_size);
        if(side && side_size>=10) {
            avctx->internal->skip_samples = AV_RL32(side);
            av_log(avctx, AV_LOG_DEBUG, "skip %d samples due to side data\n",
                   avctx->internal->skip_samples);
            discard_padding = AV_RL32(side + 4);
        }
        if (avctx->internal->skip_samples && *got_frame_ptr) {
            if(frame->nb_samples <= avctx->internal->skip_samples){
                *got_frame_ptr = 0;
                avctx->internal->skip_samples -= frame->nb_samples;
                av_log(avctx, AV_LOG_DEBUG, "skip whole frame, skip left: %d\n",
                       avctx->internal->skip_samples);
            } else {
                av_samples_copy(frame->extended_data, frame->extended_data, 0, avctx->internal->skip_samples,
                                frame->nb_samples - avctx->internal->skip_samples, avctx->channels, frame->format);
                if(avctx->pkt_timebase.num && avctx->sample_rate) {
                    int64_t diff_ts = av_rescale_q(avctx->internal->skip_samples,
                                                   (AVRational){1, avctx->sample_rate},
                                                   avctx->pkt_timebase);
                    if(frame->pkt_pts!=AV_NOPTS_VALUE)
                        frame->pkt_pts += diff_ts;
                    if(frame->pkt_dts!=AV_NOPTS_VALUE)
                        frame->pkt_dts += diff_ts;
                    if (av_frame_get_pkt_duration(frame) >= diff_ts)
                        av_frame_set_pkt_duration(frame, av_frame_get_pkt_duration(frame) - diff_ts);
                } else {
                    av_log(avctx, AV_LOG_WARNING, "Could not update timestamps for skipped samples.\n");
                }
                av_log(avctx, AV_LOG_DEBUG, "skip %d/%d samples\n",
                       avctx->internal->skip_samples, frame->nb_samples);
                frame->nb_samples -= avctx->internal->skip_samples;
                avctx->internal->skip_samples = 0;
            }
        }

        if (discard_padding > 0 && discard_padding <= frame->nb_samples && *got_frame_ptr) {
            if (discard_padding == frame->nb_samples) {
                *got_frame_ptr = 0;
            } else {
                if(avctx->pkt_timebase.num && avctx->sample_rate) {
                    int64_t diff_ts = av_rescale_q(frame->nb_samples - discard_padding,
                                                   (AVRational){1, avctx->sample_rate},
                                                   avctx->pkt_timebase);
                    if (av_frame_get_pkt_duration(frame) >= diff_ts)
                        av_frame_set_pkt_duration(frame, av_frame_get_pkt_duration(frame) - diff_ts);
                } else {
                    av_log(avctx, AV_LOG_WARNING, "Could not update timestamps for discarded samples.\n");
                }
                av_log(avctx, AV_LOG_DEBUG, "discard %d/%d samples\n",
                       discard_padding, frame->nb_samples);
                frame->nb_samples -= discard_padding;
            }
        }
fail:
        avctx->internal->pkt = NULL;
        if (did_split) {
            av_packet_free_side_data(&tmp);
            if(ret == tmp.size)
                ret = avpkt->size;
        }

        if (ret >= 0 && *got_frame_ptr) {
            if (!avctx->refcounted_frames) {
                int err = unrefcount_frame(avci, frame);
                if (err < 0)
                    return err;
            }
        } else
            av_frame_unref(frame);
    }

    return ret;
}

#define UTF8_MAX_BYTES 4 /* 5 and 6 bytes sequences should not be used */
static int recode_subtitle(AVCodecContext *avctx,
                           AVPacket *outpkt, const AVPacket *inpkt)
{
#if CONFIG_ICONV
    iconv_t cd = (iconv_t)-1;
    int ret = 0;
    char *inb, *outb;
    size_t inl, outl;
    AVPacket tmp;
#endif

    if (avctx->sub_charenc_mode != FF_SUB_CHARENC_MODE_PRE_DECODER || inpkt->size == 0)
        return 0;

#if CONFIG_ICONV
    cd = iconv_open("UTF-8", avctx->sub_charenc);
    av_assert0(cd != (iconv_t)-1);

    inb = inpkt->data;
    inl = inpkt->size;

    if (inl >= INT_MAX / UTF8_MAX_BYTES - FF_INPUT_BUFFER_PADDING_SIZE) {
        av_log(avctx, AV_LOG_ERROR, "Subtitles packet is too big for recoding\n");
        ret = AVERROR(ENOMEM);
        goto end;
    }

    ret = av_new_packet(&tmp, inl * UTF8_MAX_BYTES);
    if (ret < 0)
        goto end;
    outpkt->buf  = tmp.buf;
    outpkt->data = tmp.data;
    outpkt->size = tmp.size;
    outb = outpkt->data;
    outl = outpkt->size;

    if (iconv(cd, &inb, &inl, &outb, &outl) == (size_t)-1 ||
        iconv(cd, NULL, NULL, &outb, &outl) == (size_t)-1 ||
        outl >= outpkt->size || inl != 0) {
        av_log(avctx, AV_LOG_ERROR, "Unable to recode subtitle event \"%s\" "
               "from %s to UTF-8\n", inpkt->data, avctx->sub_charenc);
        av_free_packet(&tmp);
        ret = AVERROR(errno);
        goto end;
    }
    outpkt->size -= outl;
    memset(outpkt->data + outpkt->size, 0, outl);

end:
    if (cd != (iconv_t)-1)
        iconv_close(cd);
    return ret;
#else
    av_log(avctx, AV_LOG_ERROR, "requesting subtitles recoding without iconv");
    return AVERROR(EINVAL);
#endif
}

static int utf8_check(const uint8_t *str)
{
    const uint8_t *byte;
    uint32_t codepoint, min;

    while (*str) {
        byte = str;
        GET_UTF8(codepoint, *(byte++), return 0;);
        min = byte - str == 1 ? 0 : byte - str == 2 ? 0x80 :
              1 << (5 * (byte - str) - 4);
        if (codepoint < min || codepoint >= 0x110000 ||
            codepoint == 0xFFFE /* BOM */ ||
            codepoint >= 0xD800 && codepoint <= 0xDFFF /* surrogates */)
            return 0;
        str = byte;
    }
    return 1;
}

int avcodec_decode_subtitle2(AVCodecContext *avctx, AVSubtitle *sub,
                             int *got_sub_ptr,
                             AVPacket *avpkt)
{
    int i, ret = 0;

    if (!avpkt->data && avpkt->size) {
        av_log(avctx, AV_LOG_ERROR, "invalid packet: NULL data, size != 0\n");
        return AVERROR(EINVAL);
    }
    if (!avctx->codec)
        return AVERROR(EINVAL);
    if (avctx->codec->type != AVMEDIA_TYPE_SUBTITLE) {
        av_log(avctx, AV_LOG_ERROR, "Invalid media type for subtitles\n");
        return AVERROR(EINVAL);
    }

    *got_sub_ptr = 0;
    avcodec_get_subtitle_defaults(sub);

    if ((avctx->codec->capabilities & CODEC_CAP_DELAY) || avpkt->size) {
        AVPacket pkt_recoded;
        AVPacket tmp = *avpkt;
        int did_split = av_packet_split_side_data(&tmp);
        //apply_param_change(avctx, &tmp);

        if (did_split) {
            /* FFMIN() prevents overflow in case the packet wasn't allocated with
             * proper padding.
             * If the side data is smaller than the buffer padding size, the
             * remaining bytes should have already been filled with zeros by the
             * original packet allocation anyway. */
            memset(tmp.data + tmp.size, 0,
                   FFMIN(avpkt->size - tmp.size, FF_INPUT_BUFFER_PADDING_SIZE));
        }

        pkt_recoded = tmp;
        ret = recode_subtitle(avctx, &pkt_recoded, &tmp);
        if (ret < 0) {
            *got_sub_ptr = 0;
        } else {
            avctx->internal->pkt = &pkt_recoded;

            if (avctx->pkt_timebase.den && avpkt->pts != AV_NOPTS_VALUE)
                sub->pts = av_rescale_q(avpkt->pts,
                                        avctx->pkt_timebase, AV_TIME_BASE_Q);
            ret = avctx->codec->decode(avctx, sub, got_sub_ptr, &pkt_recoded);
            av_assert1((ret >= 0) >= !!*got_sub_ptr &&
                       !!*got_sub_ptr >= !!sub->num_rects);

            if (sub->num_rects && !sub->end_display_time && avpkt->duration &&
                avctx->pkt_timebase.num) {
                AVRational ms = { 1, 1000 };
                sub->end_display_time = av_rescale_q(avpkt->duration,
                                                     avctx->pkt_timebase, ms);
            }

            for (i = 0; i < sub->num_rects; i++) {
                if (sub->rects[i]->ass && !utf8_check(sub->rects[i]->ass)) {
                    av_log(avctx, AV_LOG_ERROR,
                           "Invalid UTF-8 in decoded subtitles text; "
                           "maybe missing -sub_charenc option\n");
                    avsubtitle_free(sub);
                    return AVERROR_INVALIDDATA;
                }
            }

            if (tmp.data != pkt_recoded.data) { // did we recode?
                /* prevent from destroying side data from original packet */
                pkt_recoded.side_data = NULL;
                pkt_recoded.side_data_elems = 0;

                av_free_packet(&pkt_recoded);
            }
            if (avctx->codec_descriptor->props & AV_CODEC_PROP_BITMAP_SUB)
                sub->format = 0;
            else if (avctx->codec_descriptor->props & AV_CODEC_PROP_TEXT_SUB)
                sub->format = 1;
            avctx->internal->pkt = NULL;
        }

        if (did_split) {
            av_packet_free_side_data(&tmp);
            if(ret == tmp.size)
                ret = avpkt->size;
        }

        if (*got_sub_ptr)
            avctx->frame_number++;
    }

    return ret;
}

void avsubtitle_free(AVSubtitle *sub)
{
    int i;

    for (i = 0; i < sub->num_rects; i++) {
        av_freep(&sub->rects[i]->pict.data[0]);
        av_freep(&sub->rects[i]->pict.data[1]);
        av_freep(&sub->rects[i]->pict.data[2]);
        av_freep(&sub->rects[i]->pict.data[3]);
        av_freep(&sub->rects[i]->text);
        av_freep(&sub->rects[i]->ass);
        av_freep(&sub->rects[i]);
    }

    av_freep(&sub->rects);

    memset(sub, 0, sizeof(AVSubtitle));
}

av_cold int avcodec_close(AVCodecContext *avctx)
{
    if (!avctx)
        return 0;

    if (avcodec_is_open(avctx)) {
        FramePool *pool = avctx->internal->pool;
        int i;
        if (CONFIG_FRAME_THREAD_ENCODER &&
            avctx->internal->frame_thread_encoder && avctx->thread_count > 1) {
            ff_frame_thread_encoder_free(avctx);
        }
        if (HAVE_THREADS && avctx->internal->thread_ctx)
            ff_thread_free(avctx);
        if (avctx->codec && avctx->codec->close)
            avctx->codec->close(avctx);
        avctx->coded_frame = NULL;
        avctx->internal->byte_buffer_size = 0;
        av_freep(&avctx->internal->byte_buffer);
        av_frame_free(&avctx->internal->to_free);
        for (i = 0; i < FF_ARRAY_ELEMS(pool->pools); i++)
            av_buffer_pool_uninit(&pool->pools[i]);
        av_freep(&avctx->internal->pool);

        if (avctx->hwaccel && avctx->hwaccel->uninit)
            avctx->hwaccel->uninit(avctx);
        av_freep(&avctx->internal->hwaccel_priv_data);

        av_freep(&avctx->internal);
    }

    if (avctx->priv_data && avctx->codec && avctx->codec->priv_class)
        av_opt_free(avctx->priv_data);
    av_opt_free(avctx);
    av_freep(&avctx->priv_data);
    if (av_codec_is_encoder(avctx->codec))
        av_freep(&avctx->extradata);
    avctx->codec = NULL;
    avctx->active_thread_type = 0;

    return 0;
}

static enum AVCodecID remap_deprecated_codec_id(enum AVCodecID id)
{
    switch(id){
        //This is for future deprecatec codec ids, its empty since
        //last major bump but will fill up again over time, please don't remove it
//         case AV_CODEC_ID_UTVIDEO_DEPRECATED: return AV_CODEC_ID_UTVIDEO;
        case AV_CODEC_ID_BRENDER_PIX_DEPRECATED         : return AV_CODEC_ID_BRENDER_PIX;
        case AV_CODEC_ID_OPUS_DEPRECATED                : return AV_CODEC_ID_OPUS;
        case AV_CODEC_ID_TAK_DEPRECATED                 : return AV_CODEC_ID_TAK;
        case AV_CODEC_ID_PAF_AUDIO_DEPRECATED           : return AV_CODEC_ID_PAF_AUDIO;
        case AV_CODEC_ID_PCM_S24LE_PLANAR_DEPRECATED    : return AV_CODEC_ID_PCM_S24LE_PLANAR;
        case AV_CODEC_ID_PCM_S32LE_PLANAR_DEPRECATED    : return AV_CODEC_ID_PCM_S32LE_PLANAR;
        case AV_CODEC_ID_ADPCM_VIMA_DEPRECATED          : return AV_CODEC_ID_ADPCM_VIMA;
        case AV_CODEC_ID_ESCAPE130_DEPRECATED           : return AV_CODEC_ID_ESCAPE130;
        case AV_CODEC_ID_EXR_DEPRECATED                 : return AV_CODEC_ID_EXR;
        case AV_CODEC_ID_G2M_DEPRECATED                 : return AV_CODEC_ID_G2M;
        case AV_CODEC_ID_PAF_VIDEO_DEPRECATED           : return AV_CODEC_ID_PAF_VIDEO;
        case AV_CODEC_ID_WEBP_DEPRECATED                : return AV_CODEC_ID_WEBP;
        case AV_CODEC_ID_HEVC_DEPRECATED                : return AV_CODEC_ID_HEVC;
        case AV_CODEC_ID_MVC1_DEPRECATED                : return AV_CODEC_ID_MVC1;
        case AV_CODEC_ID_MVC2_DEPRECATED                : return AV_CODEC_ID_MVC2;
        case AV_CODEC_ID_SANM_DEPRECATED                : return AV_CODEC_ID_SANM;
        case AV_CODEC_ID_SGIRLE_DEPRECATED              : return AV_CODEC_ID_SGIRLE;
        case AV_CODEC_ID_VP7_DEPRECATED                 : return AV_CODEC_ID_VP7;
        default                                         : return id;
    }
}

static AVCodec *find_encdec(enum AVCodecID id, int encoder)
{
    AVCodec *p, *experimental = NULL;
    p = first_avcodec;
    id= remap_deprecated_codec_id(id);
    while (p) {
        if ((encoder ? av_codec_is_encoder(p) : av_codec_is_decoder(p)) &&
            p->id == id) {
            if (p->capabilities & CODEC_CAP_EXPERIMENTAL && !experimental) {
                experimental = p;
            } else
                return p;
        }
        p = p->next;
    }
    return experimental;
}

AVCodec *avcodec_find_encoder(enum AVCodecID id)
{
    return find_encdec(id, 1);
}

AVCodec *avcodec_find_encoder_by_name(const char *name)
{
    AVCodec *p;
    if (!name)
        return NULL;
    p = first_avcodec;
    while (p) {
        if (av_codec_is_encoder(p) && strcmp(name, p->name) == 0)
            return p;
        p = p->next;
    }
    return NULL;
}

AVCodec *avcodec_find_decoder(enum AVCodecID id)
{
    return find_encdec(id, 0);
}

AVCodec *avcodec_find_decoder_by_name(const char *name)
{
    AVCodec *p;
    if (!name)
        return NULL;
    p = first_avcodec;
    while (p) {
        if (av_codec_is_decoder(p) && strcmp(name, p->name) == 0)
            return p;
        p = p->next;
    }
    return NULL;
}

const char *avcodec_get_name(enum AVCodecID id)
{
    const AVCodecDescriptor *cd;
    AVCodec *codec;

    if (id == AV_CODEC_ID_NONE)
        return "none";
    cd = avcodec_descriptor_get(id);
    if (cd)
        return cd->name;
    av_log(NULL, AV_LOG_WARNING, "Codec 0x%x is not in the full list.\n", id);
    codec = avcodec_find_decoder(id);
    if (codec)
        return codec->name;
    codec = avcodec_find_encoder(id);
    if (codec)
        return codec->name;
    return "unknown_codec";
}

size_t av_get_codec_tag_string(char *buf, size_t buf_size, unsigned int codec_tag)
{
    int i, len, ret = 0;

#define TAG_PRINT(x)                                              \
    (((x) >= '0' && (x) <= '9') ||                                \
     ((x) >= 'a' && (x) <= 'z') || ((x) >= 'A' && (x) <= 'Z') ||  \
     ((x) == '.' || (x) == ' ' || (x) == '-' || (x) == '_'))

    for (i = 0; i < 4; i++) {
        len = snprintf(buf, buf_size,
                       TAG_PRINT(codec_tag & 0xFF) ? "%c" : "[%d]", codec_tag & 0xFF);
        buf        += len;
        buf_size    = buf_size > len ? buf_size - len : 0;
        ret        += len;
        codec_tag >>= 8;
    }
    return ret;
}

void avcodec_string(char *buf, int buf_size, AVCodecContext *enc, int encode)
{
    const char *codec_type;
    const char *codec_name;
    const char *profile = NULL;
    const AVCodec *p;
    int bitrate;
    AVRational display_aspect_ratio;

    if (!buf || buf_size <= 0)
        return;
    codec_type = av_get_media_type_string(enc->codec_type);
    codec_name = avcodec_get_name(enc->codec_id);
    if (enc->profile != FF_PROFILE_UNKNOWN) {
        if (enc->codec)
            p = enc->codec;
        else
            p = encode ? avcodec_find_encoder(enc->codec_id) :
                        avcodec_find_decoder(enc->codec_id);
        if (p)
            profile = av_get_profile_name(p, enc->profile);
    }

    snprintf(buf, buf_size, "%s: %s", codec_type ? codec_type : "unknown",
             codec_name);
    buf[0] ^= 'a' ^ 'A'; /* first letter in uppercase */

    if (enc->codec && strcmp(enc->codec->name, codec_name))
        snprintf(buf + strlen(buf), buf_size - strlen(buf), " (%s)", enc->codec->name);

    if (profile)
        snprintf(buf + strlen(buf), buf_size - strlen(buf), " (%s)", profile);
    if (enc->codec_tag) {
        char tag_buf[32];
        av_get_codec_tag_string(tag_buf, sizeof(tag_buf), enc->codec_tag);
        snprintf(buf + strlen(buf), buf_size - strlen(buf),
                 " (%s / 0x%04X)", tag_buf, enc->codec_tag);
    }

    switch (enc->codec_type) {
    case AVMEDIA_TYPE_VIDEO:
        if (enc->pix_fmt != AV_PIX_FMT_NONE) {
            char detail[256] = "(";
            const char *colorspace_name;
            snprintf(buf + strlen(buf), buf_size - strlen(buf),
                     ", %s",
                     av_get_pix_fmt_name(enc->pix_fmt));
            if (enc->bits_per_raw_sample &&
                enc->bits_per_raw_sample <= av_pix_fmt_desc_get(enc->pix_fmt)->comp[0].depth_minus1)
                av_strlcatf(detail, sizeof(detail), "%d bpc, ", enc->bits_per_raw_sample);
            if (enc->color_range != AVCOL_RANGE_UNSPECIFIED)
                av_strlcatf(detail, sizeof(detail),
                            enc->color_range == AVCOL_RANGE_MPEG ? "tv, ": "pc, ");

            colorspace_name = av_get_colorspace_name(enc->colorspace);
            if (colorspace_name)
                av_strlcatf(detail, sizeof(detail), "%s, ", colorspace_name);

            if (strlen(detail) > 1) {
                detail[strlen(detail) - 2] = 0;
                av_strlcatf(buf, buf_size, "%s)", detail);
            }
        }
        if (enc->width) {
            snprintf(buf + strlen(buf), buf_size - strlen(buf),
                     ", %dx%d",
                     enc->width, enc->height);
            if (enc->sample_aspect_ratio.num) {
                av_reduce(&display_aspect_ratio.num, &display_aspect_ratio.den,
                          enc->width * enc->sample_aspect_ratio.num,
                          enc->height * enc->sample_aspect_ratio.den,
                          1024 * 1024);
                snprintf(buf + strlen(buf), buf_size - strlen(buf),
                         " [SAR %d:%d DAR %d:%d]",
                         enc->sample_aspect_ratio.num, enc->sample_aspect_ratio.den,
                         display_aspect_ratio.num, display_aspect_ratio.den);
            }
            if (av_log_get_level() >= AV_LOG_DEBUG) {
                int g = av_gcd(enc->time_base.num, enc->time_base.den);
                snprintf(buf + strlen(buf), buf_size - strlen(buf),
                         ", %d/%d",
                         enc->time_base.num / g, enc->time_base.den / g);
            }
        }
        if (encode) {
            snprintf(buf + strlen(buf), buf_size - strlen(buf),
                     ", q=%d-%d", enc->qmin, enc->qmax);
        }
        break;
    case AVMEDIA_TYPE_AUDIO:
        if (enc->sample_rate) {
            snprintf(buf + strlen(buf), buf_size - strlen(buf),
                     ", %d Hz", enc->sample_rate);
        }
        av_strlcat(buf, ", ", buf_size);
        av_get_channel_layout_string(buf + strlen(buf), buf_size - strlen(buf), enc->channels, enc->channel_layout);
        if (enc->sample_fmt != AV_SAMPLE_FMT_NONE) {
            snprintf(buf + strlen(buf), buf_size - strlen(buf),
                     ", %s", av_get_sample_fmt_name(enc->sample_fmt));
        }
        break;
    case AVMEDIA_TYPE_DATA:
        if (av_log_get_level() >= AV_LOG_DEBUG) {
            int g = av_gcd(enc->time_base.num, enc->time_base.den);
            if (g)
                snprintf(buf + strlen(buf), buf_size - strlen(buf),
                         ", %d/%d",
                         enc->time_base.num / g, enc->time_base.den / g);
        }
        break;
    case AVMEDIA_TYPE_SUBTITLE:
        if (enc->width)
            snprintf(buf + strlen(buf), buf_size - strlen(buf),
                     ", %dx%d", enc->width, enc->height);
        break;
    default:
        return;
    }
    if (encode) {
        if (enc->flags & CODEC_FLAG_PASS1)
            snprintf(buf + strlen(buf), buf_size - strlen(buf),
                     ", pass 1");
        if (enc->flags & CODEC_FLAG_PASS2)
            snprintf(buf + strlen(buf), buf_size - strlen(buf),
                     ", pass 2");
    }
    bitrate = get_bit_rate(enc);
    if (bitrate != 0) {
        snprintf(buf + strlen(buf), buf_size - strlen(buf),
                 ", %d kb/s", bitrate / 1000);
    } else if (enc->rc_max_rate > 0) {
        snprintf(buf + strlen(buf), buf_size - strlen(buf),
                 ", max. %d kb/s", enc->rc_max_rate / 1000);
    }
}

const char *av_get_profile_name(const AVCodec *codec, int profile)
{
    const AVProfile *p;
    if (profile == FF_PROFILE_UNKNOWN || !codec->profiles)
        return NULL;

    for (p = codec->profiles; p->profile != FF_PROFILE_UNKNOWN; p++)
        if (p->profile == profile)
            return p->name;

    return NULL;
}

unsigned avcodec_version(void)
{
//    av_assert0(AV_CODEC_ID_V410==164);
    av_assert0(AV_CODEC_ID_PCM_S8_PLANAR==65563);
    av_assert0(AV_CODEC_ID_ADPCM_G722==69660);
//     av_assert0(AV_CODEC_ID_BMV_AUDIO==86071);
    av_assert0(AV_CODEC_ID_SRT==94216);
    av_assert0(LIBAVCODEC_VERSION_MICRO >= 100);

    av_assert0(CODEC_ID_CLLC == AV_CODEC_ID_CLLC);
    av_assert0(CODEC_ID_PCM_S8_PLANAR == AV_CODEC_ID_PCM_S8_PLANAR);
    av_assert0(CODEC_ID_ADPCM_IMA_APC == AV_CODEC_ID_ADPCM_IMA_APC);
    av_assert0(CODEC_ID_ILBC == AV_CODEC_ID_ILBC);
    av_assert0(CODEC_ID_SRT == AV_CODEC_ID_SRT);
    return LIBAVCODEC_VERSION_INT;
}

const char *avcodec_configuration(void)
{
    return FFMPEG_CONFIGURATION;
}

const char *avcodec_license(void)
{
#define LICENSE_PREFIX "libavcodec license: "
    return LICENSE_PREFIX FFMPEG_LICENSE + sizeof(LICENSE_PREFIX) - 1;
}

void avcodec_flush_buffers(AVCodecContext *avctx)
{
    if (HAVE_THREADS && avctx->active_thread_type & FF_THREAD_FRAME)
        ff_thread_flush(avctx);
    else if (avctx->codec->flush)
        avctx->codec->flush(avctx);

    avctx->pts_correction_last_pts =
    avctx->pts_correction_last_dts = INT64_MIN;

    if (!avctx->refcounted_frames)
        av_frame_unref(avctx->internal->to_free);
}

int av_get_exact_bits_per_sample(enum AVCodecID codec_id)
{
    switch (codec_id) {
    case AV_CODEC_ID_8SVX_EXP:
    case AV_CODEC_ID_8SVX_FIB:
    case AV_CODEC_ID_ADPCM_CT:
    case AV_CODEC_ID_ADPCM_IMA_APC:
    case AV_CODEC_ID_ADPCM_IMA_EA_SEAD:
    case AV_CODEC_ID_ADPCM_IMA_OKI:
    case AV_CODEC_ID_ADPCM_IMA_WS:
    case AV_CODEC_ID_ADPCM_G722:
    case AV_CODEC_ID_ADPCM_YAMAHA:
        return 4;
    case AV_CODEC_ID_DSD_LSBF:
    case AV_CODEC_ID_DSD_MSBF:
    case AV_CODEC_ID_DSD_LSBF_PLANAR:
    case AV_CODEC_ID_DSD_MSBF_PLANAR:
    case AV_CODEC_ID_PCM_ALAW:
    case AV_CODEC_ID_PCM_MULAW:
    case AV_CODEC_ID_PCM_S8:
    case AV_CODEC_ID_PCM_S8_PLANAR:
    case AV_CODEC_ID_PCM_U8:
    case AV_CODEC_ID_PCM_ZORK:
        return 8;
    case AV_CODEC_ID_PCM_S16BE:
    case AV_CODEC_ID_PCM_S16BE_PLANAR:
    case AV_CODEC_ID_PCM_S16LE:
    case AV_CODEC_ID_PCM_S16LE_PLANAR:
    case AV_CODEC_ID_PCM_U16BE:
    case AV_CODEC_ID_PCM_U16LE:
        return 16;
    case AV_CODEC_ID_PCM_S24DAUD:
    case AV_CODEC_ID_PCM_S24BE:
    case AV_CODEC_ID_PCM_S24LE:
    case AV_CODEC_ID_PCM_S24LE_PLANAR:
    case AV_CODEC_ID_PCM_U24BE:
    case AV_CODEC_ID_PCM_U24LE:
        return 24;
    case AV_CODEC_ID_PCM_S32BE:
    case AV_CODEC_ID_PCM_S32LE:
    case AV_CODEC_ID_PCM_S32LE_PLANAR:
    case AV_CODEC_ID_PCM_U32BE:
    case AV_CODEC_ID_PCM_U32LE:
    case AV_CODEC_ID_PCM_F32BE:
    case AV_CODEC_ID_PCM_F32LE:
        return 32;
    case AV_CODEC_ID_PCM_F64BE:
    case AV_CODEC_ID_PCM_F64LE:
        return 64;
    default:
        return 0;
    }
}

enum AVCodecID av_get_pcm_codec(enum AVSampleFormat fmt, int be)
{
    static const enum AVCodecID map[AV_SAMPLE_FMT_NB][2] = {
        [AV_SAMPLE_FMT_U8  ] = { AV_CODEC_ID_PCM_U8,    AV_CODEC_ID_PCM_U8    },
        [AV_SAMPLE_FMT_S16 ] = { AV_CODEC_ID_PCM_S16LE, AV_CODEC_ID_PCM_S16BE },
        [AV_SAMPLE_FMT_S32 ] = { AV_CODEC_ID_PCM_S32LE, AV_CODEC_ID_PCM_S32BE },
        [AV_SAMPLE_FMT_FLT ] = { AV_CODEC_ID_PCM_F32LE, AV_CODEC_ID_PCM_F32BE },
        [AV_SAMPLE_FMT_DBL ] = { AV_CODEC_ID_PCM_F64LE, AV_CODEC_ID_PCM_F64BE },
        [AV_SAMPLE_FMT_U8P ] = { AV_CODEC_ID_PCM_U8,    AV_CODEC_ID_PCM_U8    },
        [AV_SAMPLE_FMT_S16P] = { AV_CODEC_ID_PCM_S16LE, AV_CODEC_ID_PCM_S16BE },
        [AV_SAMPLE_FMT_S32P] = { AV_CODEC_ID_PCM_S32LE, AV_CODEC_ID_PCM_S32BE },
        [AV_SAMPLE_FMT_FLTP] = { AV_CODEC_ID_PCM_F32LE, AV_CODEC_ID_PCM_F32BE },
        [AV_SAMPLE_FMT_DBLP] = { AV_CODEC_ID_PCM_F64LE, AV_CODEC_ID_PCM_F64BE },
    };
    if (fmt < 0 || fmt >= AV_SAMPLE_FMT_NB)
        return AV_CODEC_ID_NONE;
    if (be < 0 || be > 1)
        be = AV_NE(1, 0);
    return map[fmt][be];
}

int av_get_bits_per_sample(enum AVCodecID codec_id)
{
    switch (codec_id) {
    case AV_CODEC_ID_ADPCM_SBPRO_2:
        return 2;
    case AV_CODEC_ID_ADPCM_SBPRO_3:
        return 3;
    case AV_CODEC_ID_ADPCM_SBPRO_4:
    case AV_CODEC_ID_ADPCM_IMA_WAV:
    case AV_CODEC_ID_ADPCM_IMA_QT:
    case AV_CODEC_ID_ADPCM_SWF:
    case AV_CODEC_ID_ADPCM_MS:
        return 4;
    default:
        return av_get_exact_bits_per_sample(codec_id);
    }
}

int av_get_audio_frame_duration(AVCodecContext *avctx, int frame_bytes)
{
    int id, sr, ch, ba, tag, bps;

    id  = avctx->codec_id;
    sr  = avctx->sample_rate;
    ch  = avctx->channels;
    ba  = avctx->block_align;
    tag = avctx->codec_tag;
    bps = av_get_exact_bits_per_sample(avctx->codec_id);

    /* codecs with an exact constant bits per sample */
    if (bps > 0 && ch > 0 && frame_bytes > 0 && ch < 32768 && bps < 32768)
        return (frame_bytes * 8LL) / (bps * ch);
    bps = avctx->bits_per_coded_sample;

    /* codecs with a fixed packet duration */
    switch (id) {
    case AV_CODEC_ID_ADPCM_ADX:    return   32;
    case AV_CODEC_ID_ADPCM_IMA_QT: return   64;
    case AV_CODEC_ID_ADPCM_EA_XAS: return  128;
    case AV_CODEC_ID_AMR_NB:
    case AV_CODEC_ID_EVRC:
    case AV_CODEC_ID_GSM:
    case AV_CODEC_ID_QCELP:
    case AV_CODEC_ID_RA_288:       return  160;
    case AV_CODEC_ID_AMR_WB:
    case AV_CODEC_ID_GSM_MS:       return  320;
    case AV_CODEC_ID_MP1:          return  384;
    case AV_CODEC_ID_ATRAC1:       return  512;
    case AV_CODEC_ID_ATRAC3:       return 1024;
    case AV_CODEC_ID_MP2:
    case AV_CODEC_ID_MUSEPACK7:    return 1152;
    case AV_CODEC_ID_AC3:          return 1536;
    }

    if (sr > 0) {
        /* calc from sample rate */
        if (id == AV_CODEC_ID_TTA)
            return 256 * sr / 245;

        if (ch > 0) {
            /* calc from sample rate and channels */
            if (id == AV_CODEC_ID_BINKAUDIO_DCT)
                return (480 << (sr / 22050)) / ch;
        }
    }

    if (ba > 0) {
        /* calc from block_align */
        if (id == AV_CODEC_ID_SIPR) {
            switch (ba) {
            case 20: return 160;
            case 19: return 144;
            case 29: return 288;
            case 37: return 480;
            }
        } else if (id == AV_CODEC_ID_ILBC) {
            switch (ba) {
            case 38: return 160;
            case 50: return 240;
            }
        }
    }

    if (frame_bytes > 0) {
        /* calc from frame_bytes only */
        if (id == AV_CODEC_ID_TRUESPEECH)
            return 240 * (frame_bytes / 32);
        if (id == AV_CODEC_ID_NELLYMOSER)
            return 256 * (frame_bytes / 64);
        if (id == AV_CODEC_ID_RA_144)
            return 160 * (frame_bytes / 20);
        if (id == AV_CODEC_ID_G723_1)
            return 240 * (frame_bytes / 24);

        if (bps > 0) {
            /* calc from frame_bytes and bits_per_coded_sample */
            if (id == AV_CODEC_ID_ADPCM_G726)
                return frame_bytes * 8 / bps;
        }

        if (ch > 0) {
            /* calc from frame_bytes and channels */
            switch (id) {
            case AV_CODEC_ID_ADPCM_AFC:
                return frame_bytes / (9 * ch) * 16;
            case AV_CODEC_ID_ADPCM_DTK:
                return frame_bytes / (16 * ch) * 28;
            case AV_CODEC_ID_ADPCM_4XM:
            case AV_CODEC_ID_ADPCM_IMA_ISS:
                return (frame_bytes - 4 * ch) * 2 / ch;
            case AV_CODEC_ID_ADPCM_IMA_SMJPEG:
                return (frame_bytes - 4) * 2 / ch;
            case AV_CODEC_ID_ADPCM_IMA_AMV:
                return (frame_bytes - 8) * 2 / ch;
            case AV_CODEC_ID_ADPCM_XA:
                return (frame_bytes / 128) * 224 / ch;
            case AV_CODEC_ID_INTERPLAY_DPCM:
                return (frame_bytes - 6 - ch) / ch;
            case AV_CODEC_ID_ROQ_DPCM:
                return (frame_bytes - 8) / ch;
            case AV_CODEC_ID_XAN_DPCM:
                return (frame_bytes - 2 * ch) / ch;
            case AV_CODEC_ID_MACE3:
                return 3 * frame_bytes / ch;
            case AV_CODEC_ID_MACE6:
                return 6 * frame_bytes / ch;
            case AV_CODEC_ID_PCM_LXF:
                return 2 * (frame_bytes / (5 * ch));
            case AV_CODEC_ID_IAC:
            case AV_CODEC_ID_IMC:
                return 4 * frame_bytes / ch;
            }

            if (tag) {
                /* calc from frame_bytes, channels, and codec_tag */
                if (id == AV_CODEC_ID_SOL_DPCM) {
                    if (tag == 3)
                        return frame_bytes / ch;
                    else
                        return frame_bytes * 2 / ch;
                }
            }

            if (ba > 0) {
                /* calc from frame_bytes, channels, and block_align */
                int blocks = frame_bytes / ba;
                switch (avctx->codec_id) {
                case AV_CODEC_ID_ADPCM_IMA_WAV:
                    if (bps < 2 || bps > 5)
                        return 0;
                    return blocks * (1 + (ba - 4 * ch) / (bps * ch) * 8);
                case AV_CODEC_ID_ADPCM_IMA_DK3:
                    return blocks * (((ba - 16) * 2 / 3 * 4) / ch);
                case AV_CODEC_ID_ADPCM_IMA_DK4:
                    return blocks * (1 + (ba - 4 * ch) * 2 / ch);
                case AV_CODEC_ID_ADPCM_IMA_RAD:
                    return blocks * ((ba - 4 * ch) * 2 / ch);
                case AV_CODEC_ID_ADPCM_MS:
                    return blocks * (2 + (ba - 7 * ch) * 2 / ch);
                }
            }

            if (bps > 0) {
                /* calc from frame_bytes, channels, and bits_per_coded_sample */
                switch (avctx->codec_id) {
                case AV_CODEC_ID_PCM_DVD:
                    if(bps<4)
                        return 0;
                    return 2 * (frame_bytes / ((bps * 2 / 8) * ch));
                case AV_CODEC_ID_PCM_BLURAY:
                    if(bps<4)
                        return 0;
                    return frame_bytes / ((FFALIGN(ch, 2) * bps) / 8);
                case AV_CODEC_ID_S302M:
                    return 2 * (frame_bytes / ((bps + 4) / 4)) / ch;
                }
            }
        }
    }

    return 0;
}

#if !HAVE_THREADS
int ff_thread_init(AVCodecContext *s)
{
    return -1;
}

#endif

unsigned int av_xiphlacing(unsigned char *s, unsigned int v)
{
    unsigned int n = 0;

    while (v >= 0xff) {
        *s++ = 0xff;
        v -= 0xff;
        n++;
    }
    *s = v;
    n++;
    return n;
}

int ff_match_2uint16(const uint16_t(*tab)[2], int size, int a, int b)
{
    int i;
    for (i = 0; i < size && !(tab[i][0] == a && tab[i][1] == b); i++) ;
    return i;
}

#if FF_API_MISSING_SAMPLE
FF_DISABLE_DEPRECATION_WARNINGS
void av_log_missing_feature(void *avc, const char *feature, int want_sample)
{
    av_log(avc, AV_LOG_WARNING, "%s is not implemented. Update your FFmpeg "
            "version to the newest one from Git. If the problem still "
            "occurs, it means that your file has a feature which has not "
            "been implemented.\n", feature);
    if(want_sample)
        av_log_ask_for_sample(avc, NULL);
}

void av_log_ask_for_sample(void *avc, const char *msg, ...)
{
    va_list argument_list;

    va_start(argument_list, msg);

    if (msg)
        av_vlog(avc, AV_LOG_WARNING, msg, argument_list);
    av_log(avc, AV_LOG_WARNING, "If you want to help, upload a sample "
            "of this file to ftp://upload.ffmpeg.org/MPlayer/incoming/ "
            "and contact the ffmpeg-devel mailing list.\n");

    va_end(argument_list);
}
FF_ENABLE_DEPRECATION_WARNINGS
#endif /* FF_API_MISSING_SAMPLE */

static AVHWAccel *first_hwaccel = NULL;
static AVHWAccel **last_hwaccel = &first_hwaccel;

void av_register_hwaccel(AVHWAccel *hwaccel)
{
    AVHWAccel **p = last_hwaccel;
    hwaccel->next = NULL;
    while(*p || avpriv_atomic_ptr_cas((void * volatile *)p, NULL, hwaccel))
        p = &(*p)->next;
    last_hwaccel = &hwaccel->next;
}

AVHWAccel *av_hwaccel_next(AVHWAccel *hwaccel)
{
    return hwaccel ? hwaccel->next : first_hwaccel;
}

int av_lockmgr_register(int (*cb)(void **mutex, enum AVLockOp op))
{
    if (lockmgr_cb) {
        if (lockmgr_cb(&codec_mutex, AV_LOCK_DESTROY))
            return -1;
        if (lockmgr_cb(&avformat_mutex, AV_LOCK_DESTROY))
            return -1;
    }

    lockmgr_cb = cb;

    if (lockmgr_cb) {
        if (lockmgr_cb(&codec_mutex, AV_LOCK_CREATE))
            return -1;
        if (lockmgr_cb(&avformat_mutex, AV_LOCK_CREATE))
            return -1;
    }
    return 0;
}

int ff_lock_avcodec(AVCodecContext *log_ctx)
{
    if (lockmgr_cb) {
        if ((*lockmgr_cb)(&codec_mutex, AV_LOCK_OBTAIN))
            return -1;
    }
    entangled_thread_counter++;
    if (entangled_thread_counter != 1) {
        av_log(log_ctx, AV_LOG_ERROR, "Insufficient thread locking around avcodec_open/close()\n");
        if (!lockmgr_cb)
            av_log(log_ctx, AV_LOG_ERROR, "No lock manager is set, please see av_lockmgr_register()\n");
        ff_avcodec_locked = 1;
        ff_unlock_avcodec();
        return AVERROR(EINVAL);
    }
    av_assert0(!ff_avcodec_locked);
    ff_avcodec_locked = 1;
    return 0;
}

int ff_unlock_avcodec(void)
{
    av_assert0(ff_avcodec_locked);
    ff_avcodec_locked = 0;
    entangled_thread_counter--;
    if (lockmgr_cb) {
        if ((*lockmgr_cb)(&codec_mutex, AV_LOCK_RELEASE))
            return -1;
    }
    return 0;
}

int avpriv_lock_avformat(void)
{
    if (lockmgr_cb) {
        if ((*lockmgr_cb)(&avformat_mutex, AV_LOCK_OBTAIN))
            return -1;
    }
    return 0;
}

int avpriv_unlock_avformat(void)
{
    if (lockmgr_cb) {
        if ((*lockmgr_cb)(&avformat_mutex, AV_LOCK_RELEASE))
            return -1;
    }
    return 0;
}

unsigned int avpriv_toupper4(unsigned int x)
{
    return av_toupper(x & 0xFF) +
          (av_toupper((x >>  8) & 0xFF) << 8)  +
          (av_toupper((x >> 16) & 0xFF) << 16) +
((unsigned)av_toupper((x >> 24) & 0xFF) << 24);
}

int ff_thread_ref_frame(ThreadFrame *dst, ThreadFrame *src)
{
    int ret;

    dst->owner = src->owner;

    ret = av_frame_ref(dst->f, src->f);
    if (ret < 0)
        return ret;

    if (src->progress &&
        !(dst->progress = av_buffer_ref(src->progress))) {
        ff_thread_release_buffer(dst->owner, dst);
        return AVERROR(ENOMEM);
    }

    return 0;
}

#if !HAVE_THREADS

enum AVPixelFormat ff_thread_get_format(AVCodecContext *avctx, const enum AVPixelFormat *fmt)
{
    return ff_get_format(avctx, fmt);
}

int ff_thread_get_buffer(AVCodecContext *avctx, ThreadFrame *f, int flags)
{
    f->owner = avctx;
    return ff_get_buffer(avctx, f->f, flags);
}

void ff_thread_release_buffer(AVCodecContext *avctx, ThreadFrame *f)
{
    if (f->f)
        av_frame_unref(f->f);
}

void ff_thread_finish_setup(AVCodecContext *avctx)
{
}

void ff_thread_report_progress(ThreadFrame *f, int progress, int field)
{
}

void ff_thread_await_progress(ThreadFrame *f, int progress, int field)
{
}

int ff_thread_can_start_frame(AVCodecContext *avctx)
{
    return 1;
}

int ff_alloc_entries(AVCodecContext *avctx, int count)
{
    return 0;
}

void ff_reset_entries(AVCodecContext *avctx)
{
}

void ff_thread_await_progress2(AVCodecContext *avctx, int field, int thread, int shift)
{
}

void ff_thread_report_progress2(AVCodecContext *avctx, int field, int thread, int n)
{
}

#endif

enum AVMediaType avcodec_get_type(enum AVCodecID codec_id)
{
    AVCodec *c= avcodec_find_decoder(codec_id);
    if(!c)
        c= avcodec_find_encoder(codec_id);
    if(c)
        return c->type;

    if (codec_id <= AV_CODEC_ID_NONE)
        return AVMEDIA_TYPE_UNKNOWN;
    else if (codec_id < AV_CODEC_ID_FIRST_AUDIO)
        return AVMEDIA_TYPE_VIDEO;
    else if (codec_id < AV_CODEC_ID_FIRST_SUBTITLE)
        return AVMEDIA_TYPE_AUDIO;
    else if (codec_id < AV_CODEC_ID_FIRST_UNKNOWN)
        return AVMEDIA_TYPE_SUBTITLE;

    return AVMEDIA_TYPE_UNKNOWN;
}

int avcodec_is_open(AVCodecContext *s)
{
    return !!s->internal;
}

int avpriv_bprint_to_extradata(AVCodecContext *avctx, struct AVBPrint *buf)
{
    int ret;
    char *str;

    ret = av_bprint_finalize(buf, &str);
    if (ret < 0)
        return ret;
    avctx->extradata = str;
    /* Note: the string is NUL terminated (so extradata can be read as a
     * string), but the ending character is not accounted in the size (in
     * binary formats you are likely not supposed to mux that character). When
     * extradata is copied, it is also padded with FF_INPUT_BUFFER_PADDING_SIZE
     * zeros. */
    avctx->extradata_size = buf->len;
    return 0;
}

const uint8_t *avpriv_find_start_code(const uint8_t *av_restrict p,
                                      const uint8_t *end,
                                      uint32_t *av_restrict state)
{
    int i;

    av_assert0(p <= end);
    if (p >= end)
        return end;

    for (i = 0; i < 3; i++) {
        uint32_t tmp = *state << 8;
        *state = tmp + *(p++);
        if (tmp == 0x100 || p == end)
            return p;
    }

    while (p < end) {
        if      (p[-1] > 1      ) p += 3;
        else if (p[-2]          ) p += 2;
        else if (p[-3]|(p[-1]-1)) p++;
        else {
            p++;
            break;
        }
    }

    p = FFMIN(p, end) - 4;
    *state = AV_RB32(p);

    return p + 4;
}<|MERGE_RESOLUTION|>--- conflicted
+++ resolved
@@ -785,15 +785,21 @@
     }
     frame->reordered_opaque = avctx->reordered_opaque;
 
+#if FF_API_AVFRAME_COLORSPACE
+    frame->color_primaries = avctx->color_primaries;
+    frame->color_trc       = avctx->color_trc;
+    if (av_frame_get_colorspace(frame) == AVCOL_SPC_UNSPECIFIED)
+        av_frame_set_colorspace(frame, avctx->colorspace);
+    if (av_frame_get_color_range(frame) == AVCOL_RANGE_UNSPECIFIED)
+        av_frame_set_color_range(frame, avctx->color_range);
+    frame->chroma_location = avctx->chroma_sample_location;
+#endif
+
     switch (avctx->codec->type) {
     case AVMEDIA_TYPE_VIDEO:
         frame->format              = avctx->pix_fmt;
         if (!frame->sample_aspect_ratio.num)
             frame->sample_aspect_ratio = avctx->sample_aspect_ratio;
-        if (av_frame_get_colorspace(frame) == AVCOL_SPC_UNSPECIFIED)
-            av_frame_set_colorspace(frame, avctx->colorspace);
-        if (av_frame_get_color_range(frame) == AVCOL_RANGE_UNSPECIFIED)
-            av_frame_set_color_range(frame, avctx->color_range);
         break;
     case AVMEDIA_TYPE_AUDIO:
         if (!frame->sample_rate)
@@ -855,51 +861,7 @@
 
 int ff_decode_frame_props(AVCodecContext *avctx, AVFrame *frame)
 {
-<<<<<<< HEAD
     return ff_init_buffer_info(avctx, frame);
-=======
-    AVPacket *pkt = avctx->internal->pkt;
-    uint8_t *packet_sd;
-    int size;
-    AVFrameSideData *frame_sd;
-
-#if FF_API_AVFRAME_COLORSPACE
-    frame->color_primaries = avctx->color_primaries;
-    frame->color_trc       = avctx->color_trc;
-    frame->colorspace      = avctx->colorspace;
-    frame->color_range     = avctx->color_range;
-    frame->chroma_location = avctx->chroma_sample_location;
-#endif
-
-    frame->reordered_opaque = avctx->reordered_opaque;
-    if (!pkt) {
-        frame->pkt_pts = AV_NOPTS_VALUE;
-        return 0;
-    }
-
-    frame->pkt_pts = pkt->pts;
-
-    /* copy the replaygain data to the output frame */
-    packet_sd = av_packet_get_side_data(pkt, AV_PKT_DATA_REPLAYGAIN, &size);
-    if (packet_sd) {
-        frame_sd = av_frame_new_side_data(frame, AV_FRAME_DATA_REPLAYGAIN, size);
-        if (!frame_sd)
-            return AVERROR(ENOMEM);
-
-        memcpy(frame_sd->data, packet_sd, size);
-    }
-    /* copy the displaymatrix to the output frame */
-    packet_sd = av_packet_get_side_data(pkt, AV_PKT_DATA_DISPLAYMATRIX, &size);
-    if (packet_sd) {
-        frame_sd = av_frame_new_side_data(frame, AV_FRAME_DATA_DISPLAYMATRIX, size);
-        if (!frame_sd)
-            return AVERROR(ENOMEM);
-
-        memcpy(frame_sd->data, packet_sd, size);
-    }
-
-    return 0;
->>>>>>> eb800f12
 }
 
 static int get_buffer_internal(AVCodecContext *avctx, AVFrame *frame, int flags)
