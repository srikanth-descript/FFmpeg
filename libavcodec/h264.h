--- conflicted
+++ resolved
@@ -1171,14 +1171,10 @@
 int ff_pred_weight_table(H264Context *h, H264SliceContext *sl);
 int ff_set_ref_count(H264Context *h, H264SliceContext *sl);
 
-<<<<<<< HEAD
-int ff_h264_decode_slice_header(H264Context *h, H264SliceContext *sl, H264Context *h0);
+int ff_h264_decode_slice_header(H264Context *h, H264SliceContext *sl);
 #define SLICE_SINGLETHREAD 1
 #define SLICE_SKIPED 2
 
-=======
-int ff_h264_decode_slice_header(H264Context *h, H264SliceContext *sl);
->>>>>>> 51d8725a
 int ff_h264_execute_decode_slices(H264Context *h, unsigned context_count);
 int ff_h264_update_thread_context(AVCodecContext *dst,
                                   const AVCodecContext *src);
