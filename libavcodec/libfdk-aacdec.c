--- conflicted
+++ resolved
@@ -333,35 +333,7 @@
         return AVERROR_INVALIDDATA;
     }
 
-<<<<<<< HEAD
-    if (s->initialized) {
-        frame->nb_samples = avctx->frame_size;
-        if ((ret = ff_get_buffer(avctx, frame, 0)) < 0)
-            return ret;
-
-        if (s->anc_buffer) {
-            buf_size = DECODER_BUFFSIZE * DECODER_MAX_CHANNELS;
-            buf = s->decoder_buffer;
-        } else {
-            buf = frame->extended_data[0];
-            buf_size = avctx->channels * frame->nb_samples *
-                       av_get_bytes_per_sample(avctx->sample_fmt);
-        }
-    } else {
-        buf_size = DECODER_BUFFSIZE * DECODER_MAX_CHANNELS;
-
-        if (!s->decoder_buffer)
-            s->decoder_buffer = av_malloc(buf_size);
-        if (!s->decoder_buffer)
-            return AVERROR(ENOMEM);
-
-        buf = tmpptr = s->decoder_buffer;
-    }
-
-    err = aacDecoder_DecodeFrame(s->handle, (INT_PCM *) buf, buf_size, 0);
-=======
     err = aacDecoder_DecodeFrame(s->handle, (INT_PCM *) s->decoder_buffer, s->decoder_buffer_size, 0);
->>>>>>> 1b90433f
     if (err == AAC_DEC_NOT_ENOUGH_BITS) {
         ret = avpkt->size - valid;
         goto end;
@@ -373,33 +345,13 @@
         goto end;
     }
 
-<<<<<<< HEAD
-    if (!s->initialized) {
-        if ((ret = get_stream_info(avctx)) < 0)
-            goto end;
-        s->initialized = 1;
-        frame->nb_samples = avctx->frame_size;
-    }
-
-    if (tmpptr) {
-        frame->nb_samples = avctx->frame_size;
-        if ((ret = ff_get_buffer(avctx, frame, 0)) < 0)
-            goto end;
-    }
-    if (s->decoder_buffer) {
-        memcpy(frame->extended_data[0], buf,
-               avctx->channels * avctx->frame_size *
-               av_get_bytes_per_sample(avctx->sample_fmt));
-=======
     if ((ret = get_stream_info(avctx)) < 0)
         goto end;
     frame->nb_samples = avctx->frame_size;
->>>>>>> 1b90433f
-
-    if ((ret = ff_get_buffer(avctx, frame, 0)) < 0) {
-        av_log(avctx, AV_LOG_ERROR, "ff_get_buffer() failed\n");
+
+    if ((ret = ff_get_buffer(avctx, frame, 0)) < 0)
         goto end;
-    }
+
     memcpy(frame->extended_data[0], s->decoder_buffer,
            avctx->channels * avctx->frame_size *
            av_get_bytes_per_sample(avctx->sample_fmt));
