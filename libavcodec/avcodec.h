--- conflicted
+++ resolved
@@ -2933,7 +2933,10 @@
 #define FF_PROFILE_HEVC_MAIN_STILL_PICTURE          3
 #define FF_PROFILE_HEVC_REXT                        4
 
-<<<<<<< HEAD
+#define FF_PROFILE_AV1_MAIN                         0
+#define FF_PROFILE_AV1_HIGH                         1
+#define FF_PROFILE_AV1_PROFESSIONAL                 2
+
 #define FF_PROFILE_MJPEG_HUFFMAN_BASELINE_DCT            0xc0
 #define FF_PROFILE_MJPEG_HUFFMAN_EXTENDED_SEQUENTIAL_DCT 0xc1
 #define FF_PROFILE_MJPEG_HUFFMAN_PROGRESSIVE_DCT         0xc2
@@ -2941,11 +2944,6 @@
 #define FF_PROFILE_MJPEG_JPEG_LS                         0xf7
 
 #define FF_PROFILE_SBC_MSBC                         1
-=======
-#define FF_PROFILE_AV1_0                            0
-#define FF_PROFILE_AV1_1                            1
-#define FF_PROFILE_AV1_2                            2
->>>>>>> 43778a50
 
     /**
      * level
