/*
 * copyright (c) 2001 Fabrice Bellard
 *
 * This file is part of FFmpeg.
 *
 * FFmpeg is free software; you can redistribute it and/or
 * modify it under the terms of the GNU Lesser General Public
 * License as published by the Free Software Foundation; either
 * version 2.1 of the License, or (at your option) any later version.
 *
 * FFmpeg is distributed in the hope that it will be useful,
 * but WITHOUT ANY WARRANTY; without even the implied warranty of
 * MERCHANTABILITY or FITNESS FOR A PARTICULAR PURPOSE.  See the GNU
 * Lesser General Public License for more details.
 *
 * You should have received a copy of the GNU Lesser General Public
 * License along with FFmpeg; if not, write to the Free Software
 * Foundation, Inc., 51 Franklin Street, Fifth Floor, Boston, MA 02110-1301 USA
 */

#ifndef AVCODEC_AVCODEC_H
#define AVCODEC_AVCODEC_H

/**
 * @file
 * @ingroup libavc
 * Libavcodec external API header
 */

#include <errno.h>
#include "libavutil/samplefmt.h"
#include "libavutil/attributes.h"
#include "libavutil/avutil.h"
#include "libavutil/buffer.h"
#include "libavutil/cpu.h"
#include "libavutil/channel_layout.h"
#include "libavutil/dict.h"
#include "libavutil/frame.h"
#include "libavutil/log.h"
#include "libavutil/pixfmt.h"
#include "libavutil/rational.h"

#include "version.h"

#if FF_API_FAST_MALLOC
// to provide fast_*alloc
#include "libavutil/mem.h"
#endif

/**
 * @defgroup libavc Encoding/Decoding Library
 * @{
 *
 * @defgroup lavc_decoding Decoding
 * @{
 * @}
 *
 * @defgroup lavc_encoding Encoding
 * @{
 * @}
 *
 * @defgroup lavc_codec Codecs
 * @{
 * @defgroup lavc_codec_native Native Codecs
 * @{
 * @}
 * @defgroup lavc_codec_wrappers External library wrappers
 * @{
 * @}
 * @defgroup lavc_codec_hwaccel Hardware Accelerators bridge
 * @{
 * @}
 * @}
 * @defgroup lavc_internal Internal
 * @{
 * @}
 * @}
 *
 */

/**
 * @defgroup lavc_core Core functions/structures.
 * @ingroup libavc
 *
 * Basic definitions, functions for querying libavcodec capabilities,
 * allocating core structures, etc.
 * @{
 */


/**
 * Identify the syntax and semantics of the bitstream.
 * The principle is roughly:
 * Two decoders with the same ID can decode the same streams.
 * Two encoders with the same ID can encode compatible streams.
 * There may be slight deviations from the principle due to implementation
 * details.
 *
 * If you add a codec ID to this list, add it so that
 * 1. no value of a existing codec ID changes (that would break ABI),
 * 2. Give it a value which when taken as ASCII is recognized uniquely by a human as this specific codec.
 *    This ensures that 2 forks can independently add AVCodecIDs without producing conflicts.
 *
 * After adding new codec IDs, do not forget to add an entry to the codec
 * descriptor list and bump libavcodec minor version.
 */
enum AVCodecID {
    AV_CODEC_ID_NONE,

    /* video codecs */
    AV_CODEC_ID_MPEG1VIDEO,
    AV_CODEC_ID_MPEG2VIDEO, ///< preferred ID for MPEG-1/2 video decoding
#if FF_API_XVMC
    AV_CODEC_ID_MPEG2VIDEO_XVMC,
#endif /* FF_API_XVMC */
    AV_CODEC_ID_H261,
    AV_CODEC_ID_H263,
    AV_CODEC_ID_RV10,
    AV_CODEC_ID_RV20,
    AV_CODEC_ID_MJPEG,
    AV_CODEC_ID_MJPEGB,
    AV_CODEC_ID_LJPEG,
    AV_CODEC_ID_SP5X,
    AV_CODEC_ID_JPEGLS,
    AV_CODEC_ID_MPEG4,
    AV_CODEC_ID_RAWVIDEO,
    AV_CODEC_ID_MSMPEG4V1,
    AV_CODEC_ID_MSMPEG4V2,
    AV_CODEC_ID_MSMPEG4V3,
    AV_CODEC_ID_WMV1,
    AV_CODEC_ID_WMV2,
    AV_CODEC_ID_H263P,
    AV_CODEC_ID_H263I,
    AV_CODEC_ID_FLV1,
    AV_CODEC_ID_SVQ1,
    AV_CODEC_ID_SVQ3,
    AV_CODEC_ID_DVVIDEO,
    AV_CODEC_ID_HUFFYUV,
    AV_CODEC_ID_CYUV,
    AV_CODEC_ID_H264,
    AV_CODEC_ID_INDEO3,
    AV_CODEC_ID_VP3,
    AV_CODEC_ID_THEORA,
    AV_CODEC_ID_ASV1,
    AV_CODEC_ID_ASV2,
    AV_CODEC_ID_FFV1,
    AV_CODEC_ID_4XM,
    AV_CODEC_ID_VCR1,
    AV_CODEC_ID_CLJR,
    AV_CODEC_ID_MDEC,
    AV_CODEC_ID_ROQ,
    AV_CODEC_ID_INTERPLAY_VIDEO,
    AV_CODEC_ID_XAN_WC3,
    AV_CODEC_ID_XAN_WC4,
    AV_CODEC_ID_RPZA,
    AV_CODEC_ID_CINEPAK,
    AV_CODEC_ID_WS_VQA,
    AV_CODEC_ID_MSRLE,
    AV_CODEC_ID_MSVIDEO1,
    AV_CODEC_ID_IDCIN,
    AV_CODEC_ID_8BPS,
    AV_CODEC_ID_SMC,
    AV_CODEC_ID_FLIC,
    AV_CODEC_ID_TRUEMOTION1,
    AV_CODEC_ID_VMDVIDEO,
    AV_CODEC_ID_MSZH,
    AV_CODEC_ID_ZLIB,
    AV_CODEC_ID_QTRLE,
    AV_CODEC_ID_TSCC,
    AV_CODEC_ID_ULTI,
    AV_CODEC_ID_QDRAW,
    AV_CODEC_ID_VIXL,
    AV_CODEC_ID_QPEG,
    AV_CODEC_ID_PNG,
    AV_CODEC_ID_PPM,
    AV_CODEC_ID_PBM,
    AV_CODEC_ID_PGM,
    AV_CODEC_ID_PGMYUV,
    AV_CODEC_ID_PAM,
    AV_CODEC_ID_FFVHUFF,
    AV_CODEC_ID_RV30,
    AV_CODEC_ID_RV40,
    AV_CODEC_ID_VC1,
    AV_CODEC_ID_WMV3,
    AV_CODEC_ID_LOCO,
    AV_CODEC_ID_WNV1,
    AV_CODEC_ID_AASC,
    AV_CODEC_ID_INDEO2,
    AV_CODEC_ID_FRAPS,
    AV_CODEC_ID_TRUEMOTION2,
    AV_CODEC_ID_BMP,
    AV_CODEC_ID_CSCD,
    AV_CODEC_ID_MMVIDEO,
    AV_CODEC_ID_ZMBV,
    AV_CODEC_ID_AVS,
    AV_CODEC_ID_SMACKVIDEO,
    AV_CODEC_ID_NUV,
    AV_CODEC_ID_KMVC,
    AV_CODEC_ID_FLASHSV,
    AV_CODEC_ID_CAVS,
    AV_CODEC_ID_JPEG2000,
    AV_CODEC_ID_VMNC,
    AV_CODEC_ID_VP5,
    AV_CODEC_ID_VP6,
    AV_CODEC_ID_VP6F,
    AV_CODEC_ID_TARGA,
    AV_CODEC_ID_DSICINVIDEO,
    AV_CODEC_ID_TIERTEXSEQVIDEO,
    AV_CODEC_ID_TIFF,
    AV_CODEC_ID_GIF,
    AV_CODEC_ID_DXA,
    AV_CODEC_ID_DNXHD,
    AV_CODEC_ID_THP,
    AV_CODEC_ID_SGI,
    AV_CODEC_ID_C93,
    AV_CODEC_ID_BETHSOFTVID,
    AV_CODEC_ID_PTX,
    AV_CODEC_ID_TXD,
    AV_CODEC_ID_VP6A,
    AV_CODEC_ID_AMV,
    AV_CODEC_ID_VB,
    AV_CODEC_ID_PCX,
    AV_CODEC_ID_SUNRAST,
    AV_CODEC_ID_INDEO4,
    AV_CODEC_ID_INDEO5,
    AV_CODEC_ID_MIMIC,
    AV_CODEC_ID_RL2,
    AV_CODEC_ID_ESCAPE124,
    AV_CODEC_ID_DIRAC,
    AV_CODEC_ID_BFI,
    AV_CODEC_ID_CMV,
    AV_CODEC_ID_MOTIONPIXELS,
    AV_CODEC_ID_TGV,
    AV_CODEC_ID_TGQ,
    AV_CODEC_ID_TQI,
    AV_CODEC_ID_AURA,
    AV_CODEC_ID_AURA2,
    AV_CODEC_ID_V210X,
    AV_CODEC_ID_TMV,
    AV_CODEC_ID_V210,
    AV_CODEC_ID_DPX,
    AV_CODEC_ID_MAD,
    AV_CODEC_ID_FRWU,
    AV_CODEC_ID_FLASHSV2,
    AV_CODEC_ID_CDGRAPHICS,
    AV_CODEC_ID_R210,
    AV_CODEC_ID_ANM,
    AV_CODEC_ID_BINKVIDEO,
    AV_CODEC_ID_IFF_ILBM,
    AV_CODEC_ID_IFF_BYTERUN1,
    AV_CODEC_ID_KGV1,
    AV_CODEC_ID_YOP,
    AV_CODEC_ID_VP8,
    AV_CODEC_ID_PICTOR,
    AV_CODEC_ID_ANSI,
    AV_CODEC_ID_A64_MULTI,
    AV_CODEC_ID_A64_MULTI5,
    AV_CODEC_ID_R10K,
    AV_CODEC_ID_MXPEG,
    AV_CODEC_ID_LAGARITH,
    AV_CODEC_ID_PRORES,
    AV_CODEC_ID_JV,
    AV_CODEC_ID_DFA,
    AV_CODEC_ID_WMV3IMAGE,
    AV_CODEC_ID_VC1IMAGE,
    AV_CODEC_ID_UTVIDEO,
    AV_CODEC_ID_BMV_VIDEO,
    AV_CODEC_ID_VBLE,
    AV_CODEC_ID_DXTORY,
    AV_CODEC_ID_V410,
    AV_CODEC_ID_XWD,
    AV_CODEC_ID_CDXL,
    AV_CODEC_ID_XBM,
    AV_CODEC_ID_ZEROCODEC,
    AV_CODEC_ID_MSS1,
    AV_CODEC_ID_MSA1,
    AV_CODEC_ID_TSCC2,
    AV_CODEC_ID_MTS2,
    AV_CODEC_ID_CLLC,
    AV_CODEC_ID_MSS2,
    AV_CODEC_ID_VP9,
    AV_CODEC_ID_AIC,
    AV_CODEC_ID_ESCAPE130_DEPRECATED,
    AV_CODEC_ID_G2M_DEPRECATED,
    AV_CODEC_ID_WEBP_DEPRECATED,
    AV_CODEC_ID_HNM4_VIDEO,
    AV_CODEC_ID_HEVC_DEPRECATED,
    AV_CODEC_ID_FIC,
    AV_CODEC_ID_ALIAS_PIX,
    AV_CODEC_ID_BRENDER_PIX_DEPRECATED,
    AV_CODEC_ID_PAF_VIDEO_DEPRECATED,
    AV_CODEC_ID_EXR_DEPRECATED,
    AV_CODEC_ID_VP7_DEPRECATED,
    AV_CODEC_ID_SANM_DEPRECATED,
    AV_CODEC_ID_SGIRLE_DEPRECATED,
    AV_CODEC_ID_MVC1_DEPRECATED,
    AV_CODEC_ID_MVC2_DEPRECATED,

    AV_CODEC_ID_BRENDER_PIX= MKBETAG('B','P','I','X'),
    AV_CODEC_ID_Y41P       = MKBETAG('Y','4','1','P'),
    AV_CODEC_ID_ESCAPE130  = MKBETAG('E','1','3','0'),
    AV_CODEC_ID_EXR        = MKBETAG('0','E','X','R'),
    AV_CODEC_ID_AVRP       = MKBETAG('A','V','R','P'),

    AV_CODEC_ID_012V       = MKBETAG('0','1','2','V'),
    AV_CODEC_ID_G2M        = MKBETAG( 0 ,'G','2','M'),
    AV_CODEC_ID_AVUI       = MKBETAG('A','V','U','I'),
    AV_CODEC_ID_AYUV       = MKBETAG('A','Y','U','V'),
    AV_CODEC_ID_TARGA_Y216 = MKBETAG('T','2','1','6'),
    AV_CODEC_ID_V308       = MKBETAG('V','3','0','8'),
    AV_CODEC_ID_V408       = MKBETAG('V','4','0','8'),
    AV_CODEC_ID_YUV4       = MKBETAG('Y','U','V','4'),
    AV_CODEC_ID_SANM       = MKBETAG('S','A','N','M'),
    AV_CODEC_ID_PAF_VIDEO  = MKBETAG('P','A','F','V'),
    AV_CODEC_ID_AVRN       = MKBETAG('A','V','R','n'),
    AV_CODEC_ID_CPIA       = MKBETAG('C','P','I','A'),
    AV_CODEC_ID_XFACE      = MKBETAG('X','F','A','C'),
    AV_CODEC_ID_SGIRLE     = MKBETAG('S','G','I','R'),
    AV_CODEC_ID_MVC1       = MKBETAG('M','V','C','1'),
    AV_CODEC_ID_MVC2       = MKBETAG('M','V','C','2'),
    AV_CODEC_ID_SNOW       = MKBETAG('S','N','O','W'),
    AV_CODEC_ID_WEBP       = MKBETAG('W','E','B','P'),
    AV_CODEC_ID_SMVJPEG    = MKBETAG('S','M','V','J'),
    AV_CODEC_ID_HEVC       = MKBETAG('H','2','6','5'),
#define AV_CODEC_ID_H265 AV_CODEC_ID_HEVC
    AV_CODEC_ID_VP7        = MKBETAG('V','P','7','0'),

    /* various PCM "codecs" */
    AV_CODEC_ID_FIRST_AUDIO = 0x10000,     ///< A dummy id pointing at the start of audio codecs
    AV_CODEC_ID_PCM_S16LE = 0x10000,
    AV_CODEC_ID_PCM_S16BE,
    AV_CODEC_ID_PCM_U16LE,
    AV_CODEC_ID_PCM_U16BE,
    AV_CODEC_ID_PCM_S8,
    AV_CODEC_ID_PCM_U8,
    AV_CODEC_ID_PCM_MULAW,
    AV_CODEC_ID_PCM_ALAW,
    AV_CODEC_ID_PCM_S32LE,
    AV_CODEC_ID_PCM_S32BE,
    AV_CODEC_ID_PCM_U32LE,
    AV_CODEC_ID_PCM_U32BE,
    AV_CODEC_ID_PCM_S24LE,
    AV_CODEC_ID_PCM_S24BE,
    AV_CODEC_ID_PCM_U24LE,
    AV_CODEC_ID_PCM_U24BE,
    AV_CODEC_ID_PCM_S24DAUD,
    AV_CODEC_ID_PCM_ZORK,
    AV_CODEC_ID_PCM_S16LE_PLANAR,
    AV_CODEC_ID_PCM_DVD,
    AV_CODEC_ID_PCM_F32BE,
    AV_CODEC_ID_PCM_F32LE,
    AV_CODEC_ID_PCM_F64BE,
    AV_CODEC_ID_PCM_F64LE,
    AV_CODEC_ID_PCM_BLURAY,
    AV_CODEC_ID_PCM_LXF,
    AV_CODEC_ID_S302M,
    AV_CODEC_ID_PCM_S8_PLANAR,
    AV_CODEC_ID_PCM_S24LE_PLANAR_DEPRECATED,
    AV_CODEC_ID_PCM_S32LE_PLANAR_DEPRECATED,
    AV_CODEC_ID_PCM_S24LE_PLANAR = MKBETAG(24,'P','S','P'),
    AV_CODEC_ID_PCM_S32LE_PLANAR = MKBETAG(32,'P','S','P'),
    AV_CODEC_ID_PCM_S16BE_PLANAR = MKBETAG('P','S','P',16),

    /* various ADPCM codecs */
    AV_CODEC_ID_ADPCM_IMA_QT = 0x11000,
    AV_CODEC_ID_ADPCM_IMA_WAV,
    AV_CODEC_ID_ADPCM_IMA_DK3,
    AV_CODEC_ID_ADPCM_IMA_DK4,
    AV_CODEC_ID_ADPCM_IMA_WS,
    AV_CODEC_ID_ADPCM_IMA_SMJPEG,
    AV_CODEC_ID_ADPCM_MS,
    AV_CODEC_ID_ADPCM_4XM,
    AV_CODEC_ID_ADPCM_XA,
    AV_CODEC_ID_ADPCM_ADX,
    AV_CODEC_ID_ADPCM_EA,
    AV_CODEC_ID_ADPCM_G726,
    AV_CODEC_ID_ADPCM_CT,
    AV_CODEC_ID_ADPCM_SWF,
    AV_CODEC_ID_ADPCM_YAMAHA,
    AV_CODEC_ID_ADPCM_SBPRO_4,
    AV_CODEC_ID_ADPCM_SBPRO_3,
    AV_CODEC_ID_ADPCM_SBPRO_2,
    AV_CODEC_ID_ADPCM_THP,
    AV_CODEC_ID_ADPCM_IMA_AMV,
    AV_CODEC_ID_ADPCM_EA_R1,
    AV_CODEC_ID_ADPCM_EA_R3,
    AV_CODEC_ID_ADPCM_EA_R2,
    AV_CODEC_ID_ADPCM_IMA_EA_SEAD,
    AV_CODEC_ID_ADPCM_IMA_EA_EACS,
    AV_CODEC_ID_ADPCM_EA_XAS,
    AV_CODEC_ID_ADPCM_EA_MAXIS_XA,
    AV_CODEC_ID_ADPCM_IMA_ISS,
    AV_CODEC_ID_ADPCM_G722,
    AV_CODEC_ID_ADPCM_IMA_APC,
    AV_CODEC_ID_ADPCM_VIMA_DEPRECATED,
    AV_CODEC_ID_ADPCM_VIMA = MKBETAG('V','I','M','A'),
    AV_CODEC_ID_VIMA       = MKBETAG('V','I','M','A'),
    AV_CODEC_ID_ADPCM_AFC  = MKBETAG('A','F','C',' '),
    AV_CODEC_ID_ADPCM_IMA_OKI = MKBETAG('O','K','I',' '),
    AV_CODEC_ID_ADPCM_DTK  = MKBETAG('D','T','K',' '),
    AV_CODEC_ID_ADPCM_IMA_RAD = MKBETAG('R','A','D',' '),
    AV_CODEC_ID_ADPCM_G726LE = MKBETAG('6','2','7','G'),

    /* AMR */
    AV_CODEC_ID_AMR_NB = 0x12000,
    AV_CODEC_ID_AMR_WB,

    /* RealAudio codecs*/
    AV_CODEC_ID_RA_144 = 0x13000,
    AV_CODEC_ID_RA_288,

    /* various DPCM codecs */
    AV_CODEC_ID_ROQ_DPCM = 0x14000,
    AV_CODEC_ID_INTERPLAY_DPCM,
    AV_CODEC_ID_XAN_DPCM,
    AV_CODEC_ID_SOL_DPCM,

    /* audio codecs */
    AV_CODEC_ID_MP2 = 0x15000,
    AV_CODEC_ID_MP3, ///< preferred ID for decoding MPEG audio layer 1, 2 or 3
    AV_CODEC_ID_AAC,
    AV_CODEC_ID_AC3,
    AV_CODEC_ID_DTS,
    AV_CODEC_ID_VORBIS,
    AV_CODEC_ID_DVAUDIO,
    AV_CODEC_ID_WMAV1,
    AV_CODEC_ID_WMAV2,
    AV_CODEC_ID_MACE3,
    AV_CODEC_ID_MACE6,
    AV_CODEC_ID_VMDAUDIO,
    AV_CODEC_ID_FLAC,
    AV_CODEC_ID_MP3ADU,
    AV_CODEC_ID_MP3ON4,
    AV_CODEC_ID_SHORTEN,
    AV_CODEC_ID_ALAC,
    AV_CODEC_ID_WESTWOOD_SND1,
    AV_CODEC_ID_GSM, ///< as in Berlin toast format
    AV_CODEC_ID_QDM2,
    AV_CODEC_ID_COOK,
    AV_CODEC_ID_TRUESPEECH,
    AV_CODEC_ID_TTA,
    AV_CODEC_ID_SMACKAUDIO,
    AV_CODEC_ID_QCELP,
    AV_CODEC_ID_WAVPACK,
    AV_CODEC_ID_DSICINAUDIO,
    AV_CODEC_ID_IMC,
    AV_CODEC_ID_MUSEPACK7,
    AV_CODEC_ID_MLP,
    AV_CODEC_ID_GSM_MS, /* as found in WAV */
    AV_CODEC_ID_ATRAC3,
#if FF_API_VOXWARE
    AV_CODEC_ID_VOXWARE,
#endif
    AV_CODEC_ID_APE,
    AV_CODEC_ID_NELLYMOSER,
    AV_CODEC_ID_MUSEPACK8,
    AV_CODEC_ID_SPEEX,
    AV_CODEC_ID_WMAVOICE,
    AV_CODEC_ID_WMAPRO,
    AV_CODEC_ID_WMALOSSLESS,
    AV_CODEC_ID_ATRAC3P,
    AV_CODEC_ID_EAC3,
    AV_CODEC_ID_SIPR,
    AV_CODEC_ID_MP1,
    AV_CODEC_ID_TWINVQ,
    AV_CODEC_ID_TRUEHD,
    AV_CODEC_ID_MP4ALS,
    AV_CODEC_ID_ATRAC1,
    AV_CODEC_ID_BINKAUDIO_RDFT,
    AV_CODEC_ID_BINKAUDIO_DCT,
    AV_CODEC_ID_AAC_LATM,
    AV_CODEC_ID_QDMC,
    AV_CODEC_ID_CELT,
    AV_CODEC_ID_G723_1,
    AV_CODEC_ID_G729,
    AV_CODEC_ID_8SVX_EXP,
    AV_CODEC_ID_8SVX_FIB,
    AV_CODEC_ID_BMV_AUDIO,
    AV_CODEC_ID_RALF,
    AV_CODEC_ID_IAC,
    AV_CODEC_ID_ILBC,
    AV_CODEC_ID_OPUS_DEPRECATED,
    AV_CODEC_ID_COMFORT_NOISE,
    AV_CODEC_ID_TAK_DEPRECATED,
    AV_CODEC_ID_METASOUND,
    AV_CODEC_ID_PAF_AUDIO_DEPRECATED,
    AV_CODEC_ID_ON2AVC,
    AV_CODEC_ID_FFWAVESYNTH = MKBETAG('F','F','W','S'),
    AV_CODEC_ID_SONIC       = MKBETAG('S','O','N','C'),
    AV_CODEC_ID_SONIC_LS    = MKBETAG('S','O','N','L'),
    AV_CODEC_ID_PAF_AUDIO   = MKBETAG('P','A','F','A'),
    AV_CODEC_ID_OPUS        = MKBETAG('O','P','U','S'),
    AV_CODEC_ID_TAK         = MKBETAG('t','B','a','K'),
    AV_CODEC_ID_EVRC        = MKBETAG('s','e','v','c'),
    AV_CODEC_ID_SMV         = MKBETAG('s','s','m','v'),
    AV_CODEC_ID_DSD_LSBF    = MKBETAG('D','S','D','L'),
    AV_CODEC_ID_DSD_MSBF    = MKBETAG('D','S','D','M'),
    AV_CODEC_ID_DSD_LSBF_PLANAR = MKBETAG('D','S','D','1'),
    AV_CODEC_ID_DSD_MSBF_PLANAR = MKBETAG('D','S','D','8'),

    /* subtitle codecs */
    AV_CODEC_ID_FIRST_SUBTITLE = 0x17000,          ///< A dummy ID pointing at the start of subtitle codecs.
    AV_CODEC_ID_DVD_SUBTITLE = 0x17000,
    AV_CODEC_ID_DVB_SUBTITLE,
    AV_CODEC_ID_TEXT,  ///< raw UTF-8 text
    AV_CODEC_ID_XSUB,
    AV_CODEC_ID_SSA,
    AV_CODEC_ID_MOV_TEXT,
    AV_CODEC_ID_HDMV_PGS_SUBTITLE,
    AV_CODEC_ID_DVB_TELETEXT,
    AV_CODEC_ID_SRT,
    AV_CODEC_ID_MICRODVD   = MKBETAG('m','D','V','D'),
    AV_CODEC_ID_EIA_608    = MKBETAG('c','6','0','8'),
    AV_CODEC_ID_JACOSUB    = MKBETAG('J','S','U','B'),
    AV_CODEC_ID_SAMI       = MKBETAG('S','A','M','I'),
    AV_CODEC_ID_REALTEXT   = MKBETAG('R','T','X','T'),
    AV_CODEC_ID_SUBVIEWER1 = MKBETAG('S','b','V','1'),
    AV_CODEC_ID_SUBVIEWER  = MKBETAG('S','u','b','V'),
    AV_CODEC_ID_SUBRIP     = MKBETAG('S','R','i','p'),
    AV_CODEC_ID_WEBVTT     = MKBETAG('W','V','T','T'),
    AV_CODEC_ID_MPL2       = MKBETAG('M','P','L','2'),
    AV_CODEC_ID_VPLAYER    = MKBETAG('V','P','l','r'),
    AV_CODEC_ID_PJS        = MKBETAG('P','h','J','S'),
    AV_CODEC_ID_ASS        = MKBETAG('A','S','S',' '),  ///< ASS as defined in Matroska

    /* other specific kind of codecs (generally used for attachments) */
    AV_CODEC_ID_FIRST_UNKNOWN = 0x18000,           ///< A dummy ID pointing at the start of various fake codecs.
    AV_CODEC_ID_TTF = 0x18000,
    AV_CODEC_ID_BINTEXT    = MKBETAG('B','T','X','T'),
    AV_CODEC_ID_XBIN       = MKBETAG('X','B','I','N'),
    AV_CODEC_ID_IDF        = MKBETAG( 0 ,'I','D','F'),
    AV_CODEC_ID_OTF        = MKBETAG( 0 ,'O','T','F'),
    AV_CODEC_ID_SMPTE_KLV  = MKBETAG('K','L','V','A'),
    AV_CODEC_ID_DVD_NAV    = MKBETAG('D','N','A','V'),
    AV_CODEC_ID_TIMED_ID3  = MKBETAG('T','I','D','3'),
    AV_CODEC_ID_BIN_DATA   = MKBETAG('D','A','T','A'),


    AV_CODEC_ID_PROBE = 0x19000, ///< codec_id is not known (like AV_CODEC_ID_NONE) but lavf should attempt to identify it

    AV_CODEC_ID_MPEG2TS = 0x20000, /**< _FAKE_ codec to indicate a raw MPEG-2 TS
                                * stream (only used by libavformat) */
    AV_CODEC_ID_MPEG4SYSTEMS = 0x20001, /**< _FAKE_ codec to indicate a MPEG-4 Systems
                                * stream (only used by libavformat) */
    AV_CODEC_ID_FFMETADATA = 0x21000,   ///< Dummy codec for streams containing only metadata information.

#if FF_API_CODEC_ID
#include "old_codec_ids.h"
#endif
};

/**
 * This struct describes the properties of a single codec described by an
 * AVCodecID.
 * @see avcodec_get_descriptor()
 */
typedef struct AVCodecDescriptor {
    enum AVCodecID     id;
    enum AVMediaType type;
    /**
     * Name of the codec described by this descriptor. It is non-empty and
     * unique for each codec descriptor. It should contain alphanumeric
     * characters and '_' only.
     */
    const char      *name;
    /**
     * A more descriptive name for this codec. May be NULL.
     */
    const char *long_name;
    /**
     * Codec properties, a combination of AV_CODEC_PROP_* flags.
     */
    int             props;

    /**
     * MIME type(s) associated with the codec.
     * May be NULL; if not, a NULL-terminated array of MIME types.
     * The first item is always non-NULL and is the prefered MIME type.
     */
    const char *const *mime_types;
} AVCodecDescriptor;

/**
 * Codec uses only intra compression.
 * Video codecs only.
 */
#define AV_CODEC_PROP_INTRA_ONLY    (1 << 0)
/**
 * Codec supports lossy compression. Audio and video codecs only.
 * @note a codec may support both lossy and lossless
 * compression modes
 */
#define AV_CODEC_PROP_LOSSY         (1 << 1)
/**
 * Codec supports lossless compression. Audio and video codecs only.
 */
#define AV_CODEC_PROP_LOSSLESS      (1 << 2)
/**
 * Subtitle codec is bitmap based
 * Decoded AVSubtitle data can be read from the AVSubtitleRect->pict field.
 */
#define AV_CODEC_PROP_BITMAP_SUB    (1 << 16)
/**
 * Subtitle codec is text based.
 * Decoded AVSubtitle data can be read from the AVSubtitleRect->ass field.
 */
#define AV_CODEC_PROP_TEXT_SUB      (1 << 17)

/**
 * @ingroup lavc_decoding
 * Required number of additionally allocated bytes at the end of the input bitstream for decoding.
 * This is mainly needed because some optimized bitstream readers read
 * 32 or 64 bit at once and could read over the end.<br>
 * Note: If the first 23 bits of the additional bytes are not 0, then damaged
 * MPEG bitstreams could cause overread and segfault.
 */
#define FF_INPUT_BUFFER_PADDING_SIZE 16

/**
 * @ingroup lavc_encoding
 * minimum encoding buffer size
 * Used to avoid some checks during header writing.
 */
#define FF_MIN_BUFFER_SIZE 16384


/**
 * @ingroup lavc_encoding
 * motion estimation type.
 */
enum Motion_Est_ID {
    ME_ZERO = 1,    ///< no search, that is use 0,0 vector whenever one is needed
    ME_FULL,
    ME_LOG,
    ME_PHODS,
    ME_EPZS,        ///< enhanced predictive zonal search
    ME_X1,          ///< reserved for experiments
    ME_HEX,         ///< hexagon based search
    ME_UMH,         ///< uneven multi-hexagon search
    ME_TESA,        ///< transformed exhaustive search algorithm
    ME_ITER=50,     ///< iterative search
};

/**
 * @ingroup lavc_decoding
 */
enum AVDiscard{
    /* We leave some space between them for extensions (drop some
     * keyframes for intra-only or drop just some bidir frames). */
    AVDISCARD_NONE    =-16, ///< discard nothing
    AVDISCARD_DEFAULT =  0, ///< discard useless packets like 0 size packets in avi
    AVDISCARD_NONREF  =  8, ///< discard all non reference
    AVDISCARD_BIDIR   = 16, ///< discard all bidirectional frames
    AVDISCARD_NONKEY  = 32, ///< discard all frames except keyframes
    AVDISCARD_ALL     = 48, ///< discard all
};

enum AVColorPrimaries{
    AVCOL_PRI_BT709       = 1, ///< also ITU-R BT1361 / IEC 61966-2-4 / SMPTE RP177 Annex B
    AVCOL_PRI_UNSPECIFIED = 2,
    AVCOL_PRI_BT470M      = 4,
    AVCOL_PRI_BT470BG     = 5, ///< also ITU-R BT601-6 625 / ITU-R BT1358 625 / ITU-R BT1700 625 PAL & SECAM
    AVCOL_PRI_SMPTE170M   = 6, ///< also ITU-R BT601-6 525 / ITU-R BT1358 525 / ITU-R BT1700 NTSC
    AVCOL_PRI_SMPTE240M   = 7, ///< functionally identical to above
    AVCOL_PRI_FILM        = 8,
    AVCOL_PRI_BT2020      = 9, ///< ITU-R BT2020
    AVCOL_PRI_NB             , ///< Not part of ABI
};

enum AVColorTransferCharacteristic{
    AVCOL_TRC_BT709        =  1, ///< also ITU-R BT1361
    AVCOL_TRC_UNSPECIFIED  =  2,
    AVCOL_TRC_GAMMA22      =  4, ///< also ITU-R BT470M / ITU-R BT1700 625 PAL & SECAM
    AVCOL_TRC_GAMMA28      =  5, ///< also ITU-R BT470BG
    AVCOL_TRC_SMPTE170M    =  6, ///< also ITU-R BT601-6 525 or 625 / ITU-R BT1358 525 or 625 / ITU-R BT1700 NTSC
    AVCOL_TRC_SMPTE240M    =  7,
    AVCOL_TRC_LINEAR       =  8, ///< "Linear transfer characteristics"
    AVCOL_TRC_LOG          =  9, ///< "Logarithmic transfer characteristic (100:1 range)"
    AVCOL_TRC_LOG_SQRT     = 10, ///< "Logarithmic transfer characteristic (100 * Sqrt( 10 ) : 1 range)"
    AVCOL_TRC_IEC61966_2_4 = 11, ///< IEC 61966-2-4
    AVCOL_TRC_BT1361_ECG   = 12, ///< ITU-R BT1361 Extended Colour Gamut
    AVCOL_TRC_IEC61966_2_1 = 13, ///< IEC 61966-2-1 (sRGB or sYCC)
    AVCOL_TRC_BT2020_10    = 14, ///< ITU-R BT2020 for 10 bit system
    AVCOL_TRC_BT2020_12    = 15, ///< ITU-R BT2020 for 12 bit system
    AVCOL_TRC_NB               , ///< Not part of ABI
};

/**
 *  X   X      3 4 X      X are luma samples,
 *             1 2        1-6 are possible chroma positions
 *  X   X      5 6 X      0 is undefined/unknown position
 */
enum AVChromaLocation{
    AVCHROMA_LOC_UNSPECIFIED = 0,
    AVCHROMA_LOC_LEFT        = 1, ///< mpeg2/4, h264 default
    AVCHROMA_LOC_CENTER      = 2, ///< mpeg1, jpeg, h263
    AVCHROMA_LOC_TOPLEFT     = 3, ///< DV
    AVCHROMA_LOC_TOP         = 4,
    AVCHROMA_LOC_BOTTOMLEFT  = 5,
    AVCHROMA_LOC_BOTTOM      = 6,
    AVCHROMA_LOC_NB             , ///< Not part of ABI
};

enum AVAudioServiceType {
    AV_AUDIO_SERVICE_TYPE_MAIN              = 0,
    AV_AUDIO_SERVICE_TYPE_EFFECTS           = 1,
    AV_AUDIO_SERVICE_TYPE_VISUALLY_IMPAIRED = 2,
    AV_AUDIO_SERVICE_TYPE_HEARING_IMPAIRED  = 3,
    AV_AUDIO_SERVICE_TYPE_DIALOGUE          = 4,
    AV_AUDIO_SERVICE_TYPE_COMMENTARY        = 5,
    AV_AUDIO_SERVICE_TYPE_EMERGENCY         = 6,
    AV_AUDIO_SERVICE_TYPE_VOICE_OVER        = 7,
    AV_AUDIO_SERVICE_TYPE_KARAOKE           = 8,
    AV_AUDIO_SERVICE_TYPE_NB                   , ///< Not part of ABI
};

/**
 * @ingroup lavc_encoding
 */
typedef struct RcOverride{
    int start_frame;
    int end_frame;
    int qscale; // If this is 0 then quality_factor will be used instead.
    float quality_factor;
} RcOverride;

#if FF_API_MAX_BFRAMES
/**
 * @deprecated there is no libavcodec-wide limit on the number of B-frames
 */
#define FF_MAX_B_FRAMES 16
#endif

/* encoding support
   These flags can be passed in AVCodecContext.flags before initialization.
   Note: Not everything is supported yet.
*/

/**
 * Allow decoders to produce frames with data planes that are not aligned
 * to CPU requirements (e.g. due to cropping).
 */
#define CODEC_FLAG_UNALIGNED 0x0001
#define CODEC_FLAG_QSCALE 0x0002  ///< Use fixed qscale.
#define CODEC_FLAG_4MV    0x0004  ///< 4 MV per MB allowed / advanced prediction for H.263.
#define CODEC_FLAG_OUTPUT_CORRUPT 0x0008 ///< Output even those frames that might be corrupted
#define CODEC_FLAG_QPEL   0x0010  ///< Use qpel MC.
#if FF_API_GMC
/**
 * @deprecated use the "gmc" private option of the libxvid encoder
 */
#define CODEC_FLAG_GMC    0x0020  ///< Use GMC.
#endif
#if FF_API_MV0
/**
 * @deprecated use the flag "mv0" in the "mpv_flags" private option of the
 * mpegvideo encoders
 */
#define CODEC_FLAG_MV0    0x0040
#endif
#if FF_API_INPUT_PRESERVED
/**
 * @deprecated passing reference-counted frames to the encoders replaces this
 * flag
 */
#define CODEC_FLAG_INPUT_PRESERVED 0x0100
#endif
#define CODEC_FLAG_PASS1           0x0200   ///< Use internal 2pass ratecontrol in first pass mode.
#define CODEC_FLAG_PASS2           0x0400   ///< Use internal 2pass ratecontrol in second pass mode.
#define CODEC_FLAG_GRAY            0x2000   ///< Only decode/encode grayscale.
#if FF_API_EMU_EDGE
/**
 * @deprecated edges are not used/required anymore. I.e. this flag is now always
 * set.
 */
#define CODEC_FLAG_EMU_EDGE        0x4000
#endif
#define CODEC_FLAG_PSNR            0x8000   ///< error[?] variables will be set during encoding.
#define CODEC_FLAG_TRUNCATED       0x00010000 /** Input bitstream might be truncated at a random
                                                  location instead of only at frame boundaries. */
#if FF_API_NORMALIZE_AQP
/**
 * @deprecated use the flag "naq" in the "mpv_flags" private option of the
 * mpegvideo encoders
 */
#define CODEC_FLAG_NORMALIZE_AQP  0x00020000
#endif
#define CODEC_FLAG_INTERLACED_DCT 0x00040000 ///< Use interlaced DCT.
#define CODEC_FLAG_LOW_DELAY      0x00080000 ///< Force low delay.
#define CODEC_FLAG_GLOBAL_HEADER  0x00400000 ///< Place global headers in extradata instead of every keyframe.
#define CODEC_FLAG_BITEXACT       0x00800000 ///< Use only bitexact stuff (except (I)DCT).
/* Fx : Flag for h263+ extra options */
#define CODEC_FLAG_AC_PRED        0x01000000 ///< H.263 advanced intra coding / MPEG-4 AC prediction
#define CODEC_FLAG_LOOP_FILTER    0x00000800 ///< loop filter
#define CODEC_FLAG_INTERLACED_ME  0x20000000 ///< interlaced motion estimation
#define CODEC_FLAG_CLOSED_GOP     0x80000000
#define CODEC_FLAG2_FAST          0x00000001 ///< Allow non spec compliant speedup tricks.
#define CODEC_FLAG2_NO_OUTPUT     0x00000004 ///< Skip bitstream encoding.
#define CODEC_FLAG2_LOCAL_HEADER  0x00000008 ///< Place global headers at every keyframe instead of in extradata.
#define CODEC_FLAG2_DROP_FRAME_TIMECODE 0x00002000 ///< timecode is in drop frame format. DEPRECATED!!!!
#define CODEC_FLAG2_IGNORE_CROP   0x00010000 ///< Discard cropping information from SPS.

#define CODEC_FLAG2_CHUNKS        0x00008000 ///< Input bitstream might be truncated at a packet boundaries instead of only at frame boundaries.
#define CODEC_FLAG2_SHOW_ALL      0x00400000 ///< Show all frames before the first keyframe

/* Unsupported options :
 *              Syntax Arithmetic coding (SAC)
 *              Reference Picture Selection
 *              Independent Segment Decoding */
/* /Fx */
/* codec capabilities */

#define CODEC_CAP_DRAW_HORIZ_BAND 0x0001 ///< Decoder can use draw_horiz_band callback.
/**
 * Codec uses get_buffer() for allocating buffers and supports custom allocators.
 * If not set, it might not use get_buffer() at all or use operations that
 * assume the buffer was allocated by avcodec_default_get_buffer.
 */
#define CODEC_CAP_DR1             0x0002
#define CODEC_CAP_TRUNCATED       0x0008
#if FF_API_XVMC
/* Codec can export data for HW decoding. This flag indicates that
 * the codec would call get_format() with list that might contain HW accelerated
 * pixel formats (XvMC, VDPAU, VAAPI, etc). The application can pick any of them
 * including raw image format.
 * The application can use the passed context to determine bitstream version,
 * chroma format, resolution etc.
 */
#define CODEC_CAP_HWACCEL         0x0010
#endif /* FF_API_XVMC */
/**
 * Encoder or decoder requires flushing with NULL input at the end in order to
 * give the complete and correct output.
 *
 * NOTE: If this flag is not set, the codec is guaranteed to never be fed with
 *       with NULL data. The user can still send NULL data to the public encode
 *       or decode function, but libavcodec will not pass it along to the codec
 *       unless this flag is set.
 *
 * Decoders:
 * The decoder has a non-zero delay and needs to be fed with avpkt->data=NULL,
 * avpkt->size=0 at the end to get the delayed data until the decoder no longer
 * returns frames.
 *
 * Encoders:
 * The encoder needs to be fed with NULL data at the end of encoding until the
 * encoder no longer returns data.
 *
 * NOTE: For encoders implementing the AVCodec.encode2() function, setting this
 *       flag also means that the encoder must set the pts and duration for
 *       each output packet. If this flag is not set, the pts and duration will
 *       be determined by libavcodec from the input frame.
 */
#define CODEC_CAP_DELAY           0x0020
/**
 * Codec can be fed a final frame with a smaller size.
 * This can be used to prevent truncation of the last audio samples.
 */
#define CODEC_CAP_SMALL_LAST_FRAME 0x0040
#if FF_API_CAP_VDPAU
/**
 * Codec can export data for HW decoding (VDPAU).
 */
#define CODEC_CAP_HWACCEL_VDPAU    0x0080
#endif
/**
 * Codec can output multiple frames per AVPacket
 * Normally demuxers return one frame at a time, demuxers which do not do
 * are connected to a parser to split what they return into proper frames.
 * This flag is reserved to the very rare category of codecs which have a
 * bitstream that cannot be split into frames without timeconsuming
 * operations like full decoding. Demuxers carring such bitstreams thus
 * may return multiple frames in a packet. This has many disadvantages like
 * prohibiting stream copy in many cases thus it should only be considered
 * as a last resort.
 */
#define CODEC_CAP_SUBFRAMES        0x0100
/**
 * Codec is experimental and is thus avoided in favor of non experimental
 * encoders
 */
#define CODEC_CAP_EXPERIMENTAL     0x0200
/**
 * Codec should fill in channel configuration and samplerate instead of container
 */
#define CODEC_CAP_CHANNEL_CONF     0x0400
#if FF_API_NEG_LINESIZES
/**
 * @deprecated no codecs use this capability
 */
#define CODEC_CAP_NEG_LINESIZES    0x0800
#endif
/**
 * Codec supports frame-level multithreading.
 */
#define CODEC_CAP_FRAME_THREADS    0x1000
/**
 * Codec supports slice-based (or partition-based) multithreading.
 */
#define CODEC_CAP_SLICE_THREADS    0x2000
/**
 * Codec supports changed parameters at any point.
 */
#define CODEC_CAP_PARAM_CHANGE     0x4000
/**
 * Codec supports avctx->thread_count == 0 (auto).
 */
#define CODEC_CAP_AUTO_THREADS     0x8000
/**
 * Audio encoder supports receiving a different number of samples in each call.
 */
#define CODEC_CAP_VARIABLE_FRAME_SIZE 0x10000
/**
 * Codec is intra only.
 */
#define CODEC_CAP_INTRA_ONLY       0x40000000
/**
 * Codec is lossless.
 */
#define CODEC_CAP_LOSSLESS         0x80000000

#if FF_API_MB_TYPE
//The following defines may change, don't expect compatibility if you use them.
#define MB_TYPE_INTRA4x4   0x0001
#define MB_TYPE_INTRA16x16 0x0002 //FIXME H.264-specific
#define MB_TYPE_INTRA_PCM  0x0004 //FIXME H.264-specific
#define MB_TYPE_16x16      0x0008
#define MB_TYPE_16x8       0x0010
#define MB_TYPE_8x16       0x0020
#define MB_TYPE_8x8        0x0040
#define MB_TYPE_INTERLACED 0x0080
#define MB_TYPE_DIRECT2    0x0100 //FIXME
#define MB_TYPE_ACPRED     0x0200
#define MB_TYPE_GMC        0x0400
#define MB_TYPE_SKIP       0x0800
#define MB_TYPE_P0L0       0x1000
#define MB_TYPE_P1L0       0x2000
#define MB_TYPE_P0L1       0x4000
#define MB_TYPE_P1L1       0x8000
#define MB_TYPE_L0         (MB_TYPE_P0L0 | MB_TYPE_P1L0)
#define MB_TYPE_L1         (MB_TYPE_P0L1 | MB_TYPE_P1L1)
#define MB_TYPE_L0L1       (MB_TYPE_L0   | MB_TYPE_L1)
#define MB_TYPE_QUANT      0x00010000
#define MB_TYPE_CBP        0x00020000
//Note bits 24-31 are reserved for codec specific use (h264 ref0, mpeg1 0mv, ...)
#endif

/**
 * Pan Scan area.
 * This specifies the area which should be displayed.
 * Note there may be multiple such areas for one frame.
 */
typedef struct AVPanScan{
    /**
     * id
     * - encoding: Set by user.
     * - decoding: Set by libavcodec.
     */
    int id;

    /**
     * width and height in 1/16 pel
     * - encoding: Set by user.
     * - decoding: Set by libavcodec.
     */
    int width;
    int height;

    /**
     * position of the top left corner in 1/16 pel for up to 3 fields/frames
     * - encoding: Set by user.
     * - decoding: Set by libavcodec.
     */
    int16_t position[3][2];
}AVPanScan;

#if FF_API_QSCALE_TYPE
#define FF_QSCALE_TYPE_MPEG1 0
#define FF_QSCALE_TYPE_MPEG2 1
#define FF_QSCALE_TYPE_H264  2
#define FF_QSCALE_TYPE_VP56  3
#endif

#if FF_API_GET_BUFFER
#define FF_BUFFER_TYPE_INTERNAL 1
#define FF_BUFFER_TYPE_USER     2 ///< direct rendering buffers (image is (de)allocated by user)
#define FF_BUFFER_TYPE_SHARED   4 ///< Buffer from somewhere else; don't deallocate image (data/base), all other tables are not shared.
#define FF_BUFFER_TYPE_COPY     8 ///< Just a (modified) copy of some other buffer, don't deallocate anything.

#define FF_BUFFER_HINTS_VALID    0x01 // Buffer hints value is meaningful (if 0 ignore).
#define FF_BUFFER_HINTS_READABLE 0x02 // Codec will read from buffer.
#define FF_BUFFER_HINTS_PRESERVE 0x04 // User must not alter buffer content.
#define FF_BUFFER_HINTS_REUSABLE 0x08 // Codec will reuse the buffer (update).
#endif

/**
 * The decoder will keep a reference to the frame and may reuse it later.
 */
#define AV_GET_BUFFER_FLAG_REF (1 << 0)

/**
 * @defgroup lavc_packet AVPacket
 *
 * Types and functions for working with AVPacket.
 * @{
 */
enum AVPacketSideDataType {
    AV_PKT_DATA_PALETTE,
    AV_PKT_DATA_NEW_EXTRADATA,

    /**
     * An AV_PKT_DATA_PARAM_CHANGE side data packet is laid out as follows:
     * @code
     * u32le param_flags
     * if (param_flags & AV_SIDE_DATA_PARAM_CHANGE_CHANNEL_COUNT)
     *     s32le channel_count
     * if (param_flags & AV_SIDE_DATA_PARAM_CHANGE_CHANNEL_LAYOUT)
     *     u64le channel_layout
     * if (param_flags & AV_SIDE_DATA_PARAM_CHANGE_SAMPLE_RATE)
     *     s32le sample_rate
     * if (param_flags & AV_SIDE_DATA_PARAM_CHANGE_DIMENSIONS)
     *     s32le width
     *     s32le height
     * @endcode
     */
    AV_PKT_DATA_PARAM_CHANGE,

    /**
     * An AV_PKT_DATA_H263_MB_INFO side data packet contains a number of
     * structures with info about macroblocks relevant to splitting the
     * packet into smaller packets on macroblock edges (e.g. as for RFC 2190).
     * That is, it does not necessarily contain info about all macroblocks,
     * as long as the distance between macroblocks in the info is smaller
     * than the target payload size.
     * Each MB info structure is 12 bytes, and is laid out as follows:
     * @code
     * u32le bit offset from the start of the packet
     * u8    current quantizer at the start of the macroblock
     * u8    GOB number
     * u16le macroblock address within the GOB
     * u8    horizontal MV predictor
     * u8    vertical MV predictor
     * u8    horizontal MV predictor for block number 3
     * u8    vertical MV predictor for block number 3
     * @endcode
     */
    AV_PKT_DATA_H263_MB_INFO,

    /**
     * This side data should be associated with an audio stream and contains
     * ReplayGain information in form of the AVReplayGain struct.
     */
    AV_PKT_DATA_REPLAYGAIN,

    /**
<<<<<<< HEAD
     * Recommmends skipping the specified number of samples
     * @code
     * u32le number of samples to skip from start of this packet
     * u32le number of samples to skip from end of this packet
     * u8    reason for start skip
     * u8    reason for end   skip (0=padding silence, 1=convergence)
     * @endcode
     */
    AV_PKT_DATA_SKIP_SAMPLES=70,

    /**
     * An AV_PKT_DATA_JP_DUALMONO side data packet indicates that
     * the packet may contain "dual mono" audio specific to Japanese DTV
     * and if it is true, recommends only the selected channel to be used.
     * @code
     * u8    selected channels (0=mail/left, 1=sub/right, 2=both)
     * @endcode
     */
    AV_PKT_DATA_JP_DUALMONO,

    /**
     * A list of zero terminated key/value strings. There is no end marker for
     * the list, so it is required to rely on the side data size to stop.
     */
    AV_PKT_DATA_STRINGS_METADATA,

    /**
     * Subtitle event position
     * @code
     * u32le x1
     * u32le y1
     * u32le x2
     * u32le y2
     * @endcode
     */
    AV_PKT_DATA_SUBTITLE_POSITION,

    /**
     * Data found in BlockAdditional element of matroska container. There is
     * no end marker for the data, so it is required to rely on the side data
     * size to recognize the end. 8 byte id (as found in BlockAddId) followed
     * by data.
     */
    AV_PKT_DATA_MATROSKA_BLOCKADDITIONAL,

    /**
     * The optional first identifier line of a WebVTT cue.
     */
    AV_PKT_DATA_WEBVTT_IDENTIFIER,

    /**
     * The optional settings (rendering instructions) that immediately
     * follow the timestamp specifier of a WebVTT cue.
     */
    AV_PKT_DATA_WEBVTT_SETTINGS,

    /**
     * A list of zero terminated key/value strings. There is no end marker for
     * the list, so it is required to rely on the side data size to stop. This
     * side data includes updated metadata which appeared in the stream.
     */
    AV_PKT_DATA_METADATA_UPDATE,
=======
     * This side data contains a 3x3 transformation matrix describing an affine
     * transformation that needs to be applied to the decoded video frames for
     * correct presentation.
     *
     * See libavutil/display.h for a detailed description of the data.
     */
    AV_PKT_DATA_DISPLAYMATRIX,
>>>>>>> bddd8cbf
};

typedef struct AVPacketSideData {
    uint8_t *data;
    int      size;
    enum AVPacketSideDataType type;
} AVPacketSideData;

/**
 * This structure stores compressed data. It is typically exported by demuxers
 * and then passed as input to decoders, or received as output from encoders and
 * then passed to muxers.
 *
 * For video, it should typically contain one compressed frame. For audio it may
 * contain several compressed frames.
 *
 * AVPacket is one of the few structs in FFmpeg, whose size is a part of public
 * ABI. Thus it may be allocated on stack and no new fields can be added to it
 * without libavcodec and libavformat major bump.
 *
 * The semantics of data ownership depends on the buf or destruct (deprecated)
 * fields. If either is set, the packet data is dynamically allocated and is
 * valid indefinitely until av_free_packet() is called (which in turn calls
 * av_buffer_unref()/the destruct callback to free the data). If neither is set,
 * the packet data is typically backed by some static buffer somewhere and is
 * only valid for a limited time (e.g. until the next read call when demuxing).
 *
 * The side data is always allocated with av_malloc() and is freed in
 * av_free_packet().
 */
typedef struct AVPacket {
    /**
     * A reference to the reference-counted buffer where the packet data is
     * stored.
     * May be NULL, then the packet data is not reference-counted.
     */
    AVBufferRef *buf;
    /**
     * Presentation timestamp in AVStream->time_base units; the time at which
     * the decompressed packet will be presented to the user.
     * Can be AV_NOPTS_VALUE if it is not stored in the file.
     * pts MUST be larger or equal to dts as presentation cannot happen before
     * decompression, unless one wants to view hex dumps. Some formats misuse
     * the terms dts and pts/cts to mean something different. Such timestamps
     * must be converted to true pts/dts before they are stored in AVPacket.
     */
    int64_t pts;
    /**
     * Decompression timestamp in AVStream->time_base units; the time at which
     * the packet is decompressed.
     * Can be AV_NOPTS_VALUE if it is not stored in the file.
     */
    int64_t dts;
    uint8_t *data;
    int   size;
    int   stream_index;
    /**
     * A combination of AV_PKT_FLAG values
     */
    int   flags;
    /**
     * Additional packet data that can be provided by the container.
     * Packet can contain several types of side information.
     */
    AVPacketSideData *side_data;
    int side_data_elems;

    /**
     * Duration of this packet in AVStream->time_base units, 0 if unknown.
     * Equals next_pts - this_pts in presentation order.
     */
    int   duration;
#if FF_API_DESTRUCT_PACKET
    attribute_deprecated
    void  (*destruct)(struct AVPacket *);
    attribute_deprecated
    void  *priv;
#endif
    int64_t pos;                            ///< byte position in stream, -1 if unknown

    /**
     * Time difference in AVStream->time_base units from the pts of this
     * packet to the point at which the output from the decoder has converged
     * independent from the availability of previous frames. That is, the
     * frames are virtually identical no matter if decoding started from
     * the very first frame or from this keyframe.
     * Is AV_NOPTS_VALUE if unknown.
     * This field is not the display duration of the current packet.
     * This field has no meaning if the packet does not have AV_PKT_FLAG_KEY
     * set.
     *
     * The purpose of this field is to allow seeking in streams that have no
     * keyframes in the conventional sense. It corresponds to the
     * recovery point SEI in H.264 and match_time_delta in NUT. It is also
     * essential for some types of subtitle streams to ensure that all
     * subtitles are correctly displayed after seeking.
     */
    int64_t convergence_duration;
} AVPacket;
#define AV_PKT_FLAG_KEY     0x0001 ///< The packet contains a keyframe
#define AV_PKT_FLAG_CORRUPT 0x0002 ///< The packet content is corrupted

enum AVSideDataParamChangeFlags {
    AV_SIDE_DATA_PARAM_CHANGE_CHANNEL_COUNT  = 0x0001,
    AV_SIDE_DATA_PARAM_CHANGE_CHANNEL_LAYOUT = 0x0002,
    AV_SIDE_DATA_PARAM_CHANGE_SAMPLE_RATE    = 0x0004,
    AV_SIDE_DATA_PARAM_CHANGE_DIMENSIONS     = 0x0008,
};
/**
 * @}
 */

struct AVCodecInternal;

enum AVFieldOrder {
    AV_FIELD_UNKNOWN,
    AV_FIELD_PROGRESSIVE,
    AV_FIELD_TT,          //< Top coded_first, top displayed first
    AV_FIELD_BB,          //< Bottom coded first, bottom displayed first
    AV_FIELD_TB,          //< Top coded first, bottom displayed first
    AV_FIELD_BT,          //< Bottom coded first, top displayed first
};

/**
 * main external API structure.
 * New fields can be added to the end with minor version bumps.
 * Removal, reordering and changes to existing fields require a major
 * version bump.
 * Please use AVOptions (av_opt* / av_set/get*()) to access these fields from user
 * applications.
 * sizeof(AVCodecContext) must not be used outside libav*.
 */
typedef struct AVCodecContext {
    /**
     * information on struct for av_log
     * - set by avcodec_alloc_context3
     */
    const AVClass *av_class;
    int log_level_offset;

    enum AVMediaType codec_type; /* see AVMEDIA_TYPE_xxx */
    const struct AVCodec  *codec;
#if FF_API_CODEC_NAME
    /**
     * @deprecated this field is not used for anything in libavcodec
     */
    attribute_deprecated
    char             codec_name[32];
#endif
    enum AVCodecID     codec_id; /* see AV_CODEC_ID_xxx */

    /**
     * fourcc (LSB first, so "ABCD" -> ('D'<<24) + ('C'<<16) + ('B'<<8) + 'A').
     * This is used to work around some encoder bugs.
     * A demuxer should set this to what is stored in the field used to identify the codec.
     * If there are multiple such fields in a container then the demuxer should choose the one
     * which maximizes the information about the used codec.
     * If the codec tag field in a container is larger than 32 bits then the demuxer should
     * remap the longer ID to 32 bits with a table or other structure. Alternatively a new
     * extra_codec_tag + size could be added but for this a clear advantage must be demonstrated
     * first.
     * - encoding: Set by user, if not then the default based on codec_id will be used.
     * - decoding: Set by user, will be converted to uppercase by libavcodec during init.
     */
    unsigned int codec_tag;

    /**
     * fourcc from the AVI stream header (LSB first, so "ABCD" -> ('D'<<24) + ('C'<<16) + ('B'<<8) + 'A').
     * This is used to work around some encoder bugs.
     * - encoding: unused
     * - decoding: Set by user, will be converted to uppercase by libavcodec during init.
     */
    unsigned int stream_codec_tag;

    void *priv_data;

    /**
     * Private context used for internal data.
     *
     * Unlike priv_data, this is not codec-specific. It is used in general
     * libavcodec functions.
     */
    struct AVCodecInternal *internal;

    /**
     * Private data of the user, can be used to carry app specific stuff.
     * - encoding: Set by user.
     * - decoding: Set by user.
     */
    void *opaque;

    /**
     * the average bitrate
     * - encoding: Set by user; unused for constant quantizer encoding.
     * - decoding: Set by libavcodec. 0 or some bitrate if this info is available in the stream.
     */
    int bit_rate;

    /**
     * number of bits the bitstream is allowed to diverge from the reference.
     *           the reference can be CBR (for CBR pass1) or VBR (for pass2)
     * - encoding: Set by user; unused for constant quantizer encoding.
     * - decoding: unused
     */
    int bit_rate_tolerance;

    /**
     * Global quality for codecs which cannot change it per frame.
     * This should be proportional to MPEG-1/2/4 qscale.
     * - encoding: Set by user.
     * - decoding: unused
     */
    int global_quality;

    /**
     * - encoding: Set by user.
     * - decoding: unused
     */
    int compression_level;
#define FF_COMPRESSION_DEFAULT -1

    /**
     * CODEC_FLAG_*.
     * - encoding: Set by user.
     * - decoding: Set by user.
     */
    int flags;

    /**
     * CODEC_FLAG2_*
     * - encoding: Set by user.
     * - decoding: Set by user.
     */
    int flags2;

    /**
     * some codecs need / can use extradata like Huffman tables.
     * mjpeg: Huffman tables
     * rv10: additional flags
     * mpeg4: global headers (they can be in the bitstream or here)
     * The allocated memory should be FF_INPUT_BUFFER_PADDING_SIZE bytes larger
     * than extradata_size to avoid problems if it is read with the bitstream reader.
     * The bytewise contents of extradata must not depend on the architecture or CPU endianness.
     * - encoding: Set/allocated/freed by libavcodec.
     * - decoding: Set/allocated/freed by user.
     */
    uint8_t *extradata;
    int extradata_size;

    /**
     * This is the fundamental unit of time (in seconds) in terms
     * of which frame timestamps are represented. For fixed-fps content,
     * timebase should be 1/framerate and timestamp increments should be
     * identically 1.
     * - encoding: MUST be set by user.
     * - decoding: Set by libavcodec.
     */
    AVRational time_base;

    /**
     * For some codecs, the time base is closer to the field rate than the frame rate.
     * Most notably, H.264 and MPEG-2 specify time_base as half of frame duration
     * if no telecine is used ...
     *
     * Set to time_base ticks per frame. Default 1, e.g., H.264/MPEG-2 set it to 2.
     */
    int ticks_per_frame;

    /**
     * Codec delay.
     *
     * Encoding: Number of frames delay there will be from the encoder input to
     *           the decoder output. (we assume the decoder matches the spec)
     * Decoding: Number of frames delay in addition to what a standard decoder
     *           as specified in the spec would produce.
     *
     * Video:
     *   Number of frames the decoded output will be delayed relative to the
     *   encoded input.
     *
     * Audio:
     *   For encoding, this is the number of "priming" samples added by the
     *   encoder to the beginning of the stream. The decoded output will be
     *   delayed by this many samples relative to the input to the encoder (or
     *   more, if the decoder adds its own padding).
     *   The timestamps on the output packets are adjusted by the encoder so
     *   that they always refer to the first sample of the data actually
     *   contained in the packet, including any added padding.
     *   E.g. if the timebase is 1/samplerate and the timestamp of the first
     *   input sample is 0, the timestamp of the first output packet will be
     *   -delay.
     *
     *   For decoding, this is the number of samples the decoder needs to
     *   output before the decoder's output is valid. When seeking, you should
     *   start decoding this many samples prior to your desired seek point.
     *
     * - encoding: Set by libavcodec.
     * - decoding: Set by libavcodec.
     */
    int delay;


    /* video only */
    /**
     * picture width / height.
     * - encoding: MUST be set by user.
     * - decoding: May be set by the user before opening the decoder if known e.g.
     *             from the container. Some decoders will require the dimensions
     *             to be set by the caller. During decoding, the decoder may
     *             overwrite those values as required.
     */
    int width, height;

    /**
     * Bitstream width / height, may be different from width/height e.g. when
     * the decoded frame is cropped before being output or lowres is enabled.
     * - encoding: unused
     * - decoding: May be set by the user before opening the decoder if known
     *             e.g. from the container. During decoding, the decoder may
     *             overwrite those values as required.
     */
    int coded_width, coded_height;

#if FF_API_ASPECT_EXTENDED
#define FF_ASPECT_EXTENDED 15
#endif

    /**
     * the number of pictures in a group of pictures, or 0 for intra_only
     * - encoding: Set by user.
     * - decoding: unused
     */
    int gop_size;

    /**
     * Pixel format, see AV_PIX_FMT_xxx.
     * May be set by the demuxer if known from headers.
     * May be overridden by the decoder if it knows better.
     * - encoding: Set by user.
     * - decoding: Set by user if known, overridden by libavcodec if known
     */
    enum AVPixelFormat pix_fmt;

    /**
     * Motion estimation algorithm used for video coding.
     * 1 (zero), 2 (full), 3 (log), 4 (phods), 5 (epzs), 6 (x1), 7 (hex),
     * 8 (umh), 9 (iter), 10 (tesa) [7, 8, 10 are x264 specific, 9 is snow specific]
     * - encoding: MUST be set by user.
     * - decoding: unused
     */
    int me_method;

    /**
     * If non NULL, 'draw_horiz_band' is called by the libavcodec
     * decoder to draw a horizontal band. It improves cache usage. Not
     * all codecs can do that. You must check the codec capabilities
     * beforehand.
     * When multithreading is used, it may be called from multiple threads
     * at the same time; threads might draw different parts of the same AVFrame,
     * or multiple AVFrames, and there is no guarantee that slices will be drawn
     * in order.
     * The function is also used by hardware acceleration APIs.
     * It is called at least once during frame decoding to pass
     * the data needed for hardware render.
     * In that mode instead of pixel data, AVFrame points to
     * a structure specific to the acceleration API. The application
     * reads the structure and can change some fields to indicate progress
     * or mark state.
     * - encoding: unused
     * - decoding: Set by user.
     * @param height the height of the slice
     * @param y the y position of the slice
     * @param type 1->top field, 2->bottom field, 3->frame
     * @param offset offset into the AVFrame.data from which the slice should be read
     */
    void (*draw_horiz_band)(struct AVCodecContext *s,
                            const AVFrame *src, int offset[AV_NUM_DATA_POINTERS],
                            int y, int type, int height);

    /**
     * callback to negotiate the pixelFormat
     * @param fmt is the list of formats which are supported by the codec,
     * it is terminated by -1 as 0 is a valid format, the formats are ordered by quality.
     * The first is always the native one.
     * @return the chosen format
     * - encoding: unused
     * - decoding: Set by user, if not set the native format will be chosen.
     */
    enum AVPixelFormat (*get_format)(struct AVCodecContext *s, const enum AVPixelFormat * fmt);

    /**
     * maximum number of B-frames between non-B-frames
     * Note: The output will be delayed by max_b_frames+1 relative to the input.
     * - encoding: Set by user.
     * - decoding: unused
     */
    int max_b_frames;

    /**
     * qscale factor between IP and B-frames
     * If > 0 then the last P-frame quantizer will be used (q= lastp_q*factor+offset).
     * If < 0 then normal ratecontrol will be done (q= -normal_q*factor+offset).
     * - encoding: Set by user.
     * - decoding: unused
     */
    float b_quant_factor;

    /** obsolete FIXME remove */
    int rc_strategy;
#define FF_RC_STRATEGY_XVID 1

    int b_frame_strategy;

    /**
     * qscale offset between IP and B-frames
     * - encoding: Set by user.
     * - decoding: unused
     */
    float b_quant_offset;

    /**
     * Size of the frame reordering buffer in the decoder.
     * For MPEG-2 it is 1 IPB or 0 low delay IP.
     * - encoding: Set by libavcodec.
     * - decoding: Set by libavcodec.
     */
    int has_b_frames;

    /**
     * 0-> h263 quant 1-> mpeg quant
     * - encoding: Set by user.
     * - decoding: unused
     */
    int mpeg_quant;

    /**
     * qscale factor between P and I-frames
     * If > 0 then the last p frame quantizer will be used (q= lastp_q*factor+offset).
     * If < 0 then normal ratecontrol will be done (q= -normal_q*factor+offset).
     * - encoding: Set by user.
     * - decoding: unused
     */
    float i_quant_factor;

    /**
     * qscale offset between P and I-frames
     * - encoding: Set by user.
     * - decoding: unused
     */
    float i_quant_offset;

    /**
     * luminance masking (0-> disabled)
     * - encoding: Set by user.
     * - decoding: unused
     */
    float lumi_masking;

    /**
     * temporary complexity masking (0-> disabled)
     * - encoding: Set by user.
     * - decoding: unused
     */
    float temporal_cplx_masking;

    /**
     * spatial complexity masking (0-> disabled)
     * - encoding: Set by user.
     * - decoding: unused
     */
    float spatial_cplx_masking;

    /**
     * p block masking (0-> disabled)
     * - encoding: Set by user.
     * - decoding: unused
     */
    float p_masking;

    /**
     * darkness masking (0-> disabled)
     * - encoding: Set by user.
     * - decoding: unused
     */
    float dark_masking;

    /**
     * slice count
     * - encoding: Set by libavcodec.
     * - decoding: Set by user (or 0).
     */
    int slice_count;
    /**
     * prediction method (needed for huffyuv)
     * - encoding: Set by user.
     * - decoding: unused
     */
     int prediction_method;
#define FF_PRED_LEFT   0
#define FF_PRED_PLANE  1
#define FF_PRED_MEDIAN 2

    /**
     * slice offsets in the frame in bytes
     * - encoding: Set/allocated by libavcodec.
     * - decoding: Set/allocated by user (or NULL).
     */
    int *slice_offset;

    /**
     * sample aspect ratio (0 if unknown)
     * That is the width of a pixel divided by the height of the pixel.
     * Numerator and denominator must be relatively prime and smaller than 256 for some video standards.
     * - encoding: Set by user.
     * - decoding: Set by libavcodec.
     */
    AVRational sample_aspect_ratio;

    /**
     * motion estimation comparison function
     * - encoding: Set by user.
     * - decoding: unused
     */
    int me_cmp;
    /**
     * subpixel motion estimation comparison function
     * - encoding: Set by user.
     * - decoding: unused
     */
    int me_sub_cmp;
    /**
     * macroblock comparison function (not supported yet)
     * - encoding: Set by user.
     * - decoding: unused
     */
    int mb_cmp;
    /**
     * interlaced DCT comparison function
     * - encoding: Set by user.
     * - decoding: unused
     */
    int ildct_cmp;
#define FF_CMP_SAD    0
#define FF_CMP_SSE    1
#define FF_CMP_SATD   2
#define FF_CMP_DCT    3
#define FF_CMP_PSNR   4
#define FF_CMP_BIT    5
#define FF_CMP_RD     6
#define FF_CMP_ZERO   7
#define FF_CMP_VSAD   8
#define FF_CMP_VSSE   9
#define FF_CMP_NSSE   10
#define FF_CMP_W53    11
#define FF_CMP_W97    12
#define FF_CMP_DCTMAX 13
#define FF_CMP_DCT264 14
#define FF_CMP_CHROMA 256

    /**
     * ME diamond size & shape
     * - encoding: Set by user.
     * - decoding: unused
     */
    int dia_size;

    /**
     * amount of previous MV predictors (2a+1 x 2a+1 square)
     * - encoding: Set by user.
     * - decoding: unused
     */
    int last_predictor_count;

    /**
     * prepass for motion estimation
     * - encoding: Set by user.
     * - decoding: unused
     */
    int pre_me;

    /**
     * motion estimation prepass comparison function
     * - encoding: Set by user.
     * - decoding: unused
     */
    int me_pre_cmp;

    /**
     * ME prepass diamond size & shape
     * - encoding: Set by user.
     * - decoding: unused
     */
    int pre_dia_size;

    /**
     * subpel ME quality
     * - encoding: Set by user.
     * - decoding: unused
     */
    int me_subpel_quality;

    /**
     * DTG active format information (additional aspect ratio
     * information only used in DVB MPEG-2 transport streams)
     * 0 if not set.
     *
     * - encoding: unused
     * - decoding: Set by decoder.
     */
    int dtg_active_format;
#define FF_DTG_AFD_SAME         8
#define FF_DTG_AFD_4_3          9
#define FF_DTG_AFD_16_9         10
#define FF_DTG_AFD_14_9         11
#define FF_DTG_AFD_4_3_SP_14_9  13
#define FF_DTG_AFD_16_9_SP_14_9 14
#define FF_DTG_AFD_SP_4_3       15

    /**
     * maximum motion estimation search range in subpel units
     * If 0 then no limit.
     *
     * - encoding: Set by user.
     * - decoding: unused
     */
    int me_range;

    /**
     * intra quantizer bias
     * - encoding: Set by user.
     * - decoding: unused
     */
    int intra_quant_bias;
#define FF_DEFAULT_QUANT_BIAS 999999

    /**
     * inter quantizer bias
     * - encoding: Set by user.
     * - decoding: unused
     */
    int inter_quant_bias;

    /**
     * slice flags
     * - encoding: unused
     * - decoding: Set by user.
     */
    int slice_flags;
#define SLICE_FLAG_CODED_ORDER    0x0001 ///< draw_horiz_band() is called in coded order instead of display
#define SLICE_FLAG_ALLOW_FIELD    0x0002 ///< allow draw_horiz_band() with field slices (MPEG2 field pics)
#define SLICE_FLAG_ALLOW_PLANE    0x0004 ///< allow draw_horiz_band() with 1 component at a time (SVQ1)

#if FF_API_XVMC
    /**
     * XVideo Motion Acceleration
     * - encoding: forbidden
     * - decoding: set by decoder
     * @deprecated XvMC doesn't need it anymore.
     */
    attribute_deprecated int xvmc_acceleration;
#endif /* FF_API_XVMC */

    /**
     * macroblock decision mode
     * - encoding: Set by user.
     * - decoding: unused
     */
    int mb_decision;
#define FF_MB_DECISION_SIMPLE 0        ///< uses mb_cmp
#define FF_MB_DECISION_BITS   1        ///< chooses the one which needs the fewest bits
#define FF_MB_DECISION_RD     2        ///< rate distortion

    /**
     * custom intra quantization matrix
     * - encoding: Set by user, can be NULL.
     * - decoding: Set by libavcodec.
     */
    uint16_t *intra_matrix;

    /**
     * custom inter quantization matrix
     * - encoding: Set by user, can be NULL.
     * - decoding: Set by libavcodec.
     */
    uint16_t *inter_matrix;

    /**
     * scene change detection threshold
     * 0 is default, larger means fewer detected scene changes.
     * - encoding: Set by user.
     * - decoding: unused
     */
    int scenechange_threshold;

    /**
     * noise reduction strength
     * - encoding: Set by user.
     * - decoding: unused
     */
    int noise_reduction;

    /**
     * Motion estimation threshold below which no motion estimation is
     * performed, but instead the user specified motion vectors are used.
     *
     * - encoding: Set by user.
     * - decoding: unused
     */
    int me_threshold;

    /**
     * Macroblock threshold below which the user specified macroblock types will be used.
     * - encoding: Set by user.
     * - decoding: unused
     */
    int mb_threshold;

    /**
     * precision of the intra DC coefficient - 8
     * - encoding: Set by user.
     * - decoding: unused
     */
    int intra_dc_precision;

    /**
     * Number of macroblock rows at the top which are skipped.
     * - encoding: unused
     * - decoding: Set by user.
     */
    int skip_top;

    /**
     * Number of macroblock rows at the bottom which are skipped.
     * - encoding: unused
     * - decoding: Set by user.
     */
    int skip_bottom;

    /**
     * Border processing masking, raises the quantizer for mbs on the borders
     * of the picture.
     * - encoding: Set by user.
     * - decoding: unused
     */
    float border_masking;

    /**
     * minimum MB lagrange multipler
     * - encoding: Set by user.
     * - decoding: unused
     */
    int mb_lmin;

    /**
     * maximum MB lagrange multipler
     * - encoding: Set by user.
     * - decoding: unused
     */
    int mb_lmax;

    /**
     *
     * - encoding: Set by user.
     * - decoding: unused
     */
    int me_penalty_compensation;

    /**
     *
     * - encoding: Set by user.
     * - decoding: unused
     */
    int bidir_refine;

    /**
     *
     * - encoding: Set by user.
     * - decoding: unused
     */
    int brd_scale;

    /**
     * minimum GOP size
     * - encoding: Set by user.
     * - decoding: unused
     */
    int keyint_min;

    /**
     * number of reference frames
     * - encoding: Set by user.
     * - decoding: Set by lavc.
     */
    int refs;

    /**
     * chroma qp offset from luma
     * - encoding: Set by user.
     * - decoding: unused
     */
    int chromaoffset;

    /**
     * Multiplied by qscale for each frame and added to scene_change_score.
     * - encoding: Set by user.
     * - decoding: unused
     */
    int scenechange_factor;

    /**
     *
     * Note: Value depends upon the compare function used for fullpel ME.
     * - encoding: Set by user.
     * - decoding: unused
     */
    int mv0_threshold;

    /**
     * Adjust sensitivity of b_frame_strategy 1.
     * - encoding: Set by user.
     * - decoding: unused
     */
    int b_sensitivity;

    /**
     * Chromaticity coordinates of the source primaries.
     * - encoding: Set by user
     * - decoding: Set by libavcodec
     */
    enum AVColorPrimaries color_primaries;

    /**
     * Color Transfer Characteristic.
     * - encoding: Set by user
     * - decoding: Set by libavcodec
     */
    enum AVColorTransferCharacteristic color_trc;

    /**
     * YUV colorspace type.
     * - encoding: Set by user
     * - decoding: Set by libavcodec
     */
    enum AVColorSpace colorspace;

    /**
     * MPEG vs JPEG YUV range.
     * - encoding: Set by user
     * - decoding: Set by libavcodec
     */
    enum AVColorRange color_range;

    /**
     * This defines the location of chroma samples.
     * - encoding: Set by user
     * - decoding: Set by libavcodec
     */
    enum AVChromaLocation chroma_sample_location;

    /**
     * Number of slices.
     * Indicates number of picture subdivisions. Used for parallelized
     * decoding.
     * - encoding: Set by user
     * - decoding: unused
     */
    int slices;

    /** Field order
     * - encoding: set by libavcodec
     * - decoding: Set by user.
     */
    enum AVFieldOrder field_order;

    /* audio only */
    int sample_rate; ///< samples per second
    int channels;    ///< number of audio channels

    /**
     * audio sample format
     * - encoding: Set by user.
     * - decoding: Set by libavcodec.
     */
    enum AVSampleFormat sample_fmt;  ///< sample format

    /* The following data should not be initialized. */
    /**
     * Number of samples per channel in an audio frame.
     *
     * - encoding: set by libavcodec in avcodec_open2(). Each submitted frame
     *   except the last must contain exactly frame_size samples per channel.
     *   May be 0 when the codec has CODEC_CAP_VARIABLE_FRAME_SIZE set, then the
     *   frame size is not restricted.
     * - decoding: may be set by some decoders to indicate constant frame size
     */
    int frame_size;

    /**
     * Frame counter, set by libavcodec.
     *
     * - decoding: total number of frames returned from the decoder so far.
     * - encoding: total number of frames passed to the encoder so far.
     *
     *   @note the counter is not incremented if encoding/decoding resulted in
     *   an error.
     */
    int frame_number;

    /**
     * number of bytes per packet if constant and known or 0
     * Used by some WAV based audio codecs.
     */
    int block_align;

    /**
     * Audio cutoff bandwidth (0 means "automatic")
     * - encoding: Set by user.
     * - decoding: unused
     */
    int cutoff;

#if FF_API_REQUEST_CHANNELS
    /**
     * Decoder should decode to this many channels if it can (0 for default)
     * - encoding: unused
     * - decoding: Set by user.
     * @deprecated Deprecated in favor of request_channel_layout.
     */
    attribute_deprecated int request_channels;
#endif

    /**
     * Audio channel layout.
     * - encoding: set by user.
     * - decoding: set by user, may be overwritten by libavcodec.
     */
    uint64_t channel_layout;

    /**
     * Request decoder to use this channel layout if it can (0 for default)
     * - encoding: unused
     * - decoding: Set by user.
     */
    uint64_t request_channel_layout;

    /**
     * Type of service that the audio stream conveys.
     * - encoding: Set by user.
     * - decoding: Set by libavcodec.
     */
    enum AVAudioServiceType audio_service_type;

    /**
     * desired sample format
     * - encoding: Not used.
     * - decoding: Set by user.
     * Decoder will decode to this format if it can.
     */
    enum AVSampleFormat request_sample_fmt;

#if FF_API_GET_BUFFER
    /**
     * Called at the beginning of each frame to get a buffer for it.
     *
     * The function will set AVFrame.data[], AVFrame.linesize[].
     * AVFrame.extended_data[] must also be set, but it should be the same as
     * AVFrame.data[] except for planar audio with more channels than can fit
     * in AVFrame.data[]. In that case, AVFrame.data[] shall still contain as
     * many data pointers as it can hold.
     *
     * if CODEC_CAP_DR1 is not set then get_buffer() must call
     * avcodec_default_get_buffer() instead of providing buffers allocated by
     * some other means.
     *
     * AVFrame.data[] should be 32- or 16-byte-aligned unless the CPU doesn't
     * need it. avcodec_default_get_buffer() aligns the output buffer properly,
     * but if get_buffer() is overridden then alignment considerations should
     * be taken into account.
     *
     * @see avcodec_default_get_buffer()
     *
     * Video:
     *
     * If pic.reference is set then the frame will be read later by libavcodec.
     * avcodec_align_dimensions2() should be used to find the required width and
     * height, as they normally need to be rounded up to the next multiple of 16.
     *
     * If frame multithreading is used and thread_safe_callbacks is set,
     * it may be called from a different thread, but not from more than one at
     * once. Does not need to be reentrant.
     *
     * @see release_buffer(), reget_buffer()
     * @see avcodec_align_dimensions2()
     *
     * Audio:
     *
     * Decoders request a buffer of a particular size by setting
     * AVFrame.nb_samples prior to calling get_buffer(). The decoder may,
     * however, utilize only part of the buffer by setting AVFrame.nb_samples
     * to a smaller value in the output frame.
     *
     * Decoders cannot use the buffer after returning from
     * avcodec_decode_audio4(), so they will not call release_buffer(), as it
     * is assumed to be released immediately upon return. In some rare cases,
     * a decoder may need to call get_buffer() more than once in a single
     * call to avcodec_decode_audio4(). In that case, when get_buffer() is
     * called again after it has already been called once, the previously
     * acquired buffer is assumed to be released at that time and may not be
     * reused by the decoder.
     *
     * As a convenience, av_samples_get_buffer_size() and
     * av_samples_fill_arrays() in libavutil may be used by custom get_buffer()
     * functions to find the required data size and to fill data pointers and
     * linesize. In AVFrame.linesize, only linesize[0] may be set for audio
     * since all planes must be the same size.
     *
     * @see av_samples_get_buffer_size(), av_samples_fill_arrays()
     *
     * - encoding: unused
     * - decoding: Set by libavcodec, user can override.
     *
     * @deprecated use get_buffer2()
     */
    attribute_deprecated
    int (*get_buffer)(struct AVCodecContext *c, AVFrame *pic);

    /**
     * Called to release buffers which were allocated with get_buffer.
     * A released buffer can be reused in get_buffer().
     * pic.data[*] must be set to NULL.
     * May be called from a different thread if frame multithreading is used,
     * but not by more than one thread at once, so does not need to be reentrant.
     * - encoding: unused
     * - decoding: Set by libavcodec, user can override.
     *
     * @deprecated custom freeing callbacks should be set from get_buffer2()
     */
    attribute_deprecated
    void (*release_buffer)(struct AVCodecContext *c, AVFrame *pic);

    /**
     * Called at the beginning of a frame to get cr buffer for it.
     * Buffer type (size, hints) must be the same. libavcodec won't check it.
     * libavcodec will pass previous buffer in pic, function should return
     * same buffer or new buffer with old frame "painted" into it.
     * If pic.data[0] == NULL must behave like get_buffer().
     * if CODEC_CAP_DR1 is not set then reget_buffer() must call
     * avcodec_default_reget_buffer() instead of providing buffers allocated by
     * some other means.
     * - encoding: unused
     * - decoding: Set by libavcodec, user can override.
     */
    attribute_deprecated
    int (*reget_buffer)(struct AVCodecContext *c, AVFrame *pic);
#endif

    /**
     * This callback is called at the beginning of each frame to get data
     * buffer(s) for it. There may be one contiguous buffer for all the data or
     * there may be a buffer per each data plane or anything in between. What
     * this means is, you may set however many entries in buf[] you feel necessary.
     * Each buffer must be reference-counted using the AVBuffer API (see description
     * of buf[] below).
     *
     * The following fields will be set in the frame before this callback is
     * called:
     * - format
     * - width, height (video only)
     * - sample_rate, channel_layout, nb_samples (audio only)
     * Their values may differ from the corresponding values in
     * AVCodecContext. This callback must use the frame values, not the codec
     * context values, to calculate the required buffer size.
     *
     * This callback must fill the following fields in the frame:
     * - data[]
     * - linesize[]
     * - extended_data:
     *   * if the data is planar audio with more than 8 channels, then this
     *     callback must allocate and fill extended_data to contain all pointers
     *     to all data planes. data[] must hold as many pointers as it can.
     *     extended_data must be allocated with av_malloc() and will be freed in
     *     av_frame_unref().
     *   * otherwise exended_data must point to data
     * - buf[] must contain one or more pointers to AVBufferRef structures. Each of
     *   the frame's data and extended_data pointers must be contained in these. That
     *   is, one AVBufferRef for each allocated chunk of memory, not necessarily one
     *   AVBufferRef per data[] entry. See: av_buffer_create(), av_buffer_alloc(),
     *   and av_buffer_ref().
     * - extended_buf and nb_extended_buf must be allocated with av_malloc() by
     *   this callback and filled with the extra buffers if there are more
     *   buffers than buf[] can hold. extended_buf will be freed in
     *   av_frame_unref().
     *
     * If CODEC_CAP_DR1 is not set then get_buffer2() must call
     * avcodec_default_get_buffer2() instead of providing buffers allocated by
     * some other means.
     *
     * Each data plane must be aligned to the maximum required by the target
     * CPU.
     *
     * @see avcodec_default_get_buffer2()
     *
     * Video:
     *
     * If AV_GET_BUFFER_FLAG_REF is set in flags then the frame may be reused
     * (read and/or written to if it is writable) later by libavcodec.
     *
     * avcodec_align_dimensions2() should be used to find the required width and
     * height, as they normally need to be rounded up to the next multiple of 16.
     *
     * Some decoders do not support linesizes changing between frames.
     *
     * If frame multithreading is used and thread_safe_callbacks is set,
     * this callback may be called from a different thread, but not from more
     * than one at once. Does not need to be reentrant.
     *
     * @see avcodec_align_dimensions2()
     *
     * Audio:
     *
     * Decoders request a buffer of a particular size by setting
     * AVFrame.nb_samples prior to calling get_buffer2(). The decoder may,
     * however, utilize only part of the buffer by setting AVFrame.nb_samples
     * to a smaller value in the output frame.
     *
     * As a convenience, av_samples_get_buffer_size() and
     * av_samples_fill_arrays() in libavutil may be used by custom get_buffer2()
     * functions to find the required data size and to fill data pointers and
     * linesize. In AVFrame.linesize, only linesize[0] may be set for audio
     * since all planes must be the same size.
     *
     * @see av_samples_get_buffer_size(), av_samples_fill_arrays()
     *
     * - encoding: unused
     * - decoding: Set by libavcodec, user can override.
     */
    int (*get_buffer2)(struct AVCodecContext *s, AVFrame *frame, int flags);

    /**
     * If non-zero, the decoded audio and video frames returned from
     * avcodec_decode_video2() and avcodec_decode_audio4() are reference-counted
     * and are valid indefinitely. The caller must free them with
     * av_frame_unref() when they are not needed anymore.
     * Otherwise, the decoded frames must not be freed by the caller and are
     * only valid until the next decode call.
     *
     * - encoding: unused
     * - decoding: set by the caller before avcodec_open2().
     */
    int refcounted_frames;

    /* - encoding parameters */
    float qcompress;  ///< amount of qscale change between easy & hard scenes (0.0-1.0)
    float qblur;      ///< amount of qscale smoothing over time (0.0-1.0)

    /**
     * minimum quantizer
     * - encoding: Set by user.
     * - decoding: unused
     */
    int qmin;

    /**
     * maximum quantizer
     * - encoding: Set by user.
     * - decoding: unused
     */
    int qmax;

    /**
     * maximum quantizer difference between frames
     * - encoding: Set by user.
     * - decoding: unused
     */
    int max_qdiff;

    /**
     * ratecontrol qmin qmax limiting method
     * 0-> clipping, 1-> use a nice continuous function to limit qscale within qmin/qmax.
     * - encoding: Set by user.
     * - decoding: unused
     */
    float rc_qsquish;

    float rc_qmod_amp;
    int rc_qmod_freq;

    /**
     * decoder bitstream buffer size
     * - encoding: Set by user.
     * - decoding: unused
     */
    int rc_buffer_size;

    /**
     * ratecontrol override, see RcOverride
     * - encoding: Allocated/set/freed by user.
     * - decoding: unused
     */
    int rc_override_count;
    RcOverride *rc_override;

    /**
     * rate control equation
     * - encoding: Set by user
     * - decoding: unused
     */
    const char *rc_eq;

    /**
     * maximum bitrate
     * - encoding: Set by user.
     * - decoding: unused
     */
    int rc_max_rate;

    /**
     * minimum bitrate
     * - encoding: Set by user.
     * - decoding: unused
     */
    int rc_min_rate;

    float rc_buffer_aggressivity;

    /**
     * initial complexity for pass1 ratecontrol
     * - encoding: Set by user.
     * - decoding: unused
     */
    float rc_initial_cplx;

    /**
     * Ratecontrol attempt to use, at maximum, <value> of what can be used without an underflow.
     * - encoding: Set by user.
     * - decoding: unused.
     */
    float rc_max_available_vbv_use;

    /**
     * Ratecontrol attempt to use, at least, <value> times the amount needed to prevent a vbv overflow.
     * - encoding: Set by user.
     * - decoding: unused.
     */
    float rc_min_vbv_overflow_use;

    /**
     * Number of bits which should be loaded into the rc buffer before decoding starts.
     * - encoding: Set by user.
     * - decoding: unused
     */
    int rc_initial_buffer_occupancy;

#define FF_CODER_TYPE_VLC       0
#define FF_CODER_TYPE_AC        1
#define FF_CODER_TYPE_RAW       2
#define FF_CODER_TYPE_RLE       3
#define FF_CODER_TYPE_DEFLATE   4
    /**
     * coder type
     * - encoding: Set by user.
     * - decoding: unused
     */
    int coder_type;

    /**
     * context model
     * - encoding: Set by user.
     * - decoding: unused
     */
    int context_model;

    /**
     * minimum Lagrange multiplier
     * - encoding: Set by user.
     * - decoding: unused
     */
    int lmin;

    /**
     * maximum Lagrange multiplier
     * - encoding: Set by user.
     * - decoding: unused
     */
    int lmax;

    /**
     * frame skip threshold
     * - encoding: Set by user.
     * - decoding: unused
     */
    int frame_skip_threshold;

    /**
     * frame skip factor
     * - encoding: Set by user.
     * - decoding: unused
     */
    int frame_skip_factor;

    /**
     * frame skip exponent
     * - encoding: Set by user.
     * - decoding: unused
     */
    int frame_skip_exp;

    /**
     * frame skip comparison function
     * - encoding: Set by user.
     * - decoding: unused
     */
    int frame_skip_cmp;

    /**
     * trellis RD quantization
     * - encoding: Set by user.
     * - decoding: unused
     */
    int trellis;

    /**
     * - encoding: Set by user.
     * - decoding: unused
     */
    int min_prediction_order;

    /**
     * - encoding: Set by user.
     * - decoding: unused
     */
    int max_prediction_order;

    /**
     * GOP timecode frame start number
     * - encoding: Set by user, in non drop frame format
     * - decoding: Set by libavcodec (timecode in the 25 bits format, -1 if unset)
     */
    int64_t timecode_frame_start;

    /* The RTP callback: This function is called    */
    /* every time the encoder has a packet to send. */
    /* It depends on the encoder if the data starts */
    /* with a Start Code (it should). H.263 does.   */
    /* mb_nb contains the number of macroblocks     */
    /* encoded in the RTP payload.                  */
    void (*rtp_callback)(struct AVCodecContext *avctx, void *data, int size, int mb_nb);

    int rtp_payload_size;   /* The size of the RTP payload: the coder will  */
                            /* do its best to deliver a chunk with size     */
                            /* below rtp_payload_size, the chunk will start */
                            /* with a start code on some codecs like H.263. */
                            /* This doesn't take account of any particular  */
                            /* headers inside the transmitted RTP payload.  */

    /* statistics, used for 2-pass encoding */
    int mv_bits;
    int header_bits;
    int i_tex_bits;
    int p_tex_bits;
    int i_count;
    int p_count;
    int skip_count;
    int misc_bits;

    /**
     * number of bits used for the previously encoded frame
     * - encoding: Set by libavcodec.
     * - decoding: unused
     */
    int frame_bits;

    /**
     * pass1 encoding statistics output buffer
     * - encoding: Set by libavcodec.
     * - decoding: unused
     */
    char *stats_out;

    /**
     * pass2 encoding statistics input buffer
     * Concatenated stuff from stats_out of pass1 should be placed here.
     * - encoding: Allocated/set/freed by user.
     * - decoding: unused
     */
    char *stats_in;

    /**
     * Work around bugs in encoders which sometimes cannot be detected automatically.
     * - encoding: Set by user
     * - decoding: Set by user
     */
    int workaround_bugs;
#define FF_BUG_AUTODETECT       1  ///< autodetection
#if FF_API_OLD_MSMPEG4
#define FF_BUG_OLD_MSMPEG4      2
#endif
#define FF_BUG_XVID_ILACE       4
#define FF_BUG_UMP4             8
#define FF_BUG_NO_PADDING       16
#define FF_BUG_AMV              32
#if FF_API_AC_VLC
#define FF_BUG_AC_VLC           0  ///< Will be removed, libavcodec can now handle these non-compliant files by default.
#endif
#define FF_BUG_QPEL_CHROMA      64
#define FF_BUG_STD_QPEL         128
#define FF_BUG_QPEL_CHROMA2     256
#define FF_BUG_DIRECT_BLOCKSIZE 512
#define FF_BUG_EDGE             1024
#define FF_BUG_HPEL_CHROMA      2048
#define FF_BUG_DC_CLIP          4096
#define FF_BUG_MS               8192 ///< Work around various bugs in Microsoft's broken decoders.
#define FF_BUG_TRUNCATED       16384

    /**
     * strictly follow the standard (MPEG4, ...).
     * - encoding: Set by user.
     * - decoding: Set by user.
     * Setting this to STRICT or higher means the encoder and decoder will
     * generally do stupid things, whereas setting it to unofficial or lower
     * will mean the encoder might produce output that is not supported by all
     * spec-compliant decoders. Decoders don't differentiate between normal,
     * unofficial and experimental (that is, they always try to decode things
     * when they can) unless they are explicitly asked to behave stupidly
     * (=strictly conform to the specs)
     */
    int strict_std_compliance;
#define FF_COMPLIANCE_VERY_STRICT   2 ///< Strictly conform to an older more strict version of the spec or reference software.
#define FF_COMPLIANCE_STRICT        1 ///< Strictly conform to all the things in the spec no matter what consequences.
#define FF_COMPLIANCE_NORMAL        0
#define FF_COMPLIANCE_UNOFFICIAL   -1 ///< Allow unofficial extensions
#define FF_COMPLIANCE_EXPERIMENTAL -2 ///< Allow nonstandardized experimental things.

    /**
     * error concealment flags
     * - encoding: unused
     * - decoding: Set by user.
     */
    int error_concealment;
#define FF_EC_GUESS_MVS   1
#define FF_EC_DEBLOCK     2
#define FF_EC_FAVOR_INTER 256

    /**
     * debug
     * - encoding: Set by user.
     * - decoding: Set by user.
     */
    int debug;
#define FF_DEBUG_PICT_INFO   1
#define FF_DEBUG_RC          2
#define FF_DEBUG_BITSTREAM   4
#define FF_DEBUG_MB_TYPE     8
#define FF_DEBUG_QP          16
#if FF_API_DEBUG_MV
/**
 * @deprecated this option does nothing
 */
#define FF_DEBUG_MV          32
#endif
#define FF_DEBUG_DCT_COEFF   0x00000040
#define FF_DEBUG_SKIP        0x00000080
#define FF_DEBUG_STARTCODE   0x00000100
#define FF_DEBUG_PTS         0x00000200
#define FF_DEBUG_ER          0x00000400
#define FF_DEBUG_MMCO        0x00000800
#define FF_DEBUG_BUGS        0x00001000
#if FF_API_DEBUG_MV
#define FF_DEBUG_VIS_QP      0x00002000 ///< only access through AVOptions from outside libavcodec
#define FF_DEBUG_VIS_MB_TYPE 0x00004000 ///< only access through AVOptions from outside libavcodec
#endif
#define FF_DEBUG_BUFFERS     0x00008000
#define FF_DEBUG_THREADS     0x00010000
#define FF_DEBUG_NOMC        0x01000000

#if FF_API_DEBUG_MV
    /**
     * debug
     * Code outside libavcodec should access this field using AVOptions
     * - encoding: Set by user.
     * - decoding: Set by user.
     */
    int debug_mv;
#define FF_DEBUG_VIS_MV_P_FOR  0x00000001 //visualize forward predicted MVs of P frames
#define FF_DEBUG_VIS_MV_B_FOR  0x00000002 //visualize forward predicted MVs of B frames
#define FF_DEBUG_VIS_MV_B_BACK 0x00000004 //visualize backward predicted MVs of B frames
#endif

    /**
     * Error recognition; may misdetect some more or less valid parts as errors.
     * - encoding: unused
     * - decoding: Set by user.
     */
    int err_recognition;

/**
 * Verify checksums embedded in the bitstream (could be of either encoded or
 * decoded data, depending on the codec) and print an error message on mismatch.
 * If AV_EF_EXPLODE is also set, a mismatching checksum will result in the
 * decoder returning an error.
 */
#define AV_EF_CRCCHECK  (1<<0)
#define AV_EF_BITSTREAM (1<<1)          ///< detect bitstream specification deviations
#define AV_EF_BUFFER    (1<<2)          ///< detect improper bitstream length
#define AV_EF_EXPLODE   (1<<3)          ///< abort decoding on minor error detection

#define AV_EF_IGNORE_ERR (1<<15)        ///< ignore errors and continue
#define AV_EF_CAREFUL    (1<<16)        ///< consider things that violate the spec, are fast to calculate and have not been seen in the wild as errors
#define AV_EF_COMPLIANT  (1<<17)        ///< consider all spec non compliances as errors
#define AV_EF_AGGRESSIVE (1<<18)        ///< consider things that a sane encoder should not do as an error


    /**
     * opaque 64bit number (generally a PTS) that will be reordered and
     * output in AVFrame.reordered_opaque
     * @deprecated in favor of pkt_pts
     * - encoding: unused
     * - decoding: Set by user.
     */
    int64_t reordered_opaque;

    /**
     * Hardware accelerator in use
     * - encoding: unused.
     * - decoding: Set by libavcodec
     */
    struct AVHWAccel *hwaccel;

    /**
     * Hardware accelerator context.
     * For some hardware accelerators, a global context needs to be
     * provided by the user. In that case, this holds display-dependent
     * data FFmpeg cannot instantiate itself. Please refer to the
     * FFmpeg HW accelerator documentation to know how to fill this
     * is. e.g. for VA API, this is a struct vaapi_context.
     * - encoding: unused
     * - decoding: Set by user
     */
    void *hwaccel_context;

    /**
     * error
     * - encoding: Set by libavcodec if flags&CODEC_FLAG_PSNR.
     * - decoding: unused
     */
    uint64_t error[AV_NUM_DATA_POINTERS];

    /**
     * DCT algorithm, see FF_DCT_* below
     * - encoding: Set by user.
     * - decoding: unused
     */
    int dct_algo;
#define FF_DCT_AUTO    0
#define FF_DCT_FASTINT 1
#define FF_DCT_INT     2
#define FF_DCT_MMX     3
#define FF_DCT_ALTIVEC 5
#define FF_DCT_FAAN    6

    /**
     * IDCT algorithm, see FF_IDCT_* below.
     * - encoding: Set by user.
     * - decoding: Set by user.
     */
    int idct_algo;
#define FF_IDCT_AUTO          0
#define FF_IDCT_INT           1
#define FF_IDCT_SIMPLE        2
#define FF_IDCT_SIMPLEMMX     3
#define FF_IDCT_ARM           7
#define FF_IDCT_ALTIVEC       8
#if FF_API_ARCH_SH4
#define FF_IDCT_SH4           9
#endif
#define FF_IDCT_SIMPLEARM     10
#define FF_IDCT_IPP           13
#define FF_IDCT_XVIDMMX       14
#define FF_IDCT_SIMPLEARMV5TE 16
#define FF_IDCT_SIMPLEARMV6   17
#if FF_API_ARCH_SPARC
#define FF_IDCT_SIMPLEVIS     18
#endif
#define FF_IDCT_FAAN          20
#define FF_IDCT_SIMPLENEON    22
#if FF_API_ARCH_ALPHA
#define FF_IDCT_SIMPLEALPHA   23
#endif

    /**
     * bits per sample/pixel from the demuxer (needed for huffyuv).
     * - encoding: Set by libavcodec.
     * - decoding: Set by user.
     */
     int bits_per_coded_sample;

    /**
     * Bits per sample/pixel of internal libavcodec pixel/sample format.
     * - encoding: set by user.
     * - decoding: set by libavcodec.
     */
    int bits_per_raw_sample;

#if FF_API_LOWRES
    /**
     * low resolution decoding, 1-> 1/2 size, 2->1/4 size
     * - encoding: unused
     * - decoding: Set by user.
     * Code outside libavcodec should access this field using:
     * av_codec_{get,set}_lowres(avctx)
     */
     int lowres;
#endif

    /**
     * the picture in the bitstream
     * - encoding: Set by libavcodec.
     * - decoding: unused
     */
    AVFrame *coded_frame;

    /**
     * thread count
     * is used to decide how many independent tasks should be passed to execute()
     * - encoding: Set by user.
     * - decoding: Set by user.
     */
    int thread_count;

    /**
     * Which multithreading methods to use.
     * Use of FF_THREAD_FRAME will increase decoding delay by one frame per thread,
     * so clients which cannot provide future frames should not use it.
     *
     * - encoding: Set by user, otherwise the default is used.
     * - decoding: Set by user, otherwise the default is used.
     */
    int thread_type;
#define FF_THREAD_FRAME   1 ///< Decode more than one frame at once
#define FF_THREAD_SLICE   2 ///< Decode more than one part of a single frame at once

    /**
     * Which multithreading methods are in use by the codec.
     * - encoding: Set by libavcodec.
     * - decoding: Set by libavcodec.
     */
    int active_thread_type;

    /**
     * Set by the client if its custom get_buffer() callback can be called
     * synchronously from another thread, which allows faster multithreaded decoding.
     * draw_horiz_band() will be called from other threads regardless of this setting.
     * Ignored if the default get_buffer() is used.
     * - encoding: Set by user.
     * - decoding: Set by user.
     */
    int thread_safe_callbacks;

    /**
     * The codec may call this to execute several independent things.
     * It will return only after finishing all tasks.
     * The user may replace this with some multithreaded implementation,
     * the default implementation will execute the parts serially.
     * @param count the number of things to execute
     * - encoding: Set by libavcodec, user can override.
     * - decoding: Set by libavcodec, user can override.
     */
    int (*execute)(struct AVCodecContext *c, int (*func)(struct AVCodecContext *c2, void *arg), void *arg2, int *ret, int count, int size);

    /**
     * The codec may call this to execute several independent things.
     * It will return only after finishing all tasks.
     * The user may replace this with some multithreaded implementation,
     * the default implementation will execute the parts serially.
     * Also see avcodec_thread_init and e.g. the --enable-pthread configure option.
     * @param c context passed also to func
     * @param count the number of things to execute
     * @param arg2 argument passed unchanged to func
     * @param ret return values of executed functions, must have space for "count" values. May be NULL.
     * @param func function that will be called count times, with jobnr from 0 to count-1.
     *             threadnr will be in the range 0 to c->thread_count-1 < MAX_THREADS and so that no
     *             two instances of func executing at the same time will have the same threadnr.
     * @return always 0 currently, but code should handle a future improvement where when any call to func
     *         returns < 0 no further calls to func may be done and < 0 is returned.
     * - encoding: Set by libavcodec, user can override.
     * - decoding: Set by libavcodec, user can override.
     */
    int (*execute2)(struct AVCodecContext *c, int (*func)(struct AVCodecContext *c2, void *arg, int jobnr, int threadnr), void *arg2, int *ret, int count);

#if FF_API_THREAD_OPAQUE
    /**
     * @deprecated this field should not be used from outside of lavc
     */
    attribute_deprecated
    void *thread_opaque;
#endif

    /**
     * noise vs. sse weight for the nsse comparison function
     * - encoding: Set by user.
     * - decoding: unused
     */
     int nsse_weight;

    /**
     * profile
     * - encoding: Set by user.
     * - decoding: Set by libavcodec.
     */
     int profile;
#define FF_PROFILE_UNKNOWN -99
#define FF_PROFILE_RESERVED -100

#define FF_PROFILE_AAC_MAIN 0
#define FF_PROFILE_AAC_LOW  1
#define FF_PROFILE_AAC_SSR  2
#define FF_PROFILE_AAC_LTP  3
#define FF_PROFILE_AAC_HE   4
#define FF_PROFILE_AAC_HE_V2 28
#define FF_PROFILE_AAC_LD   22
#define FF_PROFILE_AAC_ELD  38
#define FF_PROFILE_MPEG2_AAC_LOW 128
#define FF_PROFILE_MPEG2_AAC_HE  131

#define FF_PROFILE_DTS         20
#define FF_PROFILE_DTS_ES      30
#define FF_PROFILE_DTS_96_24   40
#define FF_PROFILE_DTS_HD_HRA  50
#define FF_PROFILE_DTS_HD_MA   60

#define FF_PROFILE_MPEG2_422    0
#define FF_PROFILE_MPEG2_HIGH   1
#define FF_PROFILE_MPEG2_SS     2
#define FF_PROFILE_MPEG2_SNR_SCALABLE  3
#define FF_PROFILE_MPEG2_MAIN   4
#define FF_PROFILE_MPEG2_SIMPLE 5

#define FF_PROFILE_H264_CONSTRAINED  (1<<9)  // 8+1; constraint_set1_flag
#define FF_PROFILE_H264_INTRA        (1<<11) // 8+3; constraint_set3_flag

#define FF_PROFILE_H264_BASELINE             66
#define FF_PROFILE_H264_CONSTRAINED_BASELINE (66|FF_PROFILE_H264_CONSTRAINED)
#define FF_PROFILE_H264_MAIN                 77
#define FF_PROFILE_H264_EXTENDED             88
#define FF_PROFILE_H264_HIGH                 100
#define FF_PROFILE_H264_HIGH_10              110
#define FF_PROFILE_H264_HIGH_10_INTRA        (110|FF_PROFILE_H264_INTRA)
#define FF_PROFILE_H264_HIGH_422             122
#define FF_PROFILE_H264_HIGH_422_INTRA       (122|FF_PROFILE_H264_INTRA)
#define FF_PROFILE_H264_HIGH_444             144
#define FF_PROFILE_H264_HIGH_444_PREDICTIVE  244
#define FF_PROFILE_H264_HIGH_444_INTRA       (244|FF_PROFILE_H264_INTRA)
#define FF_PROFILE_H264_CAVLC_444            44

#define FF_PROFILE_VC1_SIMPLE   0
#define FF_PROFILE_VC1_MAIN     1
#define FF_PROFILE_VC1_COMPLEX  2
#define FF_PROFILE_VC1_ADVANCED 3

#define FF_PROFILE_MPEG4_SIMPLE                     0
#define FF_PROFILE_MPEG4_SIMPLE_SCALABLE            1
#define FF_PROFILE_MPEG4_CORE                       2
#define FF_PROFILE_MPEG4_MAIN                       3
#define FF_PROFILE_MPEG4_N_BIT                      4
#define FF_PROFILE_MPEG4_SCALABLE_TEXTURE           5
#define FF_PROFILE_MPEG4_SIMPLE_FACE_ANIMATION      6
#define FF_PROFILE_MPEG4_BASIC_ANIMATED_TEXTURE     7
#define FF_PROFILE_MPEG4_HYBRID                     8
#define FF_PROFILE_MPEG4_ADVANCED_REAL_TIME         9
#define FF_PROFILE_MPEG4_CORE_SCALABLE             10
#define FF_PROFILE_MPEG4_ADVANCED_CODING           11
#define FF_PROFILE_MPEG4_ADVANCED_CORE             12
#define FF_PROFILE_MPEG4_ADVANCED_SCALABLE_TEXTURE 13
#define FF_PROFILE_MPEG4_SIMPLE_STUDIO             14
#define FF_PROFILE_MPEG4_ADVANCED_SIMPLE           15

#define FF_PROFILE_JPEG2000_CSTREAM_RESTRICTION_0   0
#define FF_PROFILE_JPEG2000_CSTREAM_RESTRICTION_1   1
#define FF_PROFILE_JPEG2000_CSTREAM_NO_RESTRICTION  2
#define FF_PROFILE_JPEG2000_DCINEMA_2K              3
#define FF_PROFILE_JPEG2000_DCINEMA_4K              4


#define FF_PROFILE_HEVC_MAIN                        1
#define FF_PROFILE_HEVC_MAIN_10                     2
#define FF_PROFILE_HEVC_MAIN_STILL_PICTURE          3

    /**
     * level
     * - encoding: Set by user.
     * - decoding: Set by libavcodec.
     */
     int level;
#define FF_LEVEL_UNKNOWN -99

    /**
     * Skip loop filtering for selected frames.
     * - encoding: unused
     * - decoding: Set by user.
     */
    enum AVDiscard skip_loop_filter;

    /**
     * Skip IDCT/dequantization for selected frames.
     * - encoding: unused
     * - decoding: Set by user.
     */
    enum AVDiscard skip_idct;

    /**
     * Skip decoding for selected frames.
     * - encoding: unused
     * - decoding: Set by user.
     */
    enum AVDiscard skip_frame;

    /**
     * Header containing style information for text subtitles.
     * For SUBTITLE_ASS subtitle type, it should contain the whole ASS
     * [Script Info] and [V4+ Styles] section, plus the [Events] line and
     * the Format line following. It shouldn't include any Dialogue line.
     * - encoding: Set/allocated/freed by user (before avcodec_open2())
     * - decoding: Set/allocated/freed by libavcodec (by avcodec_open2())
     */
    uint8_t *subtitle_header;
    int subtitle_header_size;

#if FF_API_ERROR_RATE
    /**
     * @deprecated use the 'error_rate' private AVOption of the mpegvideo
     * encoders
     */
    attribute_deprecated
    int error_rate;
#endif

#if FF_API_CODEC_PKT
    /**
     * @deprecated this field is not supposed to be accessed from outside lavc
     */
    attribute_deprecated
    AVPacket *pkt;
#endif

    /**
     * VBV delay coded in the last frame (in periods of a 27 MHz clock).
     * Used for compliant TS muxing.
     * - encoding: Set by libavcodec.
     * - decoding: unused.
     */
    uint64_t vbv_delay;

    /**
     * Timebase in which pkt_dts/pts and AVPacket.dts/pts are.
     * Code outside libavcodec should access this field using:
     * av_codec_{get,set}_pkt_timebase(avctx)
     * - encoding unused.
     * - decoding set by user.
     */
    AVRational pkt_timebase;

    /**
     * AVCodecDescriptor
     * Code outside libavcodec should access this field using:
     * av_codec_{get,set}_codec_descriptor(avctx)
     * - encoding: unused.
     * - decoding: set by libavcodec.
     */
    const AVCodecDescriptor *codec_descriptor;

#if !FF_API_LOWRES
    /**
     * low resolution decoding, 1-> 1/2 size, 2->1/4 size
     * - encoding: unused
     * - decoding: Set by user.
     * Code outside libavcodec should access this field using:
     * av_codec_{get,set}_lowres(avctx)
     */
     int lowres;
#endif

    /**
     * Current statistics for PTS correction.
     * - decoding: maintained and used by libavcodec, not intended to be used by user apps
     * - encoding: unused
     */
    int64_t pts_correction_num_faulty_pts; /// Number of incorrect PTS values so far
    int64_t pts_correction_num_faulty_dts; /// Number of incorrect DTS values so far
    int64_t pts_correction_last_pts;       /// PTS of the last frame
    int64_t pts_correction_last_dts;       /// DTS of the last frame

    /**
     * Character encoding of the input subtitles file.
     * - decoding: set by user
     * - encoding: unused
     */
    char *sub_charenc;

    /**
     * Subtitles character encoding mode. Formats or codecs might be adjusting
     * this setting (if they are doing the conversion themselves for instance).
     * - decoding: set by libavcodec
     * - encoding: unused
     */
    int sub_charenc_mode;
#define FF_SUB_CHARENC_MODE_DO_NOTHING  -1  ///< do nothing (demuxer outputs a stream supposed to be already in UTF-8, or the codec is bitmap for instance)
#define FF_SUB_CHARENC_MODE_AUTOMATIC    0  ///< libavcodec will select the mode itself
#define FF_SUB_CHARENC_MODE_PRE_DECODER  1  ///< the AVPacket data needs to be recoded to UTF-8 before being fed to the decoder, requires iconv

    /**
     * Skip processing alpha if supported by codec.
     * Note that if the format uses pre-multiplied alpha (common with VP6,
     * and recommended due to better video quality/compression)
     * the image will look as if alpha-blended onto a black background.
     * However for formats that do not use pre-multiplied alpha
     * there might be serious artefacts (though e.g. libswscale currently
     * assumes pre-multiplied alpha anyway).
     * Code outside libavcodec should access this field using AVOptions
     *
     * - decoding: set by user
     * - encoding: unused
     */
    int skip_alpha;

    /**
     * Number of samples to skip after a discontinuity
     * - decoding: unused
     * - encoding: set by libavcodec
     */
    int seek_preroll;

#if !FF_API_DEBUG_MV
    /**
     * debug motion vectors
     * Code outside libavcodec should access this field using AVOptions
     * - encoding: Set by user.
     * - decoding: Set by user.
     */
    int debug_mv;
#define FF_DEBUG_VIS_MV_P_FOR  0x00000001 //visualize forward predicted MVs of P frames
#define FF_DEBUG_VIS_MV_B_FOR  0x00000002 //visualize forward predicted MVs of B frames
#define FF_DEBUG_VIS_MV_B_BACK 0x00000004 //visualize backward predicted MVs of B frames
#endif

    /**
     * custom intra quantization matrix
     * Code outside libavcodec should access this field using av_codec_g/set_chroma_intra_matrix()
     * - encoding: Set by user, can be NULL.
     * - decoding: unused.
     */
    uint16_t *chroma_intra_matrix;
} AVCodecContext;

AVRational av_codec_get_pkt_timebase         (const AVCodecContext *avctx);
void       av_codec_set_pkt_timebase         (AVCodecContext *avctx, AVRational val);

const AVCodecDescriptor *av_codec_get_codec_descriptor(const AVCodecContext *avctx);
void                     av_codec_set_codec_descriptor(AVCodecContext *avctx, const AVCodecDescriptor *desc);

int  av_codec_get_lowres(const AVCodecContext *avctx);
void av_codec_set_lowres(AVCodecContext *avctx, int val);

int  av_codec_get_seek_preroll(const AVCodecContext *avctx);
void av_codec_set_seek_preroll(AVCodecContext *avctx, int val);

uint16_t *av_codec_get_chroma_intra_matrix(const AVCodecContext *avctx);
void av_codec_set_chroma_intra_matrix(AVCodecContext *avctx, uint16_t *val);

/**
 * AVProfile.
 */
typedef struct AVProfile {
    int profile;
    const char *name; ///< short name for the profile
} AVProfile;

typedef struct AVCodecDefault AVCodecDefault;

struct AVSubtitle;

/**
 * AVCodec.
 */
typedef struct AVCodec {
    /**
     * Name of the codec implementation.
     * The name is globally unique among encoders and among decoders (but an
     * encoder and a decoder can share the same name).
     * This is the primary way to find a codec from the user perspective.
     */
    const char *name;
    /**
     * Descriptive name for the codec, meant to be more human readable than name.
     * You should use the NULL_IF_CONFIG_SMALL() macro to define it.
     */
    const char *long_name;
    enum AVMediaType type;
    enum AVCodecID id;
    /**
     * Codec capabilities.
     * see CODEC_CAP_*
     */
    int capabilities;
    const AVRational *supported_framerates; ///< array of supported framerates, or NULL if any, array is terminated by {0,0}
    const enum AVPixelFormat *pix_fmts;     ///< array of supported pixel formats, or NULL if unknown, array is terminated by -1
    const int *supported_samplerates;       ///< array of supported audio samplerates, or NULL if unknown, array is terminated by 0
    const enum AVSampleFormat *sample_fmts; ///< array of supported sample formats, or NULL if unknown, array is terminated by -1
    const uint64_t *channel_layouts;         ///< array of support channel layouts, or NULL if unknown. array is terminated by 0
#if FF_API_LOWRES
    uint8_t max_lowres;                     ///< maximum value for lowres supported by the decoder, no direct access, use av_codec_get_max_lowres()
#endif
    const AVClass *priv_class;              ///< AVClass for the private context
    const AVProfile *profiles;              ///< array of recognized profiles, or NULL if unknown, array is terminated by {FF_PROFILE_UNKNOWN}

    /*****************************************************************
     * No fields below this line are part of the public API. They
     * may not be used outside of libavcodec and can be changed and
     * removed at will.
     * New public fields should be added right above.
     *****************************************************************
     */
    int priv_data_size;
    struct AVCodec *next;
    /**
     * @name Frame-level threading support functions
     * @{
     */
    /**
     * If defined, called on thread contexts when they are created.
     * If the codec allocates writable tables in init(), re-allocate them here.
     * priv_data will be set to a copy of the original.
     */
    int (*init_thread_copy)(AVCodecContext *);
    /**
     * Copy necessary context variables from a previous thread context to the current one.
     * If not defined, the next thread will start automatically; otherwise, the codec
     * must call ff_thread_finish_setup().
     *
     * dst and src will (rarely) point to the same context, in which case memcpy should be skipped.
     */
    int (*update_thread_context)(AVCodecContext *dst, const AVCodecContext *src);
    /** @} */

    /**
     * Private codec-specific defaults.
     */
    const AVCodecDefault *defaults;

    /**
     * Initialize codec static data, called from avcodec_register().
     */
    void (*init_static_data)(struct AVCodec *codec);

    int (*init)(AVCodecContext *);
    int (*encode_sub)(AVCodecContext *, uint8_t *buf, int buf_size,
                      const struct AVSubtitle *sub);
    /**
     * Encode data to an AVPacket.
     *
     * @param      avctx          codec context
     * @param      avpkt          output AVPacket (may contain a user-provided buffer)
     * @param[in]  frame          AVFrame containing the raw data to be encoded
     * @param[out] got_packet_ptr encoder sets to 0 or 1 to indicate that a
     *                            non-empty packet was returned in avpkt.
     * @return 0 on success, negative error code on failure
     */
    int (*encode2)(AVCodecContext *avctx, AVPacket *avpkt, const AVFrame *frame,
                   int *got_packet_ptr);
    int (*decode)(AVCodecContext *, void *outdata, int *outdata_size, AVPacket *avpkt);
    int (*close)(AVCodecContext *);
    /**
     * Flush buffers.
     * Will be called when seeking
     */
    void (*flush)(AVCodecContext *);
} AVCodec;

int av_codec_get_max_lowres(const AVCodec *codec);

struct MpegEncContext;

/**
 * AVHWAccel.
 */
typedef struct AVHWAccel {
    /**
     * Name of the hardware accelerated codec.
     * The name is globally unique among encoders and among decoders (but an
     * encoder and a decoder can share the same name).
     */
    const char *name;

    /**
     * Type of codec implemented by the hardware accelerator.
     *
     * See AVMEDIA_TYPE_xxx
     */
    enum AVMediaType type;

    /**
     * Codec implemented by the hardware accelerator.
     *
     * See AV_CODEC_ID_xxx
     */
    enum AVCodecID id;

    /**
     * Supported pixel format.
     *
     * Only hardware accelerated formats are supported here.
     */
    enum AVPixelFormat pix_fmt;

    /**
     * Hardware accelerated codec capabilities.
     * see FF_HWACCEL_CODEC_CAP_*
     */
    int capabilities;

    /*****************************************************************
     * No fields below this line are part of the public API. They
     * may not be used outside of libavcodec and can be changed and
     * removed at will.
     * New public fields should be added right above.
     *****************************************************************
     */
    struct AVHWAccel *next;

    /**
     * Allocate a custom buffer
     */
    int (*alloc_frame)(AVCodecContext *avctx, AVFrame *frame);

    /**
     * Called at the beginning of each frame or field picture.
     *
     * Meaningful frame information (codec specific) is guaranteed to
     * be parsed at this point. This function is mandatory.
     *
     * Note that buf can be NULL along with buf_size set to 0.
     * Otherwise, this means the whole frame is available at this point.
     *
     * @param avctx the codec context
     * @param buf the frame data buffer base
     * @param buf_size the size of the frame in bytes
     * @return zero if successful, a negative value otherwise
     */
    int (*start_frame)(AVCodecContext *avctx, const uint8_t *buf, uint32_t buf_size);

    /**
     * Callback for each slice.
     *
     * Meaningful slice information (codec specific) is guaranteed to
     * be parsed at this point. This function is mandatory.
     * The only exception is XvMC, that works on MB level.
     *
     * @param avctx the codec context
     * @param buf the slice data buffer base
     * @param buf_size the size of the slice in bytes
     * @return zero if successful, a negative value otherwise
     */
    int (*decode_slice)(AVCodecContext *avctx, const uint8_t *buf, uint32_t buf_size);

    /**
     * Called at the end of each frame or field picture.
     *
     * The whole picture is parsed at this point and can now be sent
     * to the hardware accelerator. This function is mandatory.
     *
     * @param avctx the codec context
     * @return zero if successful, a negative value otherwise
     */
    int (*end_frame)(AVCodecContext *avctx);

    /**
     * Size of per-frame hardware accelerator private data.
     *
     * Private data is allocated with av_mallocz() before
     * AVCodecContext.get_buffer() and deallocated after
     * AVCodecContext.release_buffer().
     */
    int frame_priv_data_size;

    /**
     * Called for every Macroblock in a slice.
     *
     * XvMC uses it to replace the ff_MPV_decode_mb().
     * Instead of decoding to raw picture, MB parameters are
     * stored in an array provided by the video driver.
     *
     * @param s the mpeg context
     */
    void (*decode_mb)(struct MpegEncContext *s);

    /**
     * Initialize the hwaccel private data.
     *
     * This will be called from ff_get_format(), after hwaccel and
     * hwaccel_context are set and the hwaccel private data in AVCodecInternal
     * is allocated.
     */
    int (*init)(AVCodecContext *avctx);

    /**
     * Uninitialize the hwaccel private data.
     *
     * This will be called from get_format() or avcodec_close(), after hwaccel
     * and hwaccel_context are already uninitialized.
     */
    int (*uninit)(AVCodecContext *avctx);

    /**
     * Size of the private data to allocate in
     * AVCodecInternal.hwaccel_priv_data.
     */
    int priv_data_size;
} AVHWAccel;

/**
 * @defgroup lavc_picture AVPicture
 *
 * Functions for working with AVPicture
 * @{
 */

/**
 * Picture data structure.
 *
 * Up to four components can be stored into it, the last component is
 * alpha.
 */
typedef struct AVPicture {
    uint8_t *data[AV_NUM_DATA_POINTERS];    ///< pointers to the image data planes
    int linesize[AV_NUM_DATA_POINTERS];     ///< number of bytes per line
} AVPicture;

/**
 * @}
 */

enum AVSubtitleType {
    SUBTITLE_NONE,

    SUBTITLE_BITMAP,                ///< A bitmap, pict will be set

    /**
     * Plain text, the text field must be set by the decoder and is
     * authoritative. ass and pict fields may contain approximations.
     */
    SUBTITLE_TEXT,

    /**
     * Formatted text, the ass field must be set by the decoder and is
     * authoritative. pict and text fields may contain approximations.
     */
    SUBTITLE_ASS,
};

#define AV_SUBTITLE_FLAG_FORCED 0x00000001

typedef struct AVSubtitleRect {
    int x;         ///< top left corner  of pict, undefined when pict is not set
    int y;         ///< top left corner  of pict, undefined when pict is not set
    int w;         ///< width            of pict, undefined when pict is not set
    int h;         ///< height           of pict, undefined when pict is not set
    int nb_colors; ///< number of colors in pict, undefined when pict is not set

    /**
     * data+linesize for the bitmap of this subtitle.
     * can be set for text/ass as well once they where rendered
     */
    AVPicture pict;
    enum AVSubtitleType type;

    char *text;                     ///< 0 terminated plain UTF-8 text

    /**
     * 0 terminated ASS/SSA compatible event line.
     * The presentation of this is unaffected by the other values in this
     * struct.
     */
    char *ass;

    int flags;
} AVSubtitleRect;

typedef struct AVSubtitle {
    uint16_t format; /* 0 = graphics */
    uint32_t start_display_time; /* relative to packet pts, in ms */
    uint32_t end_display_time; /* relative to packet pts, in ms */
    unsigned num_rects;
    AVSubtitleRect **rects;
    int64_t pts;    ///< Same as packet pts, in AV_TIME_BASE
} AVSubtitle;

/**
 * If c is NULL, returns the first registered codec,
 * if c is non-NULL, returns the next registered codec after c,
 * or NULL if c is the last one.
 */
AVCodec *av_codec_next(const AVCodec *c);

/**
 * Return the LIBAVCODEC_VERSION_INT constant.
 */
unsigned avcodec_version(void);

/**
 * Return the libavcodec build-time configuration.
 */
const char *avcodec_configuration(void);

/**
 * Return the libavcodec license.
 */
const char *avcodec_license(void);

/**
 * Register the codec codec and initialize libavcodec.
 *
 * @warning either this function or avcodec_register_all() must be called
 * before any other libavcodec functions.
 *
 * @see avcodec_register_all()
 */
void avcodec_register(AVCodec *codec);

/**
 * Register all the codecs, parsers and bitstream filters which were enabled at
 * configuration time. If you do not call this function you can select exactly
 * which formats you want to support, by using the individual registration
 * functions.
 *
 * @see avcodec_register
 * @see av_register_codec_parser
 * @see av_register_bitstream_filter
 */
void avcodec_register_all(void);

/**
 * Allocate an AVCodecContext and set its fields to default values. The
 * resulting struct should be freed with avcodec_free_context().
 *
 * @param codec if non-NULL, allocate private data and initialize defaults
 *              for the given codec. It is illegal to then call avcodec_open2()
 *              with a different codec.
 *              If NULL, then the codec-specific defaults won't be initialized,
 *              which may result in suboptimal default settings (this is
 *              important mainly for encoders, e.g. libx264).
 *
 * @return An AVCodecContext filled with default values or NULL on failure.
 * @see avcodec_get_context_defaults
 */
AVCodecContext *avcodec_alloc_context3(const AVCodec *codec);

/**
 * Free the codec context and everything associated with it and write NULL to
 * the provided pointer.
 */
void avcodec_free_context(AVCodecContext **avctx);

/**
 * Set the fields of the given AVCodecContext to default values corresponding
 * to the given codec (defaults may be codec-dependent).
 *
 * Do not call this function if a non-NULL codec has been passed
 * to avcodec_alloc_context3() that allocated this AVCodecContext.
 * If codec is non-NULL, it is illegal to call avcodec_open2() with a
 * different codec on this AVCodecContext.
 */
int avcodec_get_context_defaults3(AVCodecContext *s, const AVCodec *codec);

/**
 * Get the AVClass for AVCodecContext. It can be used in combination with
 * AV_OPT_SEARCH_FAKE_OBJ for examining options.
 *
 * @see av_opt_find().
 */
const AVClass *avcodec_get_class(void);

/**
 * Get the AVClass for AVFrame. It can be used in combination with
 * AV_OPT_SEARCH_FAKE_OBJ for examining options.
 *
 * @see av_opt_find().
 */
const AVClass *avcodec_get_frame_class(void);

/**
 * Get the AVClass for AVSubtitleRect. It can be used in combination with
 * AV_OPT_SEARCH_FAKE_OBJ for examining options.
 *
 * @see av_opt_find().
 */
const AVClass *avcodec_get_subtitle_rect_class(void);

/**
 * Copy the settings of the source AVCodecContext into the destination
 * AVCodecContext. The resulting destination codec context will be
 * unopened, i.e. you are required to call avcodec_open2() before you
 * can use this AVCodecContext to decode/encode video/audio data.
 *
 * @param dest target codec context, should be initialized with
 *             avcodec_alloc_context3(NULL), but otherwise uninitialized
 * @param src source codec context
 * @return AVERROR() on error (e.g. memory allocation error), 0 on success
 */
int avcodec_copy_context(AVCodecContext *dest, const AVCodecContext *src);

#if FF_API_AVFRAME_LAVC
/**
 * @deprecated use av_frame_alloc()
 */
attribute_deprecated
AVFrame *avcodec_alloc_frame(void);

/**
 * Set the fields of the given AVFrame to default values.
 *
 * @param frame The AVFrame of which the fields should be set to default values.
 *
 * @deprecated use av_frame_unref()
 */
attribute_deprecated
void avcodec_get_frame_defaults(AVFrame *frame);

/**
 * Free the frame and any dynamically allocated objects in it,
 * e.g. extended_data.
 *
 * @param frame frame to be freed. The pointer will be set to NULL.
 *
 * @warning this function does NOT free the data buffers themselves
 * (it does not know how, since they might have been allocated with
 *  a custom get_buffer()).
 *
 * @deprecated use av_frame_free()
 */
attribute_deprecated
void avcodec_free_frame(AVFrame **frame);
#endif

/**
 * Initialize the AVCodecContext to use the given AVCodec. Prior to using this
 * function the context has to be allocated with avcodec_alloc_context3().
 *
 * The functions avcodec_find_decoder_by_name(), avcodec_find_encoder_by_name(),
 * avcodec_find_decoder() and avcodec_find_encoder() provide an easy way for
 * retrieving a codec.
 *
 * @warning This function is not thread safe!
 *
 * @code
 * avcodec_register_all();
 * av_dict_set(&opts, "b", "2.5M", 0);
 * codec = avcodec_find_decoder(AV_CODEC_ID_H264);
 * if (!codec)
 *     exit(1);
 *
 * context = avcodec_alloc_context3(codec);
 *
 * if (avcodec_open2(context, codec, opts) < 0)
 *     exit(1);
 * @endcode
 *
 * @param avctx The context to initialize.
 * @param codec The codec to open this context for. If a non-NULL codec has been
 *              previously passed to avcodec_alloc_context3() or
 *              avcodec_get_context_defaults3() for this context, then this
 *              parameter MUST be either NULL or equal to the previously passed
 *              codec.
 * @param options A dictionary filled with AVCodecContext and codec-private options.
 *                On return this object will be filled with options that were not found.
 *
 * @return zero on success, a negative value on error
 * @see avcodec_alloc_context3(), avcodec_find_decoder(), avcodec_find_encoder(),
 *      av_dict_set(), av_opt_find().
 */
int avcodec_open2(AVCodecContext *avctx, const AVCodec *codec, AVDictionary **options);

/**
 * Close a given AVCodecContext and free all the data associated with it
 * (but not the AVCodecContext itself).
 *
 * Calling this function on an AVCodecContext that hasn't been opened will free
 * the codec-specific data allocated in avcodec_alloc_context3() /
 * avcodec_get_context_defaults3() with a non-NULL codec. Subsequent calls will
 * do nothing.
 */
int avcodec_close(AVCodecContext *avctx);

/**
 * Free all allocated data in the given subtitle struct.
 *
 * @param sub AVSubtitle to free.
 */
void avsubtitle_free(AVSubtitle *sub);

/**
 * @}
 */

/**
 * @addtogroup lavc_packet
 * @{
 */

#if FF_API_DESTRUCT_PACKET
/**
 * Default packet destructor.
 * @deprecated use the AVBuffer API instead
 */
attribute_deprecated
void av_destruct_packet(AVPacket *pkt);
#endif

/**
 * Initialize optional fields of a packet with default values.
 *
 * Note, this does not touch the data and size members, which have to be
 * initialized separately.
 *
 * @param pkt packet
 */
void av_init_packet(AVPacket *pkt);

/**
 * Allocate the payload of a packet and initialize its fields with
 * default values.
 *
 * @param pkt packet
 * @param size wanted payload size
 * @return 0 if OK, AVERROR_xxx otherwise
 */
int av_new_packet(AVPacket *pkt, int size);

/**
 * Reduce packet size, correctly zeroing padding
 *
 * @param pkt packet
 * @param size new size
 */
void av_shrink_packet(AVPacket *pkt, int size);

/**
 * Increase packet size, correctly zeroing padding
 *
 * @param pkt packet
 * @param grow_by number of bytes by which to increase the size of the packet
 */
int av_grow_packet(AVPacket *pkt, int grow_by);

/**
 * Initialize a reference-counted packet from av_malloc()ed data.
 *
 * @param pkt packet to be initialized. This function will set the data, size,
 *        buf and destruct fields, all others are left untouched.
 * @param data Data allocated by av_malloc() to be used as packet data. If this
 *        function returns successfully, the data is owned by the underlying AVBuffer.
 *        The caller may not access the data through other means.
 * @param size size of data in bytes, without the padding. I.e. the full buffer
 *        size is assumed to be size + FF_INPUT_BUFFER_PADDING_SIZE.
 *
 * @return 0 on success, a negative AVERROR on error
 */
int av_packet_from_data(AVPacket *pkt, uint8_t *data, int size);

/**
 * @warning This is a hack - the packet memory allocation stuff is broken. The
 * packet is allocated if it was not really allocated.
 */
int av_dup_packet(AVPacket *pkt);

/**
 * Copy packet, including contents
 *
 * @return 0 on success, negative AVERROR on fail
 */
int av_copy_packet(AVPacket *dst, const AVPacket *src);

/**
 * Copy packet side data
 *
 * @return 0 on success, negative AVERROR on fail
 */
int av_copy_packet_side_data(AVPacket *dst, const AVPacket *src);

/**
 * Free a packet.
 *
 * @param pkt packet to free
 */
void av_free_packet(AVPacket *pkt);

/**
 * Allocate new information of a packet.
 *
 * @param pkt packet
 * @param type side information type
 * @param size side information size
 * @return pointer to fresh allocated data or NULL otherwise
 */
uint8_t* av_packet_new_side_data(AVPacket *pkt, enum AVPacketSideDataType type,
                                 int size);

/**
 * Shrink the already allocated side data buffer
 *
 * @param pkt packet
 * @param type side information type
 * @param size new side information size
 * @return 0 on success, < 0 on failure
 */
int av_packet_shrink_side_data(AVPacket *pkt, enum AVPacketSideDataType type,
                               int size);

/**
 * Get side information from packet.
 *
 * @param pkt packet
 * @param type desired side information type
 * @param size pointer for side information size to store (optional)
 * @return pointer to data if present or NULL otherwise
 */
uint8_t* av_packet_get_side_data(AVPacket *pkt, enum AVPacketSideDataType type,
                                 int *size);

int av_packet_merge_side_data(AVPacket *pkt);

int av_packet_split_side_data(AVPacket *pkt);

/**
 * Pack a dictionary for use in side_data.
 *
 * @param dict The dictionary to pack.
 * @param size pointer to store the size of the returned data
 * @return pointer to data if successful, NULL otherwise
 */
uint8_t *av_packet_pack_dictionary(AVDictionary *dict, int *size);
/**
 * Unpack a dictionary from side_data.
 *
 * @param data data from side_data
 * @param size size of the data
 * @param dict the metadata storage dictionary
 * @return 0 on success, < 0 on failure
 */
int av_packet_unpack_dictionary(const uint8_t *data, int size, AVDictionary **dict);


/**
 * Convenience function to free all the side data stored.
 * All the other fields stay untouched.
 *
 * @param pkt packet
 */
void av_packet_free_side_data(AVPacket *pkt);

/**
 * Setup a new reference to the data described by a given packet
 *
 * If src is reference-counted, setup dst as a new reference to the
 * buffer in src. Otherwise allocate a new buffer in dst and copy the
 * data from src into it.
 *
 * All the other fields are copied from src.
 *
 * @see av_packet_unref
 *
 * @param dst Destination packet
 * @param src Source packet
 *
 * @return 0 on success, a negative AVERROR on error.
 */
int av_packet_ref(AVPacket *dst, const AVPacket *src);

/**
 * Wipe the packet.
 *
 * Unreference the buffer referenced by the packet and reset the
 * remaining packet fields to their default values.
 *
 * @param pkt The packet to be unreferenced.
 */
void av_packet_unref(AVPacket *pkt);

/**
 * Move every field in src to dst and reset src.
 *
 * @see av_packet_unref
 *
 * @param src Source packet, will be reset
 * @param dst Destination packet
 */
void av_packet_move_ref(AVPacket *dst, AVPacket *src);

/**
 * Copy only "properties" fields from src to dst.
 *
 * Properties for the purpose of this function are all the fields
 * beside those related to the packet data (buf, data, size)
 *
 * @param dst Destination packet
 * @param src Source packet
 *
 * @return 0 on success AVERROR on failure.
 *
 */
int av_packet_copy_props(AVPacket *dst, const AVPacket *src);

/**
 * @}
 */

/**
 * @addtogroup lavc_decoding
 * @{
 */

/**
 * Find a registered decoder with a matching codec ID.
 *
 * @param id AVCodecID of the requested decoder
 * @return A decoder if one was found, NULL otherwise.
 */
AVCodec *avcodec_find_decoder(enum AVCodecID id);

/**
 * Find a registered decoder with the specified name.
 *
 * @param name name of the requested decoder
 * @return A decoder if one was found, NULL otherwise.
 */
AVCodec *avcodec_find_decoder_by_name(const char *name);

#if FF_API_GET_BUFFER
attribute_deprecated int avcodec_default_get_buffer(AVCodecContext *s, AVFrame *pic);
attribute_deprecated void avcodec_default_release_buffer(AVCodecContext *s, AVFrame *pic);
attribute_deprecated int avcodec_default_reget_buffer(AVCodecContext *s, AVFrame *pic);
#endif

/**
 * The default callback for AVCodecContext.get_buffer2(). It is made public so
 * it can be called by custom get_buffer2() implementations for decoders without
 * CODEC_CAP_DR1 set.
 */
int avcodec_default_get_buffer2(AVCodecContext *s, AVFrame *frame, int flags);

#if FF_API_EMU_EDGE
/**
 * Return the amount of padding in pixels which the get_buffer callback must
 * provide around the edge of the image for codecs which do not have the
 * CODEC_FLAG_EMU_EDGE flag.
 *
 * @return Required padding in pixels.
 *
 * @deprecated CODEC_FLAG_EMU_EDGE is deprecated, so this function is no longer
 * needed
 */
attribute_deprecated
unsigned avcodec_get_edge_width(void);
#endif

/**
 * Modify width and height values so that they will result in a memory
 * buffer that is acceptable for the codec if you do not use any horizontal
 * padding.
 *
 * May only be used if a codec with CODEC_CAP_DR1 has been opened.
 */
void avcodec_align_dimensions(AVCodecContext *s, int *width, int *height);

/**
 * Modify width and height values so that they will result in a memory
 * buffer that is acceptable for the codec if you also ensure that all
 * line sizes are a multiple of the respective linesize_align[i].
 *
 * May only be used if a codec with CODEC_CAP_DR1 has been opened.
 */
void avcodec_align_dimensions2(AVCodecContext *s, int *width, int *height,
                               int linesize_align[AV_NUM_DATA_POINTERS]);

/**
 * Converts AVChromaLocation to swscale x/y chroma position.
 *
 * The positions represent the chroma (0,0) position in a coordinates system
 * with luma (0,0) representing the origin and luma(1,1) representing 256,256
 *
 * @param xpos  horizontal chroma sample position
 * @param ypos  vertical   chroma sample position
 */
int avcodec_enum_to_chroma_pos(int *xpos, int *ypos, enum AVChromaLocation pos);

/**
 * Converts swscale x/y chroma position to AVChromaLocation.
 *
 * The positions represent the chroma (0,0) position in a coordinates system
 * with luma (0,0) representing the origin and luma(1,1) representing 256,256
 *
 * @param xpos  horizontal chroma sample position
 * @param ypos  vertical   chroma sample position
 */
enum AVChromaLocation avcodec_chroma_pos_to_enum(int xpos, int ypos);

#if FF_API_OLD_DECODE_AUDIO
/**
 * Wrapper function which calls avcodec_decode_audio4.
 *
 * @deprecated Use avcodec_decode_audio4 instead.
 *
 * Decode the audio frame of size avpkt->size from avpkt->data into samples.
 * Some decoders may support multiple frames in a single AVPacket, such
 * decoders would then just decode the first frame. In this case,
 * avcodec_decode_audio3 has to be called again with an AVPacket that contains
 * the remaining data in order to decode the second frame etc.
 * If no frame
 * could be outputted, frame_size_ptr is zero. Otherwise, it is the
 * decompressed frame size in bytes.
 *
 * @warning You must set frame_size_ptr to the allocated size of the
 * output buffer before calling avcodec_decode_audio3().
 *
 * @warning The input buffer must be FF_INPUT_BUFFER_PADDING_SIZE larger than
 * the actual read bytes because some optimized bitstream readers read 32 or 64
 * bits at once and could read over the end.
 *
 * @warning The end of the input buffer avpkt->data should be set to 0 to ensure that
 * no overreading happens for damaged MPEG streams.
 *
 * @warning You must not provide a custom get_buffer() when using
 * avcodec_decode_audio3().  Doing so will override it with
 * avcodec_default_get_buffer.  Use avcodec_decode_audio4() instead,
 * which does allow the application to provide a custom get_buffer().
 *
 * @note You might have to align the input buffer avpkt->data and output buffer
 * samples. The alignment requirements depend on the CPU: On some CPUs it isn't
 * necessary at all, on others it won't work at all if not aligned and on others
 * it will work but it will have an impact on performance.
 *
 * In practice, avpkt->data should have 4 byte alignment at minimum and
 * samples should be 16 byte aligned unless the CPU doesn't need it
 * (AltiVec and SSE do).
 *
 * @note Codecs which have the CODEC_CAP_DELAY capability set have a delay
 * between input and output, these need to be fed with avpkt->data=NULL,
 * avpkt->size=0 at the end to return the remaining frames.
 *
 * @param avctx the codec context
 * @param[out] samples the output buffer, sample type in avctx->sample_fmt
 *                     If the sample format is planar, each channel plane will
 *                     be the same size, with no padding between channels.
 * @param[in,out] frame_size_ptr the output buffer size in bytes
 * @param[in] avpkt The input AVPacket containing the input buffer.
 *            You can create such packet with av_init_packet() and by then setting
 *            data and size, some decoders might in addition need other fields.
 *            All decoders are designed to use the least fields possible though.
 * @return On error a negative value is returned, otherwise the number of bytes
 * used or zero if no frame data was decompressed (used) from the input AVPacket.
 */
attribute_deprecated int avcodec_decode_audio3(AVCodecContext *avctx, int16_t *samples,
                         int *frame_size_ptr,
                         AVPacket *avpkt);
#endif

/**
 * Decode the audio frame of size avpkt->size from avpkt->data into frame.
 *
 * Some decoders may support multiple frames in a single AVPacket. Such
 * decoders would then just decode the first frame and the return value would be
 * less than the packet size. In this case, avcodec_decode_audio4 has to be
 * called again with an AVPacket containing the remaining data in order to
 * decode the second frame, etc...  Even if no frames are returned, the packet
 * needs to be fed to the decoder with remaining data until it is completely
 * consumed or an error occurs.
 *
 * Some decoders (those marked with CODEC_CAP_DELAY) have a delay between input
 * and output. This means that for some packets they will not immediately
 * produce decoded output and need to be flushed at the end of decoding to get
 * all the decoded data. Flushing is done by calling this function with packets
 * with avpkt->data set to NULL and avpkt->size set to 0 until it stops
 * returning samples. It is safe to flush even those decoders that are not
 * marked with CODEC_CAP_DELAY, then no samples will be returned.
 *
 * @warning The input buffer, avpkt->data must be FF_INPUT_BUFFER_PADDING_SIZE
 *          larger than the actual read bytes because some optimized bitstream
 *          readers read 32 or 64 bits at once and could read over the end.
 *
 * @param      avctx the codec context
 * @param[out] frame The AVFrame in which to store decoded audio samples.
 *                   The decoder will allocate a buffer for the decoded frame by
 *                   calling the AVCodecContext.get_buffer2() callback.
 *                   When AVCodecContext.refcounted_frames is set to 1, the frame is
 *                   reference counted and the returned reference belongs to the
 *                   caller. The caller must release the frame using av_frame_unref()
 *                   when the frame is no longer needed. The caller may safely write
 *                   to the frame if av_frame_is_writable() returns 1.
 *                   When AVCodecContext.refcounted_frames is set to 0, the returned
 *                   reference belongs to the decoder and is valid only until the
 *                   next call to this function or until closing or flushing the
 *                   decoder. The caller may not write to it.
 * @param[out] got_frame_ptr Zero if no frame could be decoded, otherwise it is
 *                           non-zero. Note that this field being set to zero
 *                           does not mean that an error has occurred. For
 *                           decoders with CODEC_CAP_DELAY set, no given decode
 *                           call is guaranteed to produce a frame.
 * @param[in]  avpkt The input AVPacket containing the input buffer.
 *                   At least avpkt->data and avpkt->size should be set. Some
 *                   decoders might also require additional fields to be set.
 * @return A negative error code is returned if an error occurred during
 *         decoding, otherwise the number of bytes consumed from the input
 *         AVPacket is returned.
 */
int avcodec_decode_audio4(AVCodecContext *avctx, AVFrame *frame,
                          int *got_frame_ptr, const AVPacket *avpkt);

/**
 * Decode the video frame of size avpkt->size from avpkt->data into picture.
 * Some decoders may support multiple frames in a single AVPacket, such
 * decoders would then just decode the first frame.
 *
 * @warning The input buffer must be FF_INPUT_BUFFER_PADDING_SIZE larger than
 * the actual read bytes because some optimized bitstream readers read 32 or 64
 * bits at once and could read over the end.
 *
 * @warning The end of the input buffer buf should be set to 0 to ensure that
 * no overreading happens for damaged MPEG streams.
 *
 * @note Codecs which have the CODEC_CAP_DELAY capability set have a delay
 * between input and output, these need to be fed with avpkt->data=NULL,
 * avpkt->size=0 at the end to return the remaining frames.
 *
 * @param avctx the codec context
 * @param[out] picture The AVFrame in which the decoded video frame will be stored.
 *             Use av_frame_alloc() to get an AVFrame. The codec will
 *             allocate memory for the actual bitmap by calling the
 *             AVCodecContext.get_buffer2() callback.
 *             When AVCodecContext.refcounted_frames is set to 1, the frame is
 *             reference counted and the returned reference belongs to the
 *             caller. The caller must release the frame using av_frame_unref()
 *             when the frame is no longer needed. The caller may safely write
 *             to the frame if av_frame_is_writable() returns 1.
 *             When AVCodecContext.refcounted_frames is set to 0, the returned
 *             reference belongs to the decoder and is valid only until the
 *             next call to this function or until closing or flushing the
 *             decoder. The caller may not write to it.
 *
 * @param[in] avpkt The input AVPacket containing the input buffer.
 *            You can create such packet with av_init_packet() and by then setting
 *            data and size, some decoders might in addition need other fields like
 *            flags&AV_PKT_FLAG_KEY. All decoders are designed to use the least
 *            fields possible.
 * @param[in,out] got_picture_ptr Zero if no frame could be decompressed, otherwise, it is nonzero.
 * @return On error a negative value is returned, otherwise the number of bytes
 * used or zero if no frame could be decompressed.
 */
int avcodec_decode_video2(AVCodecContext *avctx, AVFrame *picture,
                         int *got_picture_ptr,
                         const AVPacket *avpkt);

/**
 * Decode a subtitle message.
 * Return a negative value on error, otherwise return the number of bytes used.
 * If no subtitle could be decompressed, got_sub_ptr is zero.
 * Otherwise, the subtitle is stored in *sub.
 * Note that CODEC_CAP_DR1 is not available for subtitle codecs. This is for
 * simplicity, because the performance difference is expect to be negligible
 * and reusing a get_buffer written for video codecs would probably perform badly
 * due to a potentially very different allocation pattern.
 *
 * Some decoders (those marked with CODEC_CAP_DELAY) have a delay between input
 * and output. This means that for some packets they will not immediately
 * produce decoded output and need to be flushed at the end of decoding to get
 * all the decoded data. Flushing is done by calling this function with packets
 * with avpkt->data set to NULL and avpkt->size set to 0 until it stops
 * returning subtitles. It is safe to flush even those decoders that are not
 * marked with CODEC_CAP_DELAY, then no subtitles will be returned.
 *
 * @param avctx the codec context
 * @param[out] sub The AVSubtitle in which the decoded subtitle will be stored, must be
                   freed with avsubtitle_free if *got_sub_ptr is set.
 * @param[in,out] got_sub_ptr Zero if no subtitle could be decompressed, otherwise, it is nonzero.
 * @param[in] avpkt The input AVPacket containing the input buffer.
 */
int avcodec_decode_subtitle2(AVCodecContext *avctx, AVSubtitle *sub,
                            int *got_sub_ptr,
                            AVPacket *avpkt);

/**
 * @defgroup lavc_parsing Frame parsing
 * @{
 */

enum AVPictureStructure {
    AV_PICTURE_STRUCTURE_UNKNOWN,      //< unknown
    AV_PICTURE_STRUCTURE_TOP_FIELD,    //< coded as top field
    AV_PICTURE_STRUCTURE_BOTTOM_FIELD, //< coded as bottom field
    AV_PICTURE_STRUCTURE_FRAME,        //< coded as frame
};

typedef struct AVCodecParserContext {
    void *priv_data;
    struct AVCodecParser *parser;
    int64_t frame_offset; /* offset of the current frame */
    int64_t cur_offset; /* current offset
                           (incremented by each av_parser_parse()) */
    int64_t next_frame_offset; /* offset of the next frame */
    /* video info */
    int pict_type; /* XXX: Put it back in AVCodecContext. */
    /**
     * This field is used for proper frame duration computation in lavf.
     * It signals, how much longer the frame duration of the current frame
     * is compared to normal frame duration.
     *
     * frame_duration = (1 + repeat_pict) * time_base
     *
     * It is used by codecs like H.264 to display telecined material.
     */
    int repeat_pict; /* XXX: Put it back in AVCodecContext. */
    int64_t pts;     /* pts of the current frame */
    int64_t dts;     /* dts of the current frame */

    /* private data */
    int64_t last_pts;
    int64_t last_dts;
    int fetch_timestamp;

#define AV_PARSER_PTS_NB 4
    int cur_frame_start_index;
    int64_t cur_frame_offset[AV_PARSER_PTS_NB];
    int64_t cur_frame_pts[AV_PARSER_PTS_NB];
    int64_t cur_frame_dts[AV_PARSER_PTS_NB];

    int flags;
#define PARSER_FLAG_COMPLETE_FRAMES           0x0001
#define PARSER_FLAG_ONCE                      0x0002
/// Set if the parser has a valid file offset
#define PARSER_FLAG_FETCHED_OFFSET            0x0004
#define PARSER_FLAG_USE_CODEC_TS              0x1000

    int64_t offset;      ///< byte offset from starting packet start
    int64_t cur_frame_end[AV_PARSER_PTS_NB];

    /**
     * Set by parser to 1 for key frames and 0 for non-key frames.
     * It is initialized to -1, so if the parser doesn't set this flag,
     * old-style fallback using AV_PICTURE_TYPE_I picture type as key frames
     * will be used.
     */
    int key_frame;

    /**
     * Time difference in stream time base units from the pts of this
     * packet to the point at which the output from the decoder has converged
     * independent from the availability of previous frames. That is, the
     * frames are virtually identical no matter if decoding started from
     * the very first frame or from this keyframe.
     * Is AV_NOPTS_VALUE if unknown.
     * This field is not the display duration of the current frame.
     * This field has no meaning if the packet does not have AV_PKT_FLAG_KEY
     * set.
     *
     * The purpose of this field is to allow seeking in streams that have no
     * keyframes in the conventional sense. It corresponds to the
     * recovery point SEI in H.264 and match_time_delta in NUT. It is also
     * essential for some types of subtitle streams to ensure that all
     * subtitles are correctly displayed after seeking.
     */
    int64_t convergence_duration;

    // Timestamp generation support:
    /**
     * Synchronization point for start of timestamp generation.
     *
     * Set to >0 for sync point, 0 for no sync point and <0 for undefined
     * (default).
     *
     * For example, this corresponds to presence of H.264 buffering period
     * SEI message.
     */
    int dts_sync_point;

    /**
     * Offset of the current timestamp against last timestamp sync point in
     * units of AVCodecContext.time_base.
     *
     * Set to INT_MIN when dts_sync_point unused. Otherwise, it must
     * contain a valid timestamp offset.
     *
     * Note that the timestamp of sync point has usually a nonzero
     * dts_ref_dts_delta, which refers to the previous sync point. Offset of
     * the next frame after timestamp sync point will be usually 1.
     *
     * For example, this corresponds to H.264 cpb_removal_delay.
     */
    int dts_ref_dts_delta;

    /**
     * Presentation delay of current frame in units of AVCodecContext.time_base.
     *
     * Set to INT_MIN when dts_sync_point unused. Otherwise, it must
     * contain valid non-negative timestamp delta (presentation time of a frame
     * must not lie in the past).
     *
     * This delay represents the difference between decoding and presentation
     * time of the frame.
     *
     * For example, this corresponds to H.264 dpb_output_delay.
     */
    int pts_dts_delta;

    /**
     * Position of the packet in file.
     *
     * Analogous to cur_frame_pts/dts
     */
    int64_t cur_frame_pos[AV_PARSER_PTS_NB];

    /**
     * Byte position of currently parsed frame in stream.
     */
    int64_t pos;

    /**
     * Previous frame byte position.
     */
    int64_t last_pos;

    /**
     * Duration of the current frame.
     * For audio, this is in units of 1 / AVCodecContext.sample_rate.
     * For all other types, this is in units of AVCodecContext.time_base.
     */
    int duration;

    enum AVFieldOrder field_order;

    /**
     * Indicate whether a picture is coded as a frame, top field or bottom field.
     *
     * For example, H.264 field_pic_flag equal to 0 corresponds to
     * AV_PICTURE_STRUCTURE_FRAME. An H.264 picture with field_pic_flag
     * equal to 1 and bottom_field_flag equal to 0 corresponds to
     * AV_PICTURE_STRUCTURE_TOP_FIELD.
     */
    enum AVPictureStructure picture_structure;

    /**
     * Picture number incremented in presentation or output order.
     * This field may be reinitialized at the first picture of a new sequence.
     *
     * For example, this corresponds to H.264 PicOrderCnt.
     */
    int output_picture_number;
} AVCodecParserContext;

typedef struct AVCodecParser {
    int codec_ids[5]; /* several codec IDs are permitted */
    int priv_data_size;
    int (*parser_init)(AVCodecParserContext *s);
    int (*parser_parse)(AVCodecParserContext *s,
                        AVCodecContext *avctx,
                        const uint8_t **poutbuf, int *poutbuf_size,
                        const uint8_t *buf, int buf_size);
    void (*parser_close)(AVCodecParserContext *s);
    int (*split)(AVCodecContext *avctx, const uint8_t *buf, int buf_size);
    struct AVCodecParser *next;
} AVCodecParser;

AVCodecParser *av_parser_next(AVCodecParser *c);

void av_register_codec_parser(AVCodecParser *parser);
AVCodecParserContext *av_parser_init(int codec_id);

/**
 * Parse a packet.
 *
 * @param s             parser context.
 * @param avctx         codec context.
 * @param poutbuf       set to pointer to parsed buffer or NULL if not yet finished.
 * @param poutbuf_size  set to size of parsed buffer or zero if not yet finished.
 * @param buf           input buffer.
 * @param buf_size      input length, to signal EOF, this should be 0 (so that the last frame can be output).
 * @param pts           input presentation timestamp.
 * @param dts           input decoding timestamp.
 * @param pos           input byte position in stream.
 * @return the number of bytes of the input bitstream used.
 *
 * Example:
 * @code
 *   while(in_len){
 *       len = av_parser_parse2(myparser, AVCodecContext, &data, &size,
 *                                        in_data, in_len,
 *                                        pts, dts, pos);
 *       in_data += len;
 *       in_len  -= len;
 *
 *       if(size)
 *          decode_frame(data, size);
 *   }
 * @endcode
 */
int av_parser_parse2(AVCodecParserContext *s,
                     AVCodecContext *avctx,
                     uint8_t **poutbuf, int *poutbuf_size,
                     const uint8_t *buf, int buf_size,
                     int64_t pts, int64_t dts,
                     int64_t pos);

/**
 * @return 0 if the output buffer is a subset of the input, 1 if it is allocated and must be freed
 * @deprecated use AVBitStreamFilter
 */
int av_parser_change(AVCodecParserContext *s,
                     AVCodecContext *avctx,
                     uint8_t **poutbuf, int *poutbuf_size,
                     const uint8_t *buf, int buf_size, int keyframe);
void av_parser_close(AVCodecParserContext *s);

/**
 * @}
 * @}
 */

/**
 * @addtogroup lavc_encoding
 * @{
 */

/**
 * Find a registered encoder with a matching codec ID.
 *
 * @param id AVCodecID of the requested encoder
 * @return An encoder if one was found, NULL otherwise.
 */
AVCodec *avcodec_find_encoder(enum AVCodecID id);

/**
 * Find a registered encoder with the specified name.
 *
 * @param name name of the requested encoder
 * @return An encoder if one was found, NULL otherwise.
 */
AVCodec *avcodec_find_encoder_by_name(const char *name);

#if FF_API_OLD_ENCODE_AUDIO
/**
 * Encode an audio frame from samples into buf.
 *
 * @deprecated Use avcodec_encode_audio2 instead.
 *
 * @note The output buffer should be at least FF_MIN_BUFFER_SIZE bytes large.
 * However, for codecs with avctx->frame_size equal to 0 (e.g. PCM) the user
 * will know how much space is needed because it depends on the value passed
 * in buf_size as described below. In that case a lower value can be used.
 *
 * @param avctx the codec context
 * @param[out] buf the output buffer
 * @param[in] buf_size the output buffer size
 * @param[in] samples the input buffer containing the samples
 * The number of samples read from this buffer is frame_size*channels,
 * both of which are defined in avctx.
 * For codecs which have avctx->frame_size equal to 0 (e.g. PCM) the number of
 * samples read from samples is equal to:
 * buf_size * 8 / (avctx->channels * av_get_bits_per_sample(avctx->codec_id))
 * This also implies that av_get_bits_per_sample() must not return 0 for these
 * codecs.
 * @return On error a negative value is returned, on success zero or the number
 * of bytes used to encode the data read from the input buffer.
 */
int attribute_deprecated avcodec_encode_audio(AVCodecContext *avctx,
                                              uint8_t *buf, int buf_size,
                                              const short *samples);
#endif

/**
 * Encode a frame of audio.
 *
 * Takes input samples from frame and writes the next output packet, if
 * available, to avpkt. The output packet does not necessarily contain data for
 * the most recent frame, as encoders can delay, split, and combine input frames
 * internally as needed.
 *
 * @param avctx     codec context
 * @param avpkt     output AVPacket.
 *                  The user can supply an output buffer by setting
 *                  avpkt->data and avpkt->size prior to calling the
 *                  function, but if the size of the user-provided data is not
 *                  large enough, encoding will fail. If avpkt->data and
 *                  avpkt->size are set, avpkt->destruct must also be set. All
 *                  other AVPacket fields will be reset by the encoder using
 *                  av_init_packet(). If avpkt->data is NULL, the encoder will
 *                  allocate it. The encoder will set avpkt->size to the size
 *                  of the output packet.
 *
 *                  If this function fails or produces no output, avpkt will be
 *                  freed using av_free_packet() (i.e. avpkt->destruct will be
 *                  called to free the user supplied buffer).
 * @param[in] frame AVFrame containing the raw audio data to be encoded.
 *                  May be NULL when flushing an encoder that has the
 *                  CODEC_CAP_DELAY capability set.
 *                  If CODEC_CAP_VARIABLE_FRAME_SIZE is set, then each frame
 *                  can have any number of samples.
 *                  If it is not set, frame->nb_samples must be equal to
 *                  avctx->frame_size for all frames except the last.
 *                  The final frame may be smaller than avctx->frame_size.
 * @param[out] got_packet_ptr This field is set to 1 by libavcodec if the
 *                            output packet is non-empty, and to 0 if it is
 *                            empty. If the function returns an error, the
 *                            packet can be assumed to be invalid, and the
 *                            value of got_packet_ptr is undefined and should
 *                            not be used.
 * @return          0 on success, negative error code on failure
 */
int avcodec_encode_audio2(AVCodecContext *avctx, AVPacket *avpkt,
                          const AVFrame *frame, int *got_packet_ptr);

#if FF_API_OLD_ENCODE_VIDEO
/**
 * @deprecated use avcodec_encode_video2() instead.
 *
 * Encode a video frame from pict into buf.
 * The input picture should be
 * stored using a specific format, namely avctx.pix_fmt.
 *
 * @param avctx the codec context
 * @param[out] buf the output buffer for the bitstream of encoded frame
 * @param[in] buf_size the size of the output buffer in bytes
 * @param[in] pict the input picture to encode
 * @return On error a negative value is returned, on success zero or the number
 * of bytes used from the output buffer.
 */
attribute_deprecated
int avcodec_encode_video(AVCodecContext *avctx, uint8_t *buf, int buf_size,
                         const AVFrame *pict);
#endif

/**
 * Encode a frame of video.
 *
 * Takes input raw video data from frame and writes the next output packet, if
 * available, to avpkt. The output packet does not necessarily contain data for
 * the most recent frame, as encoders can delay and reorder input frames
 * internally as needed.
 *
 * @param avctx     codec context
 * @param avpkt     output AVPacket.
 *                  The user can supply an output buffer by setting
 *                  avpkt->data and avpkt->size prior to calling the
 *                  function, but if the size of the user-provided data is not
 *                  large enough, encoding will fail. All other AVPacket fields
 *                  will be reset by the encoder using av_init_packet(). If
 *                  avpkt->data is NULL, the encoder will allocate it.
 *                  The encoder will set avpkt->size to the size of the
 *                  output packet. The returned data (if any) belongs to the
 *                  caller, he is responsible for freeing it.
 *
 *                  If this function fails or produces no output, avpkt will be
 *                  freed using av_free_packet() (i.e. avpkt->destruct will be
 *                  called to free the user supplied buffer).
 * @param[in] frame AVFrame containing the raw video data to be encoded.
 *                  May be NULL when flushing an encoder that has the
 *                  CODEC_CAP_DELAY capability set.
 * @param[out] got_packet_ptr This field is set to 1 by libavcodec if the
 *                            output packet is non-empty, and to 0 if it is
 *                            empty. If the function returns an error, the
 *                            packet can be assumed to be invalid, and the
 *                            value of got_packet_ptr is undefined and should
 *                            not be used.
 * @return          0 on success, negative error code on failure
 */
int avcodec_encode_video2(AVCodecContext *avctx, AVPacket *avpkt,
                          const AVFrame *frame, int *got_packet_ptr);

int avcodec_encode_subtitle(AVCodecContext *avctx, uint8_t *buf, int buf_size,
                            const AVSubtitle *sub);


/**
 * @}
 */

#if FF_API_AVCODEC_RESAMPLE
/**
 * @defgroup lavc_resample Audio resampling
 * @ingroup libavc
 * @deprecated use libswresample instead
 *
 * @{
 */
struct ReSampleContext;
struct AVResampleContext;

typedef struct ReSampleContext ReSampleContext;

/**
 *  Initialize audio resampling context.
 *
 * @param output_channels  number of output channels
 * @param input_channels   number of input channels
 * @param output_rate      output sample rate
 * @param input_rate       input sample rate
 * @param sample_fmt_out   requested output sample format
 * @param sample_fmt_in    input sample format
 * @param filter_length    length of each FIR filter in the filterbank relative to the cutoff frequency
 * @param log2_phase_count log2 of the number of entries in the polyphase filterbank
 * @param linear           if 1 then the used FIR filter will be linearly interpolated
                           between the 2 closest, if 0 the closest will be used
 * @param cutoff           cutoff frequency, 1.0 corresponds to half the output sampling rate
 * @return allocated ReSampleContext, NULL if error occurred
 */
attribute_deprecated
ReSampleContext *av_audio_resample_init(int output_channels, int input_channels,
                                        int output_rate, int input_rate,
                                        enum AVSampleFormat sample_fmt_out,
                                        enum AVSampleFormat sample_fmt_in,
                                        int filter_length, int log2_phase_count,
                                        int linear, double cutoff);

attribute_deprecated
int audio_resample(ReSampleContext *s, short *output, short *input, int nb_samples);

/**
 * Free resample context.
 *
 * @param s a non-NULL pointer to a resample context previously
 *          created with av_audio_resample_init()
 */
attribute_deprecated
void audio_resample_close(ReSampleContext *s);


/**
 * Initialize an audio resampler.
 * Note, if either rate is not an integer then simply scale both rates up so they are.
 * @param filter_length length of each FIR filter in the filterbank relative to the cutoff freq
 * @param log2_phase_count log2 of the number of entries in the polyphase filterbank
 * @param linear If 1 then the used FIR filter will be linearly interpolated
                 between the 2 closest, if 0 the closest will be used
 * @param cutoff cutoff frequency, 1.0 corresponds to half the output sampling rate
 */
attribute_deprecated
struct AVResampleContext *av_resample_init(int out_rate, int in_rate, int filter_length, int log2_phase_count, int linear, double cutoff);

/**
 * Resample an array of samples using a previously configured context.
 * @param src an array of unconsumed samples
 * @param consumed the number of samples of src which have been consumed are returned here
 * @param src_size the number of unconsumed samples available
 * @param dst_size the amount of space in samples available in dst
 * @param update_ctx If this is 0 then the context will not be modified, that way several channels can be resampled with the same context.
 * @return the number of samples written in dst or -1 if an error occurred
 */
attribute_deprecated
int av_resample(struct AVResampleContext *c, short *dst, short *src, int *consumed, int src_size, int dst_size, int update_ctx);


/**
 * Compensate samplerate/timestamp drift. The compensation is done by changing
 * the resampler parameters, so no audible clicks or similar distortions occur
 * @param compensation_distance distance in output samples over which the compensation should be performed
 * @param sample_delta number of output samples which should be output less
 *
 * example: av_resample_compensate(c, 10, 500)
 * here instead of 510 samples only 500 samples would be output
 *
 * note, due to rounding the actual compensation might be slightly different,
 * especially if the compensation_distance is large and the in_rate used during init is small
 */
attribute_deprecated
void av_resample_compensate(struct AVResampleContext *c, int sample_delta, int compensation_distance);
attribute_deprecated
void av_resample_close(struct AVResampleContext *c);

/**
 * @}
 */
#endif

/**
 * @addtogroup lavc_picture
 * @{
 */

/**
 * Allocate memory for the pixels of a picture and setup the AVPicture
 * fields for it.
 *
 * Call avpicture_free() to free it.
 *
 * @param picture            the picture structure to be filled in
 * @param pix_fmt            the pixel format of the picture
 * @param width              the width of the picture
 * @param height             the height of the picture
 * @return zero if successful, a negative error code otherwise
 *
 * @see av_image_alloc(), avpicture_fill()
 */
int avpicture_alloc(AVPicture *picture, enum AVPixelFormat pix_fmt, int width, int height);

/**
 * Free a picture previously allocated by avpicture_alloc().
 * The data buffer used by the AVPicture is freed, but the AVPicture structure
 * itself is not.
 *
 * @param picture the AVPicture to be freed
 */
void avpicture_free(AVPicture *picture);

/**
 * Setup the picture fields based on the specified image parameters
 * and the provided image data buffer.
 *
 * The picture fields are filled in by using the image data buffer
 * pointed to by ptr.
 *
 * If ptr is NULL, the function will fill only the picture linesize
 * array and return the required size for the image buffer.
 *
 * To allocate an image buffer and fill the picture data in one call,
 * use avpicture_alloc().
 *
 * @param picture       the picture to be filled in
 * @param ptr           buffer where the image data is stored, or NULL
 * @param pix_fmt       the pixel format of the image
 * @param width         the width of the image in pixels
 * @param height        the height of the image in pixels
 * @return the size in bytes required for src, a negative error code
 * in case of failure
 *
 * @see av_image_fill_arrays()
 */
int avpicture_fill(AVPicture *picture, const uint8_t *ptr,
                   enum AVPixelFormat pix_fmt, int width, int height);

/**
 * Copy pixel data from an AVPicture into a buffer.
 *
 * avpicture_get_size() can be used to compute the required size for
 * the buffer to fill.
 *
 * @param src        source picture with filled data
 * @param pix_fmt    picture pixel format
 * @param width      picture width
 * @param height     picture height
 * @param dest       destination buffer
 * @param dest_size  destination buffer size in bytes
 * @return the number of bytes written to dest, or a negative value
 * (error code) on error, for example if the destination buffer is not
 * big enough
 *
 * @see av_image_copy_to_buffer()
 */
int avpicture_layout(const AVPicture *src, enum AVPixelFormat pix_fmt,
                     int width, int height,
                     unsigned char *dest, int dest_size);

/**
 * Calculate the size in bytes that a picture of the given width and height
 * would occupy if stored in the given picture format.
 *
 * @param pix_fmt    picture pixel format
 * @param width      picture width
 * @param height     picture height
 * @return the computed picture buffer size or a negative error code
 * in case of error
 *
 * @see av_image_get_buffer_size().
 */
int avpicture_get_size(enum AVPixelFormat pix_fmt, int width, int height);

#if FF_API_DEINTERLACE
/**
 *  deinterlace - if not supported return -1
 *
 * @deprecated - use yadif (in libavfilter) instead
 */
attribute_deprecated
int avpicture_deinterlace(AVPicture *dst, const AVPicture *src,
                          enum AVPixelFormat pix_fmt, int width, int height);
#endif
/**
 * Copy image src to dst. Wraps av_image_copy().
 */
void av_picture_copy(AVPicture *dst, const AVPicture *src,
                     enum AVPixelFormat pix_fmt, int width, int height);

/**
 * Crop image top and left side.
 */
int av_picture_crop(AVPicture *dst, const AVPicture *src,
                    enum AVPixelFormat pix_fmt, int top_band, int left_band);

/**
 * Pad image.
 */
int av_picture_pad(AVPicture *dst, const AVPicture *src, int height, int width, enum AVPixelFormat pix_fmt,
            int padtop, int padbottom, int padleft, int padright, int *color);

/**
 * @}
 */

/**
 * @defgroup lavc_misc Utility functions
 * @ingroup libavc
 *
 * Miscellaneous utility functions related to both encoding and decoding
 * (or neither).
 * @{
 */

/**
 * @defgroup lavc_misc_pixfmt Pixel formats
 *
 * Functions for working with pixel formats.
 * @{
 */

/**
 * Utility function to access log2_chroma_w log2_chroma_h from
 * the pixel format AVPixFmtDescriptor.
 *
 * This function asserts that pix_fmt is valid. See av_pix_fmt_get_chroma_sub_sample
 * for one that returns a failure code and continues in case of invalid
 * pix_fmts.
 *
 * @param[in]  pix_fmt the pixel format
 * @param[out] h_shift store log2_chroma_w
 * @param[out] v_shift store log2_chroma_h
 *
 * @see av_pix_fmt_get_chroma_sub_sample
 */

void avcodec_get_chroma_sub_sample(enum AVPixelFormat pix_fmt, int *h_shift, int *v_shift);

/**
 * Return a value representing the fourCC code associated to the
 * pixel format pix_fmt, or 0 if no associated fourCC code can be
 * found.
 */
unsigned int avcodec_pix_fmt_to_codec_tag(enum AVPixelFormat pix_fmt);

/**
 * @deprecated see av_get_pix_fmt_loss()
 */
int avcodec_get_pix_fmt_loss(enum AVPixelFormat dst_pix_fmt, enum AVPixelFormat src_pix_fmt,
                             int has_alpha);

/**
 * Find the best pixel format to convert to given a certain source pixel
 * format.  When converting from one pixel format to another, information loss
 * may occur.  For example, when converting from RGB24 to GRAY, the color
 * information will be lost. Similarly, other losses occur when converting from
 * some formats to other formats. avcodec_find_best_pix_fmt_of_2() searches which of
 * the given pixel formats should be used to suffer the least amount of loss.
 * The pixel formats from which it chooses one, are determined by the
 * pix_fmt_list parameter.
 *
 *
 * @param[in] pix_fmt_list AV_PIX_FMT_NONE terminated array of pixel formats to choose from
 * @param[in] src_pix_fmt source pixel format
 * @param[in] has_alpha Whether the source pixel format alpha channel is used.
 * @param[out] loss_ptr Combination of flags informing you what kind of losses will occur.
 * @return The best pixel format to convert to or -1 if none was found.
 */
enum AVPixelFormat avcodec_find_best_pix_fmt_of_list(const enum AVPixelFormat *pix_fmt_list,
                                            enum AVPixelFormat src_pix_fmt,
                                            int has_alpha, int *loss_ptr);

/**
 * @deprecated see av_find_best_pix_fmt_of_2()
 */
enum AVPixelFormat avcodec_find_best_pix_fmt_of_2(enum AVPixelFormat dst_pix_fmt1, enum AVPixelFormat dst_pix_fmt2,
                                            enum AVPixelFormat src_pix_fmt, int has_alpha, int *loss_ptr);

attribute_deprecated
#if AV_HAVE_INCOMPATIBLE_LIBAV_ABI
enum AVPixelFormat avcodec_find_best_pix_fmt2(const enum AVPixelFormat *pix_fmt_list,
                                              enum AVPixelFormat src_pix_fmt,
                                              int has_alpha, int *loss_ptr);
#else
enum AVPixelFormat avcodec_find_best_pix_fmt2(enum AVPixelFormat dst_pix_fmt1, enum AVPixelFormat dst_pix_fmt2,
                                            enum AVPixelFormat src_pix_fmt, int has_alpha, int *loss_ptr);
#endif


enum AVPixelFormat avcodec_default_get_format(struct AVCodecContext *s, const enum AVPixelFormat * fmt);

/**
 * @}
 */

#if FF_API_SET_DIMENSIONS
/**
 * @deprecated this function is not supposed to be used from outside of lavc
 */
attribute_deprecated
void avcodec_set_dimensions(AVCodecContext *s, int width, int height);
#endif

/**
 * Put a string representing the codec tag codec_tag in buf.
 *
 * @param buf       buffer to place codec tag in
 * @param buf_size size in bytes of buf
 * @param codec_tag codec tag to assign
 * @return the length of the string that would have been generated if
 * enough space had been available, excluding the trailing null
 */
size_t av_get_codec_tag_string(char *buf, size_t buf_size, unsigned int codec_tag);

void avcodec_string(char *buf, int buf_size, AVCodecContext *enc, int encode);

/**
 * Return a name for the specified profile, if available.
 *
 * @param codec the codec that is searched for the given profile
 * @param profile the profile value for which a name is requested
 * @return A name for the profile if found, NULL otherwise.
 */
const char *av_get_profile_name(const AVCodec *codec, int profile);

int avcodec_default_execute(AVCodecContext *c, int (*func)(AVCodecContext *c2, void *arg2),void *arg, int *ret, int count, int size);
int avcodec_default_execute2(AVCodecContext *c, int (*func)(AVCodecContext *c2, void *arg2, int, int),void *arg, int *ret, int count);
//FIXME func typedef

/**
 * Fill AVFrame audio data and linesize pointers.
 *
 * The buffer buf must be a preallocated buffer with a size big enough
 * to contain the specified samples amount. The filled AVFrame data
 * pointers will point to this buffer.
 *
 * AVFrame extended_data channel pointers are allocated if necessary for
 * planar audio.
 *
 * @param frame       the AVFrame
 *                    frame->nb_samples must be set prior to calling the
 *                    function. This function fills in frame->data,
 *                    frame->extended_data, frame->linesize[0].
 * @param nb_channels channel count
 * @param sample_fmt  sample format
 * @param buf         buffer to use for frame data
 * @param buf_size    size of buffer
 * @param align       plane size sample alignment (0 = default)
 * @return            >=0 on success, negative error code on failure
 * @todo return the size in bytes required to store the samples in
 * case of success, at the next libavutil bump
 */
int avcodec_fill_audio_frame(AVFrame *frame, int nb_channels,
                             enum AVSampleFormat sample_fmt, const uint8_t *buf,
                             int buf_size, int align);

/**
 * Reset the internal decoder state / flush internal buffers. Should be called
 * e.g. when seeking or when switching to a different stream.
 *
 * @note when refcounted frames are not used (i.e. avctx->refcounted_frames is 0),
 * this invalidates the frames previously returned from the decoder. When
 * refcounted frames are used, the decoder just releases any references it might
 * keep internally, but the caller's reference remains valid.
 */
void avcodec_flush_buffers(AVCodecContext *avctx);

/**
 * Return codec bits per sample.
 *
 * @param[in] codec_id the codec
 * @return Number of bits per sample or zero if unknown for the given codec.
 */
int av_get_bits_per_sample(enum AVCodecID codec_id);

/**
 * Return the PCM codec associated with a sample format.
 * @param be  endianness, 0 for little, 1 for big,
 *            -1 (or anything else) for native
 * @return  AV_CODEC_ID_PCM_* or AV_CODEC_ID_NONE
 */
enum AVCodecID av_get_pcm_codec(enum AVSampleFormat fmt, int be);

/**
 * Return codec bits per sample.
 * Only return non-zero if the bits per sample is exactly correct, not an
 * approximation.
 *
 * @param[in] codec_id the codec
 * @return Number of bits per sample or zero if unknown for the given codec.
 */
int av_get_exact_bits_per_sample(enum AVCodecID codec_id);

/**
 * Return audio frame duration.
 *
 * @param avctx        codec context
 * @param frame_bytes  size of the frame, or 0 if unknown
 * @return             frame duration, in samples, if known. 0 if not able to
 *                     determine.
 */
int av_get_audio_frame_duration(AVCodecContext *avctx, int frame_bytes);


typedef struct AVBitStreamFilterContext {
    void *priv_data;
    struct AVBitStreamFilter *filter;
    AVCodecParserContext *parser;
    struct AVBitStreamFilterContext *next;
} AVBitStreamFilterContext;


typedef struct AVBitStreamFilter {
    const char *name;
    int priv_data_size;
    int (*filter)(AVBitStreamFilterContext *bsfc,
                  AVCodecContext *avctx, const char *args,
                  uint8_t **poutbuf, int *poutbuf_size,
                  const uint8_t *buf, int buf_size, int keyframe);
    void (*close)(AVBitStreamFilterContext *bsfc);
    struct AVBitStreamFilter *next;
} AVBitStreamFilter;

/**
 * Register a bitstream filter.
 *
 * The filter will be accessible to the application code through
 * av_bitstream_filter_next() or can be directly initialized with
 * av_bitstream_filter_init().
 *
 * @see avcodec_register_all()
 */
void av_register_bitstream_filter(AVBitStreamFilter *bsf);

/**
 * Create and initialize a bitstream filter context given a bitstream
 * filter name.
 *
 * The returned context must be freed with av_bitstream_filter_close().
 *
 * @param name    the name of the bitstream filter
 * @return a bitstream filter context if a matching filter was found
 * and successfully initialized, NULL otherwise
 */
AVBitStreamFilterContext *av_bitstream_filter_init(const char *name);

/**
 * Filter bitstream.
 *
 * This function filters the buffer buf with size buf_size, and places the
 * filtered buffer in the buffer pointed to by poutbuf.
 *
 * The output buffer must be freed by the caller.
 *
 * @param bsfc            bitstream filter context created by av_bitstream_filter_init()
 * @param avctx           AVCodecContext accessed by the filter, may be NULL.
 *                        If specified, this must point to the encoder context of the
 *                        output stream the packet is sent to.
 * @param args            arguments which specify the filter configuration, may be NULL
 * @param poutbuf         pointer which is updated to point to the filtered buffer
 * @param poutbuf_size    pointer which is updated to the filtered buffer size in bytes
 * @param buf             buffer containing the data to filter
 * @param buf_size        size in bytes of buf
 * @param keyframe        set to non-zero if the buffer to filter corresponds to a key-frame packet data
 * @return >= 0 in case of success, or a negative error code in case of failure
 *
 * If the return value is positive, an output buffer is allocated and
 * is availble in *poutbuf, and is distinct from the input buffer.
 *
 * If the return value is 0, the output buffer is not allocated and
 * should be considered identical to the input buffer, or in case
 * *poutbuf was set it points to the input buffer (not necessarily to
 * its starting address).
 */
int av_bitstream_filter_filter(AVBitStreamFilterContext *bsfc,
                               AVCodecContext *avctx, const char *args,
                               uint8_t **poutbuf, int *poutbuf_size,
                               const uint8_t *buf, int buf_size, int keyframe);

/**
 * Release bitstream filter context.
 *
 * @param bsf the bitstream filter context created with
 * av_bitstream_filter_init(), can be NULL
 */
void av_bitstream_filter_close(AVBitStreamFilterContext *bsf);

/**
 * If f is NULL, return the first registered bitstream filter,
 * if f is non-NULL, return the next registered bitstream filter
 * after f, or NULL if f is the last one.
 *
 * This function can be used to iterate over all registered bitstream
 * filters.
 */
AVBitStreamFilter *av_bitstream_filter_next(AVBitStreamFilter *f);

/* memory */

/**
 * Same behaviour av_fast_malloc but the buffer has additional
 * FF_INPUT_BUFFER_PADDING_SIZE at the end which will always be 0.
 *
 * In addition the whole buffer will initially and after resizes
 * be 0-initialized so that no uninitialized data will ever appear.
 */
void av_fast_padded_malloc(void *ptr, unsigned int *size, size_t min_size);

/**
 * Same behaviour av_fast_padded_malloc except that buffer will always
 * be 0-initialized after call.
 */
void av_fast_padded_mallocz(void *ptr, unsigned int *size, size_t min_size);

/**
 * Encode extradata length to a buffer. Used by xiph codecs.
 *
 * @param s buffer to write to; must be at least (v/255+1) bytes long
 * @param v size of extradata in bytes
 * @return number of bytes written to the buffer.
 */
unsigned int av_xiphlacing(unsigned char *s, unsigned int v);

#if FF_API_MISSING_SAMPLE
/**
 * Log a generic warning message about a missing feature. This function is
 * intended to be used internally by FFmpeg (libavcodec, libavformat, etc.)
 * only, and would normally not be used by applications.
 * @param[in] avc a pointer to an arbitrary struct of which the first field is
 * a pointer to an AVClass struct
 * @param[in] feature string containing the name of the missing feature
 * @param[in] want_sample indicates if samples are wanted which exhibit this feature.
 * If want_sample is non-zero, additional verbage will be added to the log
 * message which tells the user how to report samples to the development
 * mailing list.
 * @deprecated Use avpriv_report_missing_feature() instead.
 */
attribute_deprecated
void av_log_missing_feature(void *avc, const char *feature, int want_sample);

/**
 * Log a generic warning message asking for a sample. This function is
 * intended to be used internally by FFmpeg (libavcodec, libavformat, etc.)
 * only, and would normally not be used by applications.
 * @param[in] avc a pointer to an arbitrary struct of which the first field is
 * a pointer to an AVClass struct
 * @param[in] msg string containing an optional message, or NULL if no message
 * @deprecated Use avpriv_request_sample() instead.
 */
attribute_deprecated
void av_log_ask_for_sample(void *avc, const char *msg, ...) av_printf_format(2, 3);
#endif /* FF_API_MISSING_SAMPLE */

/**
 * Register the hardware accelerator hwaccel.
 */
void av_register_hwaccel(AVHWAccel *hwaccel);

/**
 * If hwaccel is NULL, returns the first registered hardware accelerator,
 * if hwaccel is non-NULL, returns the next registered hardware accelerator
 * after hwaccel, or NULL if hwaccel is the last one.
 */
AVHWAccel *av_hwaccel_next(AVHWAccel *hwaccel);


/**
 * Lock operation used by lockmgr
 */
enum AVLockOp {
  AV_LOCK_CREATE,  ///< Create a mutex
  AV_LOCK_OBTAIN,  ///< Lock the mutex
  AV_LOCK_RELEASE, ///< Unlock the mutex
  AV_LOCK_DESTROY, ///< Free mutex resources
};

/**
 * Register a user provided lock manager supporting the operations
 * specified by AVLockOp. mutex points to a (void *) where the
 * lockmgr should store/get a pointer to a user allocated mutex. It's
 * NULL upon AV_LOCK_CREATE and != NULL for all other ops.
 *
 * @param cb User defined callback. Note: FFmpeg may invoke calls to this
 *           callback during the call to av_lockmgr_register().
 *           Thus, the application must be prepared to handle that.
 *           If cb is set to NULL the lockmgr will be unregistered.
 *           Also note that during unregistration the previously registered
 *           lockmgr callback may also be invoked.
 */
int av_lockmgr_register(int (*cb)(void **mutex, enum AVLockOp op));

/**
 * Get the type of the given codec.
 */
enum AVMediaType avcodec_get_type(enum AVCodecID codec_id);

/**
 * Get the name of a codec.
 * @return  a static string identifying the codec; never NULL
 */
const char *avcodec_get_name(enum AVCodecID id);

/**
 * @return a positive value if s is open (i.e. avcodec_open2() was called on it
 * with no corresponding avcodec_close()), 0 otherwise.
 */
int avcodec_is_open(AVCodecContext *s);

/**
 * @return a non-zero number if codec is an encoder, zero otherwise
 */
int av_codec_is_encoder(const AVCodec *codec);

/**
 * @return a non-zero number if codec is a decoder, zero otherwise
 */
int av_codec_is_decoder(const AVCodec *codec);

/**
 * @return descriptor for given codec ID or NULL if no descriptor exists.
 */
const AVCodecDescriptor *avcodec_descriptor_get(enum AVCodecID id);

/**
 * Iterate over all codec descriptors known to libavcodec.
 *
 * @param prev previous descriptor. NULL to get the first descriptor.
 *
 * @return next descriptor or NULL after the last descriptor
 */
const AVCodecDescriptor *avcodec_descriptor_next(const AVCodecDescriptor *prev);

/**
 * @return codec descriptor with the given name or NULL if no such descriptor
 *         exists.
 */
const AVCodecDescriptor *avcodec_descriptor_get_by_name(const char *name);

/**
 * @}
 */

#endif /* AVCODEC_AVCODEC_H */<|MERGE_RESOLUTION|>--- conflicted
+++ resolved
@@ -1053,7 +1053,15 @@
     AV_PKT_DATA_REPLAYGAIN,
 
     /**
-<<<<<<< HEAD
+     * This side data contains a 3x3 transformation matrix describing an affine
+     * transformation that needs to be applied to the decoded video frames for
+     * correct presentation.
+     *
+     * See libavutil/display.h for a detailed description of the data.
+     */
+    AV_PKT_DATA_DISPLAYMATRIX,
+
+    /**
      * Recommmends skipping the specified number of samples
      * @code
      * u32le number of samples to skip from start of this packet
@@ -1116,15 +1124,6 @@
      * side data includes updated metadata which appeared in the stream.
      */
     AV_PKT_DATA_METADATA_UPDATE,
-=======
-     * This side data contains a 3x3 transformation matrix describing an affine
-     * transformation that needs to be applied to the decoded video frames for
-     * correct presentation.
-     *
-     * See libavutil/display.h for a detailed description of the data.
-     */
-    AV_PKT_DATA_DISPLAYMATRIX,
->>>>>>> bddd8cbf
 };
 
 typedef struct AVPacketSideData {
