/*
 * H.26L/H.264/AVC/JVT/14496-10/... decoder
 * Copyright (c) 2003 Michael Niedermayer <michaelni@gmx.at>
 *
 * This file is part of FFmpeg.
 *
 * FFmpeg is free software; you can redistribute it and/or
 * modify it under the terms of the GNU Lesser General Public
 * License as published by the Free Software Foundation; either
 * version 2.1 of the License, or (at your option) any later version.
 *
 * FFmpeg is distributed in the hope that it will be useful,
 * but WITHOUT ANY WARRANTY; without even the implied warranty of
 * MERCHANTABILITY or FITNESS FOR A PARTICULAR PURPOSE.  See the GNU
 * Lesser General Public License for more details.
 *
 * You should have received a copy of the GNU Lesser General Public
 * License along with FFmpeg; if not, write to the Free Software
 * Foundation, Inc., 51 Franklin Street, Fifth Floor, Boston, MA 02110-1301 USA
 */

/**
 * @file
 * H.264 / AVC / MPEG4 part10 codec.
 * @author Michael Niedermayer <michaelni@gmx.at>
 */

#define UNCHECKED_BITSTREAM_READER 1

#include "libavutil/avassert.h"
#include "libavutil/display.h"
#include "libavutil/imgutils.h"
#include "libavutil/opt.h"
#include "libavutil/stereo3d.h"
#include "libavutil/timer.h"
#include "internal.h"
#include "cabac.h"
#include "cabac_functions.h"
#include "error_resilience.h"
#include "avcodec.h"
#include "h264.h"
#include "h264data.h"
#include "h264chroma.h"
#include "h264_mvpred.h"
#include "golomb.h"
#include "mathops.h"
#include "me_cmp.h"
#include "mpegutils.h"
#include "rectangle.h"
#include "svq3.h"
#include "thread.h"
#include "vdpau_internal.h"

#include <assert.h>

const uint16_t ff_h264_mb_sizes[4] = { 256, 384, 512, 768 };

int avpriv_h264_has_num_reorder_frames(AVCodecContext *avctx)
{
    H264Context *h = avctx->priv_data;
    return h ? h->sps.num_reorder_frames : 0;
}

static void h264_er_decode_mb(void *opaque, int ref, int mv_dir, int mv_type,
                              int (*mv)[2][4][2],
                              int mb_x, int mb_y, int mb_intra, int mb_skipped)
{
    H264Context *h = opaque;

    h->mb_x  = mb_x;
    h->mb_y  = mb_y;
    h->mb_xy = mb_x + mb_y * h->mb_stride;
    memset(h->non_zero_count_cache, 0, sizeof(h->non_zero_count_cache));
    av_assert1(ref >= 0);
    /* FIXME: It is possible albeit uncommon that slice references
     * differ between slices. We take the easy approach and ignore
     * it for now. If this turns out to have any relevance in
     * practice then correct remapping should be added. */
    if (ref >= h->ref_count[0])
        ref = 0;
    if (!h->ref_list[0][ref].f.data[0]) {
        av_log(h->avctx, AV_LOG_DEBUG, "Reference not available for error concealing\n");
        ref = 0;
    }
    if ((h->ref_list[0][ref].reference&3) != 3) {
        av_log(h->avctx, AV_LOG_DEBUG, "Reference invalid\n");
        return;
    }
    fill_rectangle(&h->cur_pic.ref_index[0][4 * h->mb_xy],
                   2, 2, 2, ref, 1);
    fill_rectangle(&h->ref_cache[0][scan8[0]], 4, 4, 8, ref, 1);
    fill_rectangle(h->mv_cache[0][scan8[0]], 4, 4, 8,
                   pack16to32((*mv)[0][0][0], (*mv)[0][0][1]), 4);
    h->mb_mbaff =
    h->mb_field_decoding_flag = 0;
    ff_h264_hl_decode_mb(h);
}

void ff_h264_draw_horiz_band(H264Context *h, int y, int height)
{
    AVCodecContext *avctx = h->avctx;
    AVFrame *cur  = &h->cur_pic.f;
    AVFrame *last = h->ref_list[0][0].f.data[0] ? &h->ref_list[0][0].f : NULL;
    const AVPixFmtDescriptor *desc = av_pix_fmt_desc_get(avctx->pix_fmt);
    int vshift = desc->log2_chroma_h;
    const int field_pic = h->picture_structure != PICT_FRAME;
    if (field_pic) {
        height <<= 1;
        y      <<= 1;
    }

    height = FFMIN(height, avctx->height - y);

    if (field_pic && h->first_field && !(avctx->slice_flags & SLICE_FLAG_ALLOW_FIELD))
        return;

    if (avctx->draw_horiz_band) {
        AVFrame *src;
        int offset[AV_NUM_DATA_POINTERS];
        int i;

        if (cur->pict_type == AV_PICTURE_TYPE_B || h->low_delay ||
            (avctx->slice_flags & SLICE_FLAG_CODED_ORDER))
            src = cur;
        else if (last)
            src = last;
        else
            return;

        offset[0] = y * src->linesize[0];
        offset[1] =
        offset[2] = (y >> vshift) * src->linesize[1];
        for (i = 3; i < AV_NUM_DATA_POINTERS; i++)
            offset[i] = 0;

        emms_c();

        avctx->draw_horiz_band(avctx, src, offset,
                               y, h->picture_structure, height);
    }
}

/**
 * Check if the top & left blocks are available if needed and
 * change the dc mode so it only uses the available blocks.
 */
int ff_h264_check_intra4x4_pred_mode(H264Context *h)
{
    static const int8_t top[12] = {
        -1, 0, LEFT_DC_PRED, -1, -1, -1, -1, -1, 0
    };
    static const int8_t left[12] = {
        0, -1, TOP_DC_PRED, 0, -1, -1, -1, 0, -1, DC_128_PRED
    };
    int i;

    if (!(h->top_samples_available & 0x8000)) {
        for (i = 0; i < 4; i++) {
            int status = top[h->intra4x4_pred_mode_cache[scan8[0] + i]];
            if (status < 0) {
                av_log(h->avctx, AV_LOG_ERROR,
                       "top block unavailable for requested intra4x4 mode %d at %d %d\n",
                       status, h->mb_x, h->mb_y);
                return AVERROR_INVALIDDATA;
            } else if (status) {
                h->intra4x4_pred_mode_cache[scan8[0] + i] = status;
            }
        }
    }

    if ((h->left_samples_available & 0x8888) != 0x8888) {
        static const int mask[4] = { 0x8000, 0x2000, 0x80, 0x20 };
        for (i = 0; i < 4; i++)
            if (!(h->left_samples_available & mask[i])) {
                int status = left[h->intra4x4_pred_mode_cache[scan8[0] + 8 * i]];
                if (status < 0) {
                    av_log(h->avctx, AV_LOG_ERROR,
                           "left block unavailable for requested intra4x4 mode %d at %d %d\n",
                           status, h->mb_x, h->mb_y);
                    return AVERROR_INVALIDDATA;
                } else if (status) {
                    h->intra4x4_pred_mode_cache[scan8[0] + 8 * i] = status;
                }
            }
    }

    return 0;
} // FIXME cleanup like ff_h264_check_intra_pred_mode

/**
 * Check if the top & left blocks are available if needed and
 * change the dc mode so it only uses the available blocks.
 */
int ff_h264_check_intra_pred_mode(H264Context *h, int mode, int is_chroma)
{
    static const int8_t top[4]  = { LEFT_DC_PRED8x8, 1, -1, -1 };
    static const int8_t left[5] = { TOP_DC_PRED8x8, -1,  2, -1, DC_128_PRED8x8 };

    if (mode > 3U) {
        av_log(h->avctx, AV_LOG_ERROR,
               "out of range intra chroma pred mode at %d %d\n",
               h->mb_x, h->mb_y);
        return AVERROR_INVALIDDATA;
    }

    if (!(h->top_samples_available & 0x8000)) {
        mode = top[mode];
        if (mode < 0) {
            av_log(h->avctx, AV_LOG_ERROR,
                   "top block unavailable for requested intra mode at %d %d\n",
                   h->mb_x, h->mb_y);
            return AVERROR_INVALIDDATA;
        }
    }

    if ((h->left_samples_available & 0x8080) != 0x8080) {
        mode = left[mode];
        if (mode < 0) {
            av_log(h->avctx, AV_LOG_ERROR,
                   "left block unavailable for requested intra mode at %d %d\n",
                   h->mb_x, h->mb_y);
            return AVERROR_INVALIDDATA;
        }
        if (is_chroma && (h->left_samples_available & 0x8080)) {
            // mad cow disease mode, aka MBAFF + constrained_intra_pred
            mode = ALZHEIMER_DC_L0T_PRED8x8 +
                   (!(h->left_samples_available & 0x8000)) +
                   2 * (mode == DC_128_PRED8x8);
        }
    }

    return mode;
}

const uint8_t *ff_h264_decode_nal(H264Context *h, const uint8_t *src,
                                  int *dst_length, int *consumed, int length)
{
    int i, si, di;
    uint8_t *dst;
    int bufidx;

    // src[0]&0x80; // forbidden bit
    h->nal_ref_idc   = src[0] >> 5;
    h->nal_unit_type = src[0] & 0x1F;

    src++;
    length--;

#define STARTCODE_TEST                                                  \
    if (i + 2 < length && src[i + 1] == 0 && src[i + 2] <= 3) {         \
        if (src[i + 2] != 3 && src[i + 2] != 0) {                       \
            /* startcode, so we must be past the end */                 \
            length = i;                                                 \
        }                                                               \
        break;                                                          \
    }

#if HAVE_FAST_UNALIGNED
#define FIND_FIRST_ZERO                                                 \
    if (i > 0 && !src[i])                                               \
        i--;                                                            \
    while (src[i])                                                      \
        i++

#if HAVE_FAST_64BIT
    for (i = 0; i + 1 < length; i += 9) {
        if (!((~AV_RN64A(src + i) &
               (AV_RN64A(src + i) - 0x0100010001000101ULL)) &
              0x8000800080008080ULL))
            continue;
        FIND_FIRST_ZERO;
        STARTCODE_TEST;
        i -= 7;
    }
#else
    for (i = 0; i + 1 < length; i += 5) {
        if (!((~AV_RN32A(src + i) &
               (AV_RN32A(src + i) - 0x01000101U)) &
              0x80008080U))
            continue;
        FIND_FIRST_ZERO;
        STARTCODE_TEST;
        i -= 3;
    }
#endif
#else
    for (i = 0; i + 1 < length; i += 2) {
        if (src[i])
            continue;
        if (i > 0 && src[i - 1] == 0)
            i--;
        STARTCODE_TEST;
    }
#endif

    // use second escape buffer for inter data
    bufidx = h->nal_unit_type == NAL_DPC ? 1 : 0;

    av_fast_padded_malloc(&h->rbsp_buffer[bufidx], &h->rbsp_buffer_size[bufidx], length+MAX_MBPAIR_SIZE);
    dst = h->rbsp_buffer[bufidx];

    if (!dst)
        return NULL;

    if(i>=length-1){ //no escaped 0
        *dst_length= length;
        *consumed= length+1; //+1 for the header
        if(h->avctx->flags2 & CODEC_FLAG2_FAST){
            return src;
        }else{
            memcpy(dst, src, length);
            return dst;
        }
    }

    memcpy(dst, src, i);
    si = di = i;
    while (si + 2 < length) {
        // remove escapes (very rare 1:2^22)
        if (src[si + 2] > 3) {
            dst[di++] = src[si++];
            dst[di++] = src[si++];
        } else if (src[si] == 0 && src[si + 1] == 0 && src[si + 2] != 0) {
            if (src[si + 2] == 3) { // escape
                dst[di++]  = 0;
                dst[di++]  = 0;
                si        += 3;
                continue;
            } else // next start code
                goto nsc;
        }

        dst[di++] = src[si++];
    }
    while (si < length)
        dst[di++] = src[si++];

nsc:
    memset(dst + di, 0, FF_INPUT_BUFFER_PADDING_SIZE);

    *dst_length = di;
    *consumed   = si + 1; // +1 for the header
    /* FIXME store exact number of bits in the getbitcontext
     * (it is needed for decoding) */
    return dst;
}

/**
 * Identify the exact end of the bitstream
 * @return the length of the trailing, or 0 if damaged
 */
static int decode_rbsp_trailing(H264Context *h, const uint8_t *src)
{
    int v = *src;
    int r;

    tprintf(h->avctx, "rbsp trailing %X\n", v);

    for (r = 1; r < 9; r++) {
        if (v & 1)
            return r;
        v >>= 1;
    }
    return 0;
}

void ff_h264_free_tables(H264Context *h, int free_rbsp)
{
    int i;
    H264Context *hx;

    av_freep(&h->intra4x4_pred_mode);
    av_freep(&h->chroma_pred_mode_table);
    av_freep(&h->cbp_table);
    av_freep(&h->mvd_table[0]);
    av_freep(&h->mvd_table[1]);
    av_freep(&h->direct_table);
    av_freep(&h->non_zero_count);
    av_freep(&h->slice_table_base);
    h->slice_table = NULL;
    av_freep(&h->list_counts);

    av_freep(&h->mb2b_xy);
    av_freep(&h->mb2br_xy);

    av_buffer_pool_uninit(&h->qscale_table_pool);
    av_buffer_pool_uninit(&h->mb_type_pool);
    av_buffer_pool_uninit(&h->motion_val_pool);
    av_buffer_pool_uninit(&h->ref_index_pool);

    if (free_rbsp && h->DPB) {
        for (i = 0; i < H264_MAX_PICTURE_COUNT; i++)
            ff_h264_unref_picture(h, &h->DPB[i]);
        av_freep(&h->DPB);
    } else if (h->DPB) {
        for (i = 0; i < H264_MAX_PICTURE_COUNT; i++)
            h->DPB[i].needs_realloc = 1;
    }

    h->cur_pic_ptr = NULL;

    for (i = 0; i < H264_MAX_THREADS; i++) {
        hx = h->thread_context[i];
        if (!hx)
            continue;
        av_freep(&hx->top_borders[1]);
        av_freep(&hx->top_borders[0]);
        av_freep(&hx->bipred_scratchpad);
        av_freep(&hx->edge_emu_buffer);
        av_freep(&hx->dc_val_base);
        av_freep(&hx->er.mb_index2xy);
        av_freep(&hx->er.error_status_table);
        av_freep(&hx->er.er_temp_buffer);
        av_freep(&hx->er.mbintra_table);
        av_freep(&hx->er.mbskip_table);

        if (free_rbsp) {
            av_freep(&hx->rbsp_buffer[1]);
            av_freep(&hx->rbsp_buffer[0]);
            hx->rbsp_buffer_size[0] = 0;
            hx->rbsp_buffer_size[1] = 0;
        }
        if (i)
            av_freep(&h->thread_context[i]);
    }
}

int ff_h264_alloc_tables(H264Context *h)
{
    const int big_mb_num = h->mb_stride * (h->mb_height + 1);
    const int row_mb_num = 2*h->mb_stride*FFMAX(h->avctx->thread_count, 1);
    int x, y, i;

    FF_ALLOCZ_ARRAY_OR_GOTO(h->avctx, h->intra4x4_pred_mode,
                      row_mb_num, 8 * sizeof(uint8_t), fail)
    FF_ALLOCZ_OR_GOTO(h->avctx, h->non_zero_count,
                      big_mb_num * 48 * sizeof(uint8_t), fail)
    FF_ALLOCZ_OR_GOTO(h->avctx, h->slice_table_base,
                      (big_mb_num + h->mb_stride) * sizeof(*h->slice_table_base), fail)
    FF_ALLOCZ_OR_GOTO(h->avctx, h->cbp_table,
                      big_mb_num * sizeof(uint16_t), fail)
    FF_ALLOCZ_OR_GOTO(h->avctx, h->chroma_pred_mode_table,
                      big_mb_num * sizeof(uint8_t), fail)
    FF_ALLOCZ_ARRAY_OR_GOTO(h->avctx, h->mvd_table[0],
                      row_mb_num, 16 * sizeof(uint8_t), fail);
    FF_ALLOCZ_ARRAY_OR_GOTO(h->avctx, h->mvd_table[1],
                      row_mb_num, 16 * sizeof(uint8_t), fail);
    FF_ALLOCZ_OR_GOTO(h->avctx, h->direct_table,
                      4 * big_mb_num * sizeof(uint8_t), fail);
    FF_ALLOCZ_OR_GOTO(h->avctx, h->list_counts,
                      big_mb_num * sizeof(uint8_t), fail)

    memset(h->slice_table_base, -1,
           (big_mb_num + h->mb_stride) * sizeof(*h->slice_table_base));
    h->slice_table = h->slice_table_base + h->mb_stride * 2 + 1;

    FF_ALLOCZ_OR_GOTO(h->avctx, h->mb2b_xy,
                      big_mb_num * sizeof(uint32_t), fail);
    FF_ALLOCZ_OR_GOTO(h->avctx, h->mb2br_xy,
                      big_mb_num * sizeof(uint32_t), fail);
    for (y = 0; y < h->mb_height; y++)
        for (x = 0; x < h->mb_width; x++) {
            const int mb_xy = x + y * h->mb_stride;
            const int b_xy  = 4 * x + 4 * y * h->b_stride;

            h->mb2b_xy[mb_xy]  = b_xy;
            h->mb2br_xy[mb_xy] = 8 * (FMO ? mb_xy : (mb_xy % (2 * h->mb_stride)));
        }

    if (!h->dequant4_coeff[0])
        h264_init_dequant_tables(h);

    if (!h->DPB) {
        h->DPB = av_mallocz_array(H264_MAX_PICTURE_COUNT, sizeof(*h->DPB));
        if (!h->DPB)
            goto fail;
        for (i = 0; i < H264_MAX_PICTURE_COUNT; i++)
            av_frame_unref(&h->DPB[i].f);
        av_frame_unref(&h->cur_pic.f);
    }

    return 0;

fail:
    ff_h264_free_tables(h, 1);
    return AVERROR(ENOMEM);
}

/**
 * Init context
 * Allocate buffers which are not shared amongst multiple threads.
 */
int ff_h264_context_init(H264Context *h)
{
    ERContext *er = &h->er;
    int mb_array_size = h->mb_height * h->mb_stride;
    int y_size  = (2 * h->mb_width + 1) * (2 * h->mb_height + 1);
    int c_size  = h->mb_stride * (h->mb_height + 1);
    int yc_size = y_size + 2   * c_size;
    int x, y, i;

    FF_ALLOCZ_ARRAY_OR_GOTO(h->avctx, h->top_borders[0],
                      h->mb_width, 16 * 3 * sizeof(uint8_t) * 2, fail)
    FF_ALLOCZ_ARRAY_OR_GOTO(h->avctx, h->top_borders[1],
                      h->mb_width, 16 * 3 * sizeof(uint8_t) * 2, fail)

    h->ref_cache[0][scan8[5]  + 1] =
    h->ref_cache[0][scan8[7]  + 1] =
    h->ref_cache[0][scan8[13] + 1] =
    h->ref_cache[1][scan8[5]  + 1] =
    h->ref_cache[1][scan8[7]  + 1] =
    h->ref_cache[1][scan8[13] + 1] = PART_NOT_AVAILABLE;

    if (CONFIG_ERROR_RESILIENCE) {
        /* init ER */
        er->avctx          = h->avctx;
        er->mecc           = &h->mecc;
        er->decode_mb      = h264_er_decode_mb;
        er->opaque         = h;
        er->quarter_sample = 1;

        er->mb_num      = h->mb_num;
        er->mb_width    = h->mb_width;
        er->mb_height   = h->mb_height;
        er->mb_stride   = h->mb_stride;
        er->b8_stride   = h->mb_width * 2 + 1;

        // error resilience code looks cleaner with this
        FF_ALLOCZ_OR_GOTO(h->avctx, er->mb_index2xy,
                          (h->mb_num + 1) * sizeof(int), fail);

        for (y = 0; y < h->mb_height; y++)
            for (x = 0; x < h->mb_width; x++)
                er->mb_index2xy[x + y * h->mb_width] = x + y * h->mb_stride;

        er->mb_index2xy[h->mb_height * h->mb_width] = (h->mb_height - 1) *
                                                      h->mb_stride + h->mb_width;

        FF_ALLOCZ_OR_GOTO(h->avctx, er->error_status_table,
                          mb_array_size * sizeof(uint8_t), fail);

        FF_ALLOC_OR_GOTO(h->avctx, er->mbintra_table, mb_array_size, fail);
        memset(er->mbintra_table, 1, mb_array_size);

        FF_ALLOCZ_OR_GOTO(h->avctx, er->mbskip_table, mb_array_size + 2, fail);

        FF_ALLOC_OR_GOTO(h->avctx, er->er_temp_buffer,
                         h->mb_height * h->mb_stride, fail);

        FF_ALLOCZ_OR_GOTO(h->avctx, h->dc_val_base,
                          yc_size * sizeof(int16_t), fail);
        er->dc_val[0] = h->dc_val_base + h->mb_width * 2 + 2;
        er->dc_val[1] = h->dc_val_base + y_size + h->mb_stride + 1;
        er->dc_val[2] = er->dc_val[1] + c_size;
        for (i = 0; i < yc_size; i++)
            h->dc_val_base[i] = 1024;
    }

    return 0;

fail:
    return AVERROR(ENOMEM); // ff_h264_free_tables will clean up for us
}

static int decode_nal_units(H264Context *h, const uint8_t *buf, int buf_size,
                            int parse_extradata);

int ff_h264_decode_extradata(H264Context *h, const uint8_t *buf, int size)
{
    AVCodecContext *avctx = h->avctx;
    int ret;

    if (!buf || size <= 0)
        return -1;

    if (buf[0] == 1) {
        int i, cnt, nalsize;
        const unsigned char *p = buf;

        h->is_avc = 1;

        if (size < 7) {
            av_log(avctx, AV_LOG_ERROR,
                   "avcC %d too short\n", size);
            return AVERROR_INVALIDDATA;
        }
        /* sps and pps in the avcC always have length coded with 2 bytes,
         * so put a fake nal_length_size = 2 while parsing them */
        h->nal_length_size = 2;
        // Decode sps from avcC
        cnt = *(p + 5) & 0x1f; // Number of sps
        p  += 6;
        for (i = 0; i < cnt; i++) {
            nalsize = AV_RB16(p) + 2;
            if(nalsize > size - (p-buf))
                return AVERROR_INVALIDDATA;
            ret = decode_nal_units(h, p, nalsize, 1);
            if (ret < 0) {
                av_log(avctx, AV_LOG_ERROR,
                       "Decoding sps %d from avcC failed\n", i);
                return ret;
            }
            p += nalsize;
        }
        // Decode pps from avcC
        cnt = *(p++); // Number of pps
        for (i = 0; i < cnt; i++) {
            nalsize = AV_RB16(p) + 2;
            if(nalsize > size - (p-buf))
                return AVERROR_INVALIDDATA;
            ret = decode_nal_units(h, p, nalsize, 1);
            if (ret < 0) {
                av_log(avctx, AV_LOG_ERROR,
                       "Decoding pps %d from avcC failed\n", i);
                return ret;
            }
            p += nalsize;
        }
        // Store right nal length size that will be used to parse all other nals
        h->nal_length_size = (buf[4] & 0x03) + 1;
    } else {
        h->is_avc = 0;
        ret = decode_nal_units(h, buf, size, 1);
        if (ret < 0)
            return ret;
    }
    return size;
}

av_cold int ff_h264_decode_init(AVCodecContext *avctx)
{
    H264Context *h = avctx->priv_data;
    int i;
    int ret;

    h->avctx = avctx;

    h->bit_depth_luma    = 8;
    h->chroma_format_idc = 1;

    h->avctx->bits_per_raw_sample = 8;
    h->cur_chroma_format_idc = 1;

    ff_h264dsp_init(&h->h264dsp, 8, 1);
    av_assert0(h->sps.bit_depth_chroma == 0);
    ff_h264chroma_init(&h->h264chroma, h->sps.bit_depth_chroma);
    ff_h264qpel_init(&h->h264qpel, 8);
    ff_h264_pred_init(&h->hpc, h->avctx->codec_id, 8, 1);

    h->dequant_coeff_pps = -1;
    h->current_sps_id = -1;

    /* needed so that IDCT permutation is known early */
    if (CONFIG_ERROR_RESILIENCE)
        ff_me_cmp_init(&h->mecc, h->avctx);
    ff_videodsp_init(&h->vdsp, 8);

    memset(h->pps.scaling_matrix4, 16, 6 * 16 * sizeof(uint8_t));
    memset(h->pps.scaling_matrix8, 16, 2 * 64 * sizeof(uint8_t));

    h->picture_structure   = PICT_FRAME;
    h->slice_context_count = 1;
    h->workaround_bugs     = avctx->workaround_bugs;
    h->flags               = avctx->flags;

    /* set defaults */
    // s->decode_mb = ff_h263_decode_mb;
    if (!avctx->has_b_frames)
        h->low_delay = 1;

    avctx->chroma_sample_location = AVCHROMA_LOC_LEFT;

    ff_h264_decode_init_vlc();

    ff_init_cabac_states();

    h->pixel_shift        = 0;
    h->sps.bit_depth_luma = avctx->bits_per_raw_sample = 8;

    h->thread_context[0] = h;
    h->outputed_poc      = h->next_outputed_poc = INT_MIN;
    for (i = 0; i < MAX_DELAYED_PIC_COUNT; i++)
        h->last_pocs[i] = INT_MIN;
    h->prev_poc_msb = 1 << 16;
    h->prev_frame_num = -1;
    h->x264_build   = -1;
    h->sei_fpa.frame_packing_arrangement_cancel_flag = -1;
    ff_h264_reset_sei(h);
    if (avctx->codec_id == AV_CODEC_ID_H264) {
<<<<<<< HEAD
        if (avctx->ticks_per_frame == 1) {
            if(h->avctx->time_base.den < INT_MAX/2) {
                h->avctx->time_base.den *= 2;
            } else
                h->avctx->time_base.num /= 2;
        }
=======
        if (avctx->ticks_per_frame == 1)
            h->avctx->framerate.num *= 2;
>>>>>>> 7ea1b347
        avctx->ticks_per_frame = 2;
    }

    if (avctx->extradata_size > 0 && avctx->extradata) {
        ret = ff_h264_decode_extradata(h, avctx->extradata, avctx->extradata_size);
        if (ret < 0) {
            ff_h264_free_context(h);
            return ret;
        }
    }

    if (h->sps.bitstream_restriction_flag &&
        h->avctx->has_b_frames < h->sps.num_reorder_frames) {
        h->avctx->has_b_frames = h->sps.num_reorder_frames;
        h->low_delay           = 0;
    }

    avctx->internal->allocate_progress = 1;

    ff_h264_flush_change(h);

    return 0;
}

static int decode_init_thread_copy(AVCodecContext *avctx)
{
    H264Context *h = avctx->priv_data;

    if (!avctx->internal->is_copy)
        return 0;
    memset(h->sps_buffers, 0, sizeof(h->sps_buffers));
    memset(h->pps_buffers, 0, sizeof(h->pps_buffers));

    h->rbsp_buffer[0] = NULL;
    h->rbsp_buffer[1] = NULL;
    h->rbsp_buffer_size[0] = 0;
    h->rbsp_buffer_size[1] = 0;
    h->context_initialized = 0;

    return 0;
}

/**
 * Run setup operations that must be run after slice header decoding.
 * This includes finding the next displayed frame.
 *
 * @param h h264 master context
 * @param setup_finished enough NALs have been read that we can call
 * ff_thread_finish_setup()
 */
static void decode_postinit(H264Context *h, int setup_finished)
{
    H264Picture *out = h->cur_pic_ptr;
    H264Picture *cur = h->cur_pic_ptr;
    int i, pics, out_of_order, out_idx;

    h->cur_pic_ptr->f.pict_type = h->pict_type;

    if (h->next_output_pic)
        return;

    if (cur->field_poc[0] == INT_MAX || cur->field_poc[1] == INT_MAX) {
        /* FIXME: if we have two PAFF fields in one packet, we can't start
         * the next thread here. If we have one field per packet, we can.
         * The check in decode_nal_units() is not good enough to find this
         * yet, so we assume the worst for now. */
        // if (setup_finished)
        //    ff_thread_finish_setup(h->avctx);
        return;
    }

    cur->f.interlaced_frame = 0;
    cur->f.repeat_pict      = 0;

    /* Signal interlacing information externally. */
    /* Prioritize picture timing SEI information over used
     * decoding process if it exists. */

    if (h->sps.pic_struct_present_flag) {
        switch (h->sei_pic_struct) {
        case SEI_PIC_STRUCT_FRAME:
            break;
        case SEI_PIC_STRUCT_TOP_FIELD:
        case SEI_PIC_STRUCT_BOTTOM_FIELD:
            cur->f.interlaced_frame = 1;
            break;
        case SEI_PIC_STRUCT_TOP_BOTTOM:
        case SEI_PIC_STRUCT_BOTTOM_TOP:
            if (FIELD_OR_MBAFF_PICTURE(h))
                cur->f.interlaced_frame = 1;
            else
                // try to flag soft telecine progressive
                cur->f.interlaced_frame = h->prev_interlaced_frame;
            break;
        case SEI_PIC_STRUCT_TOP_BOTTOM_TOP:
        case SEI_PIC_STRUCT_BOTTOM_TOP_BOTTOM:
            /* Signal the possibility of telecined film externally
             * (pic_struct 5,6). From these hints, let the applications
             * decide if they apply deinterlacing. */
            cur->f.repeat_pict = 1;
            break;
        case SEI_PIC_STRUCT_FRAME_DOUBLING:
            cur->f.repeat_pict = 2;
            break;
        case SEI_PIC_STRUCT_FRAME_TRIPLING:
            cur->f.repeat_pict = 4;
            break;
        }

        if ((h->sei_ct_type & 3) &&
            h->sei_pic_struct <= SEI_PIC_STRUCT_BOTTOM_TOP)
            cur->f.interlaced_frame = (h->sei_ct_type & (1 << 1)) != 0;
    } else {
        /* Derive interlacing flag from used decoding process. */
        cur->f.interlaced_frame = FIELD_OR_MBAFF_PICTURE(h);
    }
    h->prev_interlaced_frame = cur->f.interlaced_frame;

    if (cur->field_poc[0] != cur->field_poc[1]) {
        /* Derive top_field_first from field pocs. */
        cur->f.top_field_first = cur->field_poc[0] < cur->field_poc[1];
    } else {
        if (cur->f.interlaced_frame || h->sps.pic_struct_present_flag) {
            /* Use picture timing SEI information. Even if it is a
             * information of a past frame, better than nothing. */
            if (h->sei_pic_struct == SEI_PIC_STRUCT_TOP_BOTTOM ||
                h->sei_pic_struct == SEI_PIC_STRUCT_TOP_BOTTOM_TOP)
                cur->f.top_field_first = 1;
            else
                cur->f.top_field_first = 0;
        } else {
            /* Most likely progressive */
            cur->f.top_field_first = 0;
        }
    }

    if (h->sei_frame_packing_present &&
        h->frame_packing_arrangement_type >= 0 &&
        h->frame_packing_arrangement_type <= 6 &&
        h->content_interpretation_type > 0 &&
        h->content_interpretation_type < 3) {
        AVStereo3D *stereo = av_stereo3d_create_side_data(&cur->f);
        if (stereo) {
        switch (h->frame_packing_arrangement_type) {
        case 0:
            stereo->type = AV_STEREO3D_CHECKERBOARD;
            break;
        case 1:
            stereo->type = AV_STEREO3D_COLUMNS;
            break;
        case 2:
            stereo->type = AV_STEREO3D_LINES;
            break;
        case 3:
            if (h->quincunx_subsampling)
                stereo->type = AV_STEREO3D_SIDEBYSIDE_QUINCUNX;
            else
                stereo->type = AV_STEREO3D_SIDEBYSIDE;
            break;
        case 4:
            stereo->type = AV_STEREO3D_TOPBOTTOM;
            break;
        case 5:
            stereo->type = AV_STEREO3D_FRAMESEQUENCE;
            break;
        case 6:
            stereo->type = AV_STEREO3D_2D;
            break;
        }

        if (h->content_interpretation_type == 2)
            stereo->flags = AV_STEREO3D_FLAG_INVERT;
        }
    }

    if (h->sei_display_orientation_present &&
        (h->sei_anticlockwise_rotation || h->sei_hflip || h->sei_vflip)) {
        double angle = h->sei_anticlockwise_rotation * 360 / (double) (1 << 16);
        AVFrameSideData *rotation = av_frame_new_side_data(&cur->f,
                                                           AV_FRAME_DATA_DISPLAYMATRIX,
                                                           sizeof(int32_t) * 9);
        if (rotation) {
            av_display_rotation_set((int32_t *)rotation->data, angle);
            av_display_matrix_flip((int32_t *)rotation->data,
                                   h->sei_vflip, h->sei_hflip);
        }
    }

    cur->mmco_reset = h->mmco_reset;
    h->mmco_reset = 0;

    // FIXME do something with unavailable reference frames

    /* Sort B-frames into display order */

    if (h->sps.bitstream_restriction_flag &&
        h->avctx->has_b_frames < h->sps.num_reorder_frames) {
        h->avctx->has_b_frames = h->sps.num_reorder_frames;
        h->low_delay           = 0;
    }

    if (h->avctx->strict_std_compliance >= FF_COMPLIANCE_STRICT &&
        !h->sps.bitstream_restriction_flag) {
        h->avctx->has_b_frames = MAX_DELAYED_PIC_COUNT - 1;
        h->low_delay           = 0;
    }

    for (i = 0; 1; i++) {
        if(i == MAX_DELAYED_PIC_COUNT || cur->poc < h->last_pocs[i]){
            if(i)
                h->last_pocs[i-1] = cur->poc;
            break;
        } else if(i) {
            h->last_pocs[i-1]= h->last_pocs[i];
        }
    }
    out_of_order = MAX_DELAYED_PIC_COUNT - i;
    if(   cur->f.pict_type == AV_PICTURE_TYPE_B
       || (h->last_pocs[MAX_DELAYED_PIC_COUNT-2] > INT_MIN && h->last_pocs[MAX_DELAYED_PIC_COUNT-1] - h->last_pocs[MAX_DELAYED_PIC_COUNT-2] > 2))
        out_of_order = FFMAX(out_of_order, 1);
    if (out_of_order == MAX_DELAYED_PIC_COUNT) {
        av_log(h->avctx, AV_LOG_VERBOSE, "Invalid POC %d<%d\n", cur->poc, h->last_pocs[0]);
        for (i = 1; i < MAX_DELAYED_PIC_COUNT; i++)
            h->last_pocs[i] = INT_MIN;
        h->last_pocs[0] = cur->poc;
        cur->mmco_reset = 1;
    } else if(h->avctx->has_b_frames < out_of_order && !h->sps.bitstream_restriction_flag){
        av_log(h->avctx, AV_LOG_VERBOSE, "Increasing reorder buffer to %d\n", out_of_order);
        h->avctx->has_b_frames = out_of_order;
        h->low_delay = 0;
    }

    pics = 0;
    while (h->delayed_pic[pics])
        pics++;

    av_assert0(pics <= MAX_DELAYED_PIC_COUNT);

    h->delayed_pic[pics++] = cur;
    if (cur->reference == 0)
        cur->reference = DELAYED_PIC_REF;

    out     = h->delayed_pic[0];
    out_idx = 0;
    for (i = 1; h->delayed_pic[i] &&
                !h->delayed_pic[i]->f.key_frame &&
                !h->delayed_pic[i]->mmco_reset;
         i++)
        if (h->delayed_pic[i]->poc < out->poc) {
            out     = h->delayed_pic[i];
            out_idx = i;
        }
    if (h->avctx->has_b_frames == 0 &&
        (h->delayed_pic[0]->f.key_frame || h->delayed_pic[0]->mmco_reset))
        h->next_outputed_poc = INT_MIN;
    out_of_order = out->poc < h->next_outputed_poc;

    if (out_of_order || pics > h->avctx->has_b_frames) {
        out->reference &= ~DELAYED_PIC_REF;
        // for frame threading, the owner must be the second field's thread or
        // else the first thread can release the picture and reuse it unsafely
        for (i = out_idx; h->delayed_pic[i]; i++)
            h->delayed_pic[i] = h->delayed_pic[i + 1];
    }
    if (!out_of_order && pics > h->avctx->has_b_frames) {
        h->next_output_pic = out;
        if (out_idx == 0 && h->delayed_pic[0] && (h->delayed_pic[0]->f.key_frame || h->delayed_pic[0]->mmco_reset)) {
            h->next_outputed_poc = INT_MIN;
        } else
            h->next_outputed_poc = out->poc;
    } else {
        av_log(h->avctx, AV_LOG_DEBUG, "no picture %s\n", out_of_order ? "ooo" : "");
    }

    if (h->next_output_pic) {
        if (h->next_output_pic->recovered) {
            // We have reached an recovery point and all frames after it in
            // display order are "recovered".
            h->frame_recovered |= FRAME_RECOVERED_SEI;
        }
        h->next_output_pic->recovered |= !!(h->frame_recovered & FRAME_RECOVERED_SEI);
    }

    if (setup_finished && !h->avctx->hwaccel)
        ff_thread_finish_setup(h->avctx);
}

int ff_pred_weight_table(H264Context *h)
{
    int list, i;
    int luma_def, chroma_def;

    h->use_weight             = 0;
    h->use_weight_chroma      = 0;
    h->luma_log2_weight_denom = get_ue_golomb(&h->gb);
    if (h->sps.chroma_format_idc)
        h->chroma_log2_weight_denom = get_ue_golomb(&h->gb);
    luma_def   = 1 << h->luma_log2_weight_denom;
    chroma_def = 1 << h->chroma_log2_weight_denom;

    for (list = 0; list < 2; list++) {
        h->luma_weight_flag[list]   = 0;
        h->chroma_weight_flag[list] = 0;
        for (i = 0; i < h->ref_count[list]; i++) {
            int luma_weight_flag, chroma_weight_flag;

            luma_weight_flag = get_bits1(&h->gb);
            if (luma_weight_flag) {
                h->luma_weight[i][list][0] = get_se_golomb(&h->gb);
                h->luma_weight[i][list][1] = get_se_golomb(&h->gb);
                if (h->luma_weight[i][list][0] != luma_def ||
                    h->luma_weight[i][list][1] != 0) {
                    h->use_weight             = 1;
                    h->luma_weight_flag[list] = 1;
                }
            } else {
                h->luma_weight[i][list][0] = luma_def;
                h->luma_weight[i][list][1] = 0;
            }

            if (h->sps.chroma_format_idc) {
                chroma_weight_flag = get_bits1(&h->gb);
                if (chroma_weight_flag) {
                    int j;
                    for (j = 0; j < 2; j++) {
                        h->chroma_weight[i][list][j][0] = get_se_golomb(&h->gb);
                        h->chroma_weight[i][list][j][1] = get_se_golomb(&h->gb);
                        if (h->chroma_weight[i][list][j][0] != chroma_def ||
                            h->chroma_weight[i][list][j][1] != 0) {
                            h->use_weight_chroma        = 1;
                            h->chroma_weight_flag[list] = 1;
                        }
                    }
                } else {
                    int j;
                    for (j = 0; j < 2; j++) {
                        h->chroma_weight[i][list][j][0] = chroma_def;
                        h->chroma_weight[i][list][j][1] = 0;
                    }
                }
            }
        }
        if (h->slice_type_nos != AV_PICTURE_TYPE_B)
            break;
    }
    h->use_weight = h->use_weight || h->use_weight_chroma;
    return 0;
}

/**
 * instantaneous decoder refresh.
 */
static void idr(H264Context *h)
{
    int i;
    ff_h264_remove_all_refs(h);
    h->prev_frame_num        =
    h->prev_frame_num_offset = 0;
    h->prev_poc_msb          = 1<<16;
    h->prev_poc_lsb          = 0;
    for (i = 0; i < MAX_DELAYED_PIC_COUNT; i++)
        h->last_pocs[i] = INT_MIN;
}

/* forget old pics after a seek */
void ff_h264_flush_change(H264Context *h)
{
    int i, j;

    h->outputed_poc          = h->next_outputed_poc = INT_MIN;
    h->prev_interlaced_frame = 1;
    idr(h);

    h->prev_frame_num = -1;
    if (h->cur_pic_ptr) {
        h->cur_pic_ptr->reference = 0;
        for (j=i=0; h->delayed_pic[i]; i++)
            if (h->delayed_pic[i] != h->cur_pic_ptr)
                h->delayed_pic[j++] = h->delayed_pic[i];
        h->delayed_pic[j] = NULL;
    }
    h->first_field = 0;
    memset(h->ref_list[0], 0, sizeof(h->ref_list[0]));
    memset(h->ref_list[1], 0, sizeof(h->ref_list[1]));
    memset(h->default_ref_list[0], 0, sizeof(h->default_ref_list[0]));
    memset(h->default_ref_list[1], 0, sizeof(h->default_ref_list[1]));
    ff_h264_reset_sei(h);
    h->recovery_frame = -1;
    h->frame_recovered = 0;
    h->list_count = 0;
    h->current_slice = 0;
    h->mmco_reset = 1;
}

/* forget old pics after a seek */
static void flush_dpb(AVCodecContext *avctx)
{
    H264Context *h = avctx->priv_data;
    int i;

    for (i = 0; i <= MAX_DELAYED_PIC_COUNT; i++) {
        if (h->delayed_pic[i])
            h->delayed_pic[i]->reference = 0;
        h->delayed_pic[i] = NULL;
    }

    ff_h264_flush_change(h);

    if (h->DPB)
        for (i = 0; i < H264_MAX_PICTURE_COUNT; i++)
            ff_h264_unref_picture(h, &h->DPB[i]);
    h->cur_pic_ptr = NULL;
    ff_h264_unref_picture(h, &h->cur_pic);

    h->mb_x = h->mb_y = 0;

    h->parse_context.state             = -1;
    h->parse_context.frame_start_found = 0;
    h->parse_context.overread          = 0;
    h->parse_context.overread_index    = 0;
    h->parse_context.index             = 0;
    h->parse_context.last_index        = 0;

    ff_h264_free_tables(h, 1);
    h->context_initialized = 0;
}

int ff_init_poc(H264Context *h, int pic_field_poc[2], int *pic_poc)
{
    const int max_frame_num = 1 << h->sps.log2_max_frame_num;
    int field_poc[2];

    h->frame_num_offset = h->prev_frame_num_offset;
    if (h->frame_num < h->prev_frame_num)
        h->frame_num_offset += max_frame_num;

    if (h->sps.poc_type == 0) {
        const int max_poc_lsb = 1 << h->sps.log2_max_poc_lsb;

        if (h->poc_lsb < h->prev_poc_lsb &&
            h->prev_poc_lsb - h->poc_lsb >= max_poc_lsb / 2)
            h->poc_msb = h->prev_poc_msb + max_poc_lsb;
        else if (h->poc_lsb > h->prev_poc_lsb &&
                 h->prev_poc_lsb - h->poc_lsb < -max_poc_lsb / 2)
            h->poc_msb = h->prev_poc_msb - max_poc_lsb;
        else
            h->poc_msb = h->prev_poc_msb;
        field_poc[0] =
        field_poc[1] = h->poc_msb + h->poc_lsb;
        if (h->picture_structure == PICT_FRAME)
            field_poc[1] += h->delta_poc_bottom;
    } else if (h->sps.poc_type == 1) {
        int abs_frame_num, expected_delta_per_poc_cycle, expectedpoc;
        int i;

        if (h->sps.poc_cycle_length != 0)
            abs_frame_num = h->frame_num_offset + h->frame_num;
        else
            abs_frame_num = 0;

        if (h->nal_ref_idc == 0 && abs_frame_num > 0)
            abs_frame_num--;

        expected_delta_per_poc_cycle = 0;
        for (i = 0; i < h->sps.poc_cycle_length; i++)
            // FIXME integrate during sps parse
            expected_delta_per_poc_cycle += h->sps.offset_for_ref_frame[i];

        if (abs_frame_num > 0) {
            int poc_cycle_cnt          = (abs_frame_num - 1) / h->sps.poc_cycle_length;
            int frame_num_in_poc_cycle = (abs_frame_num - 1) % h->sps.poc_cycle_length;

            expectedpoc = poc_cycle_cnt * expected_delta_per_poc_cycle;
            for (i = 0; i <= frame_num_in_poc_cycle; i++)
                expectedpoc = expectedpoc + h->sps.offset_for_ref_frame[i];
        } else
            expectedpoc = 0;

        if (h->nal_ref_idc == 0)
            expectedpoc = expectedpoc + h->sps.offset_for_non_ref_pic;

        field_poc[0] = expectedpoc + h->delta_poc[0];
        field_poc[1] = field_poc[0] + h->sps.offset_for_top_to_bottom_field;

        if (h->picture_structure == PICT_FRAME)
            field_poc[1] += h->delta_poc[1];
    } else {
        int poc = 2 * (h->frame_num_offset + h->frame_num);

        if (!h->nal_ref_idc)
            poc--;

        field_poc[0] = poc;
        field_poc[1] = poc;
    }

    if (h->picture_structure != PICT_BOTTOM_FIELD)
        pic_field_poc[0] = field_poc[0];
    if (h->picture_structure != PICT_TOP_FIELD)
        pic_field_poc[1] = field_poc[1];
    *pic_poc = FFMIN(pic_field_poc[0], pic_field_poc[1]);

    return 0;
}

/**
 * Compute profile from profile_idc and constraint_set?_flags.
 *
 * @param sps SPS
 *
 * @return profile as defined by FF_PROFILE_H264_*
 */
int ff_h264_get_profile(SPS *sps)
{
    int profile = sps->profile_idc;

    switch (sps->profile_idc) {
    case FF_PROFILE_H264_BASELINE:
        // constraint_set1_flag set to 1
        profile |= (sps->constraint_set_flags & 1 << 1) ? FF_PROFILE_H264_CONSTRAINED : 0;
        break;
    case FF_PROFILE_H264_HIGH_10:
    case FF_PROFILE_H264_HIGH_422:
    case FF_PROFILE_H264_HIGH_444_PREDICTIVE:
        // constraint_set3_flag set to 1
        profile |= (sps->constraint_set_flags & 1 << 3) ? FF_PROFILE_H264_INTRA : 0;
        break;
    }

    return profile;
}

int ff_h264_set_parameter_from_sps(H264Context *h)
{
    if (h->flags & CODEC_FLAG_LOW_DELAY ||
        (h->sps.bitstream_restriction_flag &&
         !h->sps.num_reorder_frames)) {
        if (h->avctx->has_b_frames > 1 || h->delayed_pic[0])
            av_log(h->avctx, AV_LOG_WARNING, "Delayed frames seen. "
                   "Reenabling low delay requires a codec flush.\n");
        else
            h->low_delay = 1;
    }

    if (h->avctx->has_b_frames < 2)
        h->avctx->has_b_frames = !h->low_delay;

    if (h->avctx->bits_per_raw_sample != h->sps.bit_depth_luma ||
        h->cur_chroma_format_idc      != h->sps.chroma_format_idc) {
        if (h->avctx->codec &&
            h->avctx->codec->capabilities & CODEC_CAP_HWACCEL_VDPAU &&
            (h->sps.bit_depth_luma != 8 || h->sps.chroma_format_idc > 1)) {
            av_log(h->avctx, AV_LOG_ERROR,
                   "VDPAU decoding does not support video colorspace.\n");
            return AVERROR_INVALIDDATA;
        }
        if (h->sps.bit_depth_luma >= 8 && h->sps.bit_depth_luma <= 14 &&
            h->sps.bit_depth_luma != 11 && h->sps.bit_depth_luma != 13) {
            h->avctx->bits_per_raw_sample = h->sps.bit_depth_luma;
            h->cur_chroma_format_idc      = h->sps.chroma_format_idc;
            h->pixel_shift                = h->sps.bit_depth_luma > 8;

            ff_h264dsp_init(&h->h264dsp, h->sps.bit_depth_luma,
                            h->sps.chroma_format_idc);
            ff_h264chroma_init(&h->h264chroma, h->sps.bit_depth_chroma);
            ff_h264qpel_init(&h->h264qpel, h->sps.bit_depth_luma);
            ff_h264_pred_init(&h->hpc, h->avctx->codec_id, h->sps.bit_depth_luma,
                              h->sps.chroma_format_idc);

            if (CONFIG_ERROR_RESILIENCE)
                ff_me_cmp_init(&h->mecc, h->avctx);
            ff_videodsp_init(&h->vdsp, h->sps.bit_depth_luma);
        } else {
            av_log(h->avctx, AV_LOG_ERROR, "Unsupported bit depth %d\n",
                   h->sps.bit_depth_luma);
            return AVERROR_INVALIDDATA;
        }
    }
    return 0;
}

int ff_set_ref_count(H264Context *h)
{
    int ref_count[2], list_count;
    int num_ref_idx_active_override_flag;

    // set defaults, might be overridden a few lines later
    ref_count[0] = h->pps.ref_count[0];
    ref_count[1] = h->pps.ref_count[1];

    if (h->slice_type_nos != AV_PICTURE_TYPE_I) {
        unsigned max[2];
        max[0] = max[1] = h->picture_structure == PICT_FRAME ? 15 : 31;

        if (h->slice_type_nos == AV_PICTURE_TYPE_B)
            h->direct_spatial_mv_pred = get_bits1(&h->gb);
        num_ref_idx_active_override_flag = get_bits1(&h->gb);

        if (num_ref_idx_active_override_flag) {
            ref_count[0] = get_ue_golomb(&h->gb) + 1;
            if (h->slice_type_nos == AV_PICTURE_TYPE_B) {
                ref_count[1] = get_ue_golomb(&h->gb) + 1;
            } else
                // full range is spec-ok in this case, even for frames
                ref_count[1] = 1;
        }

        if (ref_count[0]-1 > max[0] || ref_count[1]-1 > max[1]){
            av_log(h->avctx, AV_LOG_ERROR, "reference overflow %u > %u or %u > %u\n", ref_count[0]-1, max[0], ref_count[1]-1, max[1]);
            h->ref_count[0] = h->ref_count[1] = 0;
            h->list_count   = 0;
            return AVERROR_INVALIDDATA;
        }

        if (h->slice_type_nos == AV_PICTURE_TYPE_B)
            list_count = 2;
        else
            list_count = 1;
    } else {
        list_count   = 0;
        ref_count[0] = ref_count[1] = 0;
    }

    if (list_count != h->list_count ||
        ref_count[0] != h->ref_count[0] ||
        ref_count[1] != h->ref_count[1]) {
        h->ref_count[0] = ref_count[0];
        h->ref_count[1] = ref_count[1];
        h->list_count   = list_count;
        return 1;
    }

    return 0;
}

static const uint8_t start_code[] = { 0x00, 0x00, 0x01 };

static int find_start_code(const uint8_t *buf, int buf_size,
                           int buf_index, int next_avc)
{
    // start code prefix search
    for (; buf_index + 3 < next_avc; buf_index++)
        // This should always succeed in the first iteration.
        if (buf[buf_index]     == 0 &&
            buf[buf_index + 1] == 0 &&
            buf[buf_index + 2] == 1)
            break;

    buf_index += 3;

    if (buf_index >= buf_size)
        return buf_size;

    return buf_index;
}

static int get_avc_nalsize(H264Context *h, const uint8_t *buf,
                           int buf_size, int *buf_index)
{
    int i, nalsize = 0;

    if (*buf_index >= buf_size - h->nal_length_size)
        return -1;

    for (i = 0; i < h->nal_length_size; i++)
        nalsize = ((unsigned)nalsize << 8) | buf[(*buf_index)++];
    if (nalsize <= 0 || nalsize > buf_size - *buf_index) {
        av_log(h->avctx, AV_LOG_ERROR,
               "AVC: nal size %d\n", nalsize);
        return -1;
    }
    return nalsize;
}

static int get_bit_length(H264Context *h, const uint8_t *buf,
                          const uint8_t *ptr, int dst_length,
                          int i, int next_avc)
{
    if ((h->workaround_bugs & FF_BUG_AUTODETECT) && i + 3 < next_avc &&
        buf[i]     == 0x00 && buf[i + 1] == 0x00 &&
        buf[i + 2] == 0x01 && buf[i + 3] == 0xE0)
        h->workaround_bugs |= FF_BUG_TRUNCATED;

    if (!(h->workaround_bugs & FF_BUG_TRUNCATED))
        while (dst_length > 0 && ptr[dst_length - 1] == 0)
            dst_length--;

    if (!dst_length)
        return 0;

    return 8 * dst_length - decode_rbsp_trailing(h, ptr + dst_length - 1);
}

static int get_last_needed_nal(H264Context *h, const uint8_t *buf, int buf_size)
{
    int next_avc    = h->is_avc ? 0 : buf_size;
    int nal_index   = 0;
    int buf_index   = 0;
    int nals_needed = 0;
    int first_slice = 0;

    while(1) {
        int nalsize = 0;
        int dst_length, bit_length, consumed;
        const uint8_t *ptr;

        if (buf_index >= next_avc) {
            nalsize = get_avc_nalsize(h, buf, buf_size, &buf_index);
            if (nalsize < 0)
                break;
            next_avc = buf_index + nalsize;
        } else {
            buf_index = find_start_code(buf, buf_size, buf_index, next_avc);
            if (buf_index >= buf_size)
                break;
            if (buf_index >= next_avc)
                continue;
        }

        ptr = ff_h264_decode_nal(h, buf + buf_index, &dst_length, &consumed,
                                 next_avc - buf_index);

        if (!ptr || dst_length < 0)
            return AVERROR_INVALIDDATA;

        buf_index += consumed;

        bit_length = get_bit_length(h, buf, ptr, dst_length,
                                    buf_index, next_avc);
        nal_index++;

        /* packets can sometimes contain multiple PPS/SPS,
         * e.g. two PAFF field pictures in one packet, or a demuxer
         * which splits NALs strangely if so, when frame threading we
         * can't start the next thread until we've read all of them */
        switch (h->nal_unit_type) {
        case NAL_SPS:
        case NAL_PPS:
            nals_needed = nal_index;
            break;
        case NAL_DPA:
        case NAL_IDR_SLICE:
        case NAL_SLICE:
            init_get_bits(&h->gb, ptr, bit_length);
            if (!get_ue_golomb(&h->gb) ||
                !first_slice ||
                first_slice != h->nal_unit_type)
                nals_needed = nal_index;
            if (!first_slice)
                first_slice = h->nal_unit_type;
        }
    }

    return nals_needed;
}

static int decode_nal_units(H264Context *h, const uint8_t *buf, int buf_size,
                            int parse_extradata)
{
    AVCodecContext *const avctx = h->avctx;
    H264Context *hx; ///< thread context
    int buf_index;
    unsigned context_count;
    int next_avc;
    int nals_needed = 0; ///< number of NALs that need decoding before the next frame thread starts
    int nal_index;
    int idr_cleared=0;
    int ret = 0;

    h->nal_unit_type= 0;

    if(!h->slice_context_count)
         h->slice_context_count= 1;
    h->max_contexts = h->slice_context_count;
    if (!(avctx->flags2 & CODEC_FLAG2_CHUNKS)) {
        h->current_slice = 0;
        if (!h->first_field)
            h->cur_pic_ptr = NULL;
        ff_h264_reset_sei(h);
    }

    if (h->nal_length_size == 4) {
        if (buf_size > 8 && AV_RB32(buf) == 1 && AV_RB32(buf+5) > (unsigned)buf_size) {
            h->is_avc = 0;
        }else if(buf_size > 3 && AV_RB32(buf) > 1 && AV_RB32(buf) <= (unsigned)buf_size)
            h->is_avc = 1;
    }

    if (avctx->active_thread_type & FF_THREAD_FRAME)
        nals_needed = get_last_needed_nal(h, buf, buf_size);

    {
        buf_index     = 0;
        context_count = 0;
        next_avc      = h->is_avc ? 0 : buf_size;
        nal_index     = 0;
        for (;;) {
            int consumed;
            int dst_length;
            int bit_length;
            const uint8_t *ptr;
            int nalsize = 0;
            int err;

            if (buf_index >= next_avc) {
                nalsize = get_avc_nalsize(h, buf, buf_size, &buf_index);
                if (nalsize < 0)
                    break;
                next_avc = buf_index + nalsize;
            } else {
                buf_index = find_start_code(buf, buf_size, buf_index, next_avc);
                if (buf_index >= buf_size)
                    break;
                if (buf_index >= next_avc)
                    continue;
            }

            hx = h->thread_context[context_count];

            ptr = ff_h264_decode_nal(hx, buf + buf_index, &dst_length,
                                     &consumed, next_avc - buf_index);
            if (!ptr || dst_length < 0) {
                ret = -1;
                goto end;
            }

            bit_length = get_bit_length(h, buf, ptr, dst_length,
                                        buf_index + consumed, next_avc);

            if (h->avctx->debug & FF_DEBUG_STARTCODE)
                av_log(h->avctx, AV_LOG_DEBUG,
                       "NAL %d/%d at %d/%d length %d\n",
                       hx->nal_unit_type, hx->nal_ref_idc, buf_index, buf_size, dst_length);

            if (h->is_avc && (nalsize != consumed) && nalsize)
                av_log(h->avctx, AV_LOG_DEBUG,
                       "AVC: Consumed only %d bytes instead of %d\n",
                       consumed, nalsize);

            buf_index += consumed;
            nal_index++;

            if (avctx->skip_frame >= AVDISCARD_NONREF &&
                h->nal_ref_idc == 0 &&
                h->nal_unit_type != NAL_SEI)
                continue;

again:
            if (   !(avctx->active_thread_type & FF_THREAD_FRAME)
                || nals_needed >= nal_index)
                h->au_pps_id = -1;
            /* Ignore per frame NAL unit type during extradata
             * parsing. Decoding slices is not possible in codec init
             * with frame-mt */
            if (parse_extradata) {
                switch (hx->nal_unit_type) {
                case NAL_IDR_SLICE:
                case NAL_SLICE:
                case NAL_DPA:
                case NAL_DPB:
                case NAL_DPC:
                    av_log(h->avctx, AV_LOG_WARNING,
                           "Ignoring NAL %d in global header/extradata\n",
                           hx->nal_unit_type);
                    // fall through to next case
                case NAL_AUXILIARY_SLICE:
                    hx->nal_unit_type = NAL_FF_IGNORE;
                }
            }

            err = 0;

            switch (hx->nal_unit_type) {
            case NAL_IDR_SLICE:
                if ((ptr[0] & 0xFC) == 0x98) {
                    av_log(h->avctx, AV_LOG_ERROR, "Invalid inter IDR frame\n");
                    h->next_outputed_poc = INT_MIN;
                    ret = -1;
                    goto end;
                }
                if (h->nal_unit_type != NAL_IDR_SLICE) {
                    av_log(h->avctx, AV_LOG_ERROR,
                           "Invalid mix of idr and non-idr slices\n");
                    ret = -1;
                    goto end;
                }
                if(!idr_cleared)
                    idr(h); // FIXME ensure we don't lose some frames if there is reordering
                idr_cleared = 1;
                h->has_recovery_point = 1;
            case NAL_SLICE:
                init_get_bits(&hx->gb, ptr, bit_length);
                hx->intra_gb_ptr      =
                hx->inter_gb_ptr      = &hx->gb;
                hx->data_partitioning = 0;

                if ((err = ff_h264_decode_slice_header(hx, h)))
                    break;

                if (h->sei_recovery_frame_cnt >= 0) {
                    if (h->frame_num != h->sei_recovery_frame_cnt || hx->slice_type_nos != AV_PICTURE_TYPE_I)
                        h->valid_recovery_point = 1;

                    if (   h->recovery_frame < 0
                        || ((h->recovery_frame - h->frame_num) & ((1 << h->sps.log2_max_frame_num)-1)) > h->sei_recovery_frame_cnt) {
                        h->recovery_frame = (h->frame_num + h->sei_recovery_frame_cnt) &
                                            ((1 << h->sps.log2_max_frame_num) - 1);

                        if (!h->valid_recovery_point)
                            h->recovery_frame = h->frame_num;
                    }
                }

                h->cur_pic_ptr->f.key_frame |=
                    (hx->nal_unit_type == NAL_IDR_SLICE);

                if (hx->nal_unit_type == NAL_IDR_SLICE ||
                    h->recovery_frame == h->frame_num) {
                    h->recovery_frame         = -1;
                    h->cur_pic_ptr->recovered = 1;
                }
                // If we have an IDR, all frames after it in decoded order are
                // "recovered".
                if (hx->nal_unit_type == NAL_IDR_SLICE)
                    h->frame_recovered |= FRAME_RECOVERED_IDR;
                h->frame_recovered |= 3*!!(avctx->flags2 & CODEC_FLAG2_SHOW_ALL);
                h->frame_recovered |= 3*!!(avctx->flags & CODEC_FLAG_OUTPUT_CORRUPT);
#if 1
                h->cur_pic_ptr->recovered |= h->frame_recovered;
#else
                h->cur_pic_ptr->recovered |= !!(h->frame_recovered & FRAME_RECOVERED_IDR);
#endif

                if (h->current_slice == 1) {
                    if (!(avctx->flags2 & CODEC_FLAG2_CHUNKS))
                        decode_postinit(h, nal_index >= nals_needed);

                    if (h->avctx->hwaccel &&
                        (ret = h->avctx->hwaccel->start_frame(h->avctx, NULL, 0)) < 0)
                        return ret;
                    if (CONFIG_H264_VDPAU_DECODER &&
                        h->avctx->codec->capabilities & CODEC_CAP_HWACCEL_VDPAU)
                        ff_vdpau_h264_picture_start(h);
                }

                if (hx->redundant_pic_count == 0) {
                    if (avctx->hwaccel) {
                        ret = avctx->hwaccel->decode_slice(avctx,
                                                           &buf[buf_index - consumed],
                                                           consumed);
                        if (ret < 0)
                            return ret;
                    } else if (CONFIG_H264_VDPAU_DECODER &&
                               h->avctx->codec->capabilities & CODEC_CAP_HWACCEL_VDPAU) {
                        ff_vdpau_add_data_chunk(h->cur_pic_ptr->f.data[0],
                                                start_code,
                                                sizeof(start_code));
                        ff_vdpau_add_data_chunk(h->cur_pic_ptr->f.data[0],
                                                &buf[buf_index - consumed],
                                                consumed);
                    } else
                        context_count++;
                }
                break;
            case NAL_DPA:
                if (h->avctx->flags & CODEC_FLAG2_CHUNKS) {
                    av_log(h->avctx, AV_LOG_ERROR,
                           "Decoding in chunks is not supported for "
                           "partitioned slices.\n");
                    return AVERROR(ENOSYS);
                }

                init_get_bits(&hx->gb, ptr, bit_length);
                hx->intra_gb_ptr =
                hx->inter_gb_ptr = NULL;

                if ((err = ff_h264_decode_slice_header(hx, h))) {
                    /* make sure data_partitioning is cleared if it was set
                     * before, so we don't try decoding a slice without a valid
                     * slice header later */
                    h->data_partitioning = 0;
                    break;
                }

                hx->data_partitioning = 1;
                break;
            case NAL_DPB:
                init_get_bits(&hx->intra_gb, ptr, bit_length);
                hx->intra_gb_ptr = &hx->intra_gb;
                break;
            case NAL_DPC:
                init_get_bits(&hx->inter_gb, ptr, bit_length);
                hx->inter_gb_ptr = &hx->inter_gb;

                av_log(h->avctx, AV_LOG_ERROR, "Partitioned H.264 support is incomplete\n");
                break;

                if (hx->redundant_pic_count == 0 &&
                    hx->intra_gb_ptr &&
                    hx->data_partitioning &&
                    h->cur_pic_ptr && h->context_initialized &&
                    (avctx->skip_frame < AVDISCARD_NONREF || hx->nal_ref_idc) &&
                    (avctx->skip_frame < AVDISCARD_BIDIR  ||
                     hx->slice_type_nos != AV_PICTURE_TYPE_B) &&
                    (avctx->skip_frame < AVDISCARD_NONINTRA ||
                     hx->slice_type_nos == AV_PICTURE_TYPE_I) &&
                    avctx->skip_frame < AVDISCARD_ALL)
                    context_count++;
                break;
            case NAL_SEI:
                init_get_bits(&h->gb, ptr, bit_length);
                ret = ff_h264_decode_sei(h);
                if (ret < 0 && (h->avctx->err_recognition & AV_EF_EXPLODE))
                    goto end;
                break;
            case NAL_SPS:
                init_get_bits(&h->gb, ptr, bit_length);
                if (ff_h264_decode_seq_parameter_set(h) < 0 && (h->is_avc ? nalsize : 1)) {
                    av_log(h->avctx, AV_LOG_DEBUG,
                           "SPS decoding failure, trying again with the complete NAL\n");
                    if (h->is_avc)
                        av_assert0(next_avc - buf_index + consumed == nalsize);
                    if ((next_avc - buf_index + consumed - 1) >= INT_MAX/8)
                        break;
                    init_get_bits(&h->gb, &buf[buf_index + 1 - consumed],
                                  8*(next_avc - buf_index + consumed - 1));
                    ff_h264_decode_seq_parameter_set(h);
                }

                break;
            case NAL_PPS:
                init_get_bits(&h->gb, ptr, bit_length);
                ret = ff_h264_decode_picture_parameter_set(h, bit_length);
                if (ret < 0 && (h->avctx->err_recognition & AV_EF_EXPLODE))
                    goto end;
                break;
            case NAL_AUD:
            case NAL_END_SEQUENCE:
            case NAL_END_STREAM:
            case NAL_FILLER_DATA:
            case NAL_SPS_EXT:
            case NAL_AUXILIARY_SLICE:
                break;
            case NAL_FF_IGNORE:
                break;
            default:
                av_log(avctx, AV_LOG_DEBUG, "Unknown NAL code: %d (%d bits)\n",
                       hx->nal_unit_type, bit_length);
            }

            if (context_count == h->max_contexts) {
                ret = ff_h264_execute_decode_slices(h, context_count);
                if (ret < 0 && (h->avctx->err_recognition & AV_EF_EXPLODE))
                    goto end;
                context_count = 0;
            }

            if (err < 0 || err == SLICE_SKIPED) {
                if (err < 0)
                    av_log(h->avctx, AV_LOG_ERROR, "decode_slice_header error\n");
                h->ref_count[0] = h->ref_count[1] = h->list_count = 0;
            } else if (err == SLICE_SINGLETHREAD) {
                /* Slice could not be decoded in parallel mode, copy down
                 * NAL unit stuff to context 0 and restart. Note that
                 * rbsp_buffer is not transferred, but since we no longer
                 * run in parallel mode this should not be an issue. */
                h->nal_unit_type = hx->nal_unit_type;
                h->nal_ref_idc   = hx->nal_ref_idc;
                hx               = h;
                goto again;
            }
        }
    }
    if (context_count) {
        ret = ff_h264_execute_decode_slices(h, context_count);
        if (ret < 0 && (h->avctx->err_recognition & AV_EF_EXPLODE))
            goto end;
    }

    ret = 0;
end:
    /* clean up */
    if (h->cur_pic_ptr && !h->droppable) {
        ff_thread_report_progress(&h->cur_pic_ptr->tf, INT_MAX,
                                  h->picture_structure == PICT_BOTTOM_FIELD);
    }

    return (ret < 0) ? ret : buf_index;
}

/**
 * Return the number of bytes consumed for building the current frame.
 */
static int get_consumed_bytes(int pos, int buf_size)
{
    if (pos == 0)
        pos = 1;        // avoid infinite loops (I doubt that is needed but...)
    if (pos + 10 > buf_size)
        pos = buf_size; // oops ;)

    return pos;
}

static int output_frame(H264Context *h, AVFrame *dst, H264Picture *srcp)
{
    AVFrame *src = &srcp->f;
    const AVPixFmtDescriptor *desc = av_pix_fmt_desc_get(src->format);
    int i;
    int ret = av_frame_ref(dst, src);
    if (ret < 0)
        return ret;

    av_dict_set(&dst->metadata, "stereo_mode", ff_h264_sei_stereo_mode(h), 0);

    if (srcp->sei_recovery_frame_cnt == 0)
        dst->key_frame = 1;
    if (!srcp->crop)
        return 0;

    for (i = 0; i < desc->nb_components; i++) {
        int hshift = (i > 0) ? desc->log2_chroma_w : 0;
        int vshift = (i > 0) ? desc->log2_chroma_h : 0;
        int off    = ((srcp->crop_left >> hshift) << h->pixel_shift) +
                      (srcp->crop_top  >> vshift) * dst->linesize[i];
        dst->data[i] += off;
    }
    return 0;
}

static int is_extra(const uint8_t *buf, int buf_size)
{
    int cnt= buf[5]&0x1f;
    const uint8_t *p= buf+6;
    while(cnt--){
        int nalsize= AV_RB16(p) + 2;
        if(nalsize > buf_size - (p-buf) || p[2]!=0x67)
            return 0;
        p += nalsize;
    }
    cnt = *(p++);
    if(!cnt)
        return 0;
    while(cnt--){
        int nalsize= AV_RB16(p) + 2;
        if(nalsize > buf_size - (p-buf) || p[2]!=0x68)
            return 0;
        p += nalsize;
    }
    return 1;
}

static int h264_decode_frame(AVCodecContext *avctx, void *data,
                             int *got_frame, AVPacket *avpkt)
{
    const uint8_t *buf = avpkt->data;
    int buf_size       = avpkt->size;
    H264Context *h     = avctx->priv_data;
    AVFrame *pict      = data;
    int buf_index      = 0;
    H264Picture *out;
    int i, out_idx;
    int ret;

    h->flags = avctx->flags;
    /* reset data partitioning here, to ensure GetBitContexts from previous
     * packets do not get used. */
    h->data_partitioning = 0;

    /* end of stream, output what is still in the buffers */
    if (buf_size == 0) {
 out:

        h->cur_pic_ptr = NULL;
        h->first_field = 0;

        // FIXME factorize this with the output code below
        out     = h->delayed_pic[0];
        out_idx = 0;
        for (i = 1;
             h->delayed_pic[i] &&
             !h->delayed_pic[i]->f.key_frame &&
             !h->delayed_pic[i]->mmco_reset;
             i++)
            if (h->delayed_pic[i]->poc < out->poc) {
                out     = h->delayed_pic[i];
                out_idx = i;
            }

        for (i = out_idx; h->delayed_pic[i]; i++)
            h->delayed_pic[i] = h->delayed_pic[i + 1];

        if (out) {
            out->reference &= ~DELAYED_PIC_REF;
            ret = output_frame(h, pict, out);
            if (ret < 0)
                return ret;
            *got_frame = 1;
        }

        return buf_index;
    }
    if (h->is_avc && av_packet_get_side_data(avpkt, AV_PKT_DATA_NEW_EXTRADATA, NULL)) {
        int side_size;
        uint8_t *side = av_packet_get_side_data(avpkt, AV_PKT_DATA_NEW_EXTRADATA, &side_size);
        if (is_extra(side, side_size))
            ff_h264_decode_extradata(h, side, side_size);
    }
    if(h->is_avc && buf_size >= 9 && buf[0]==1 && buf[2]==0 && (buf[4]&0xFC)==0xFC && (buf[5]&0x1F) && buf[8]==0x67){
        if (is_extra(buf, buf_size))
            return ff_h264_decode_extradata(h, buf, buf_size);
    }

    buf_index = decode_nal_units(h, buf, buf_size, 0);
    if (buf_index < 0)
        return AVERROR_INVALIDDATA;

    if (!h->cur_pic_ptr && h->nal_unit_type == NAL_END_SEQUENCE) {
        av_assert0(buf_index <= buf_size);
        goto out;
    }

    if (!(avctx->flags2 & CODEC_FLAG2_CHUNKS) && !h->cur_pic_ptr) {
        if (avctx->skip_frame >= AVDISCARD_NONREF ||
            buf_size >= 4 && !memcmp("Q264", buf, 4))
            return buf_size;
        av_log(avctx, AV_LOG_ERROR, "no frame!\n");
        return AVERROR_INVALIDDATA;
    }

    if (!(avctx->flags2 & CODEC_FLAG2_CHUNKS) ||
        (h->mb_y >= h->mb_height && h->mb_height)) {
        if (avctx->flags2 & CODEC_FLAG2_CHUNKS)
            decode_postinit(h, 1);

        ff_h264_field_end(h, 0);

        /* Wait for second field. */
        *got_frame = 0;
        if (h->next_output_pic && (
                                   h->next_output_pic->recovered)) {
            if (!h->next_output_pic->recovered)
                h->next_output_pic->f.flags |= AV_FRAME_FLAG_CORRUPT;

            ret = output_frame(h, pict, h->next_output_pic);
            if (ret < 0)
                return ret;
            *got_frame = 1;
            if (CONFIG_MPEGVIDEO) {
                ff_print_debug_info2(h->avctx, pict, h->er.mbskip_table,
                                    h->next_output_pic->mb_type,
                                    h->next_output_pic->qscale_table,
                                    h->next_output_pic->motion_val,
                                    &h->low_delay,
                                    h->mb_width, h->mb_height, h->mb_stride, 1);
            }
        }
    }

    assert(pict->buf[0] || !*got_frame);

    return get_consumed_bytes(buf_index, buf_size);
}

av_cold void ff_h264_free_context(H264Context *h)
{
    int i;

    ff_h264_free_tables(h, 1); // FIXME cleanup init stuff perhaps

    for (i = 0; i < MAX_SPS_COUNT; i++)
        av_freep(h->sps_buffers + i);

    for (i = 0; i < MAX_PPS_COUNT; i++)
        av_freep(h->pps_buffers + i);
}

static av_cold int h264_decode_end(AVCodecContext *avctx)
{
    H264Context *h = avctx->priv_data;

    ff_h264_remove_all_refs(h);
    ff_h264_free_context(h);

    ff_h264_unref_picture(h, &h->cur_pic);

    return 0;
}

static const AVProfile profiles[] = {
    { FF_PROFILE_H264_BASELINE,             "Baseline"              },
    { FF_PROFILE_H264_CONSTRAINED_BASELINE, "Constrained Baseline"  },
    { FF_PROFILE_H264_MAIN,                 "Main"                  },
    { FF_PROFILE_H264_EXTENDED,             "Extended"              },
    { FF_PROFILE_H264_HIGH,                 "High"                  },
    { FF_PROFILE_H264_HIGH_10,              "High 10"               },
    { FF_PROFILE_H264_HIGH_10_INTRA,        "High 10 Intra"         },
    { FF_PROFILE_H264_HIGH_422,             "High 4:2:2"            },
    { FF_PROFILE_H264_HIGH_422_INTRA,       "High 4:2:2 Intra"      },
    { FF_PROFILE_H264_HIGH_444,             "High 4:4:4"            },
    { FF_PROFILE_H264_HIGH_444_PREDICTIVE,  "High 4:4:4 Predictive" },
    { FF_PROFILE_H264_HIGH_444_INTRA,       "High 4:4:4 Intra"      },
    { FF_PROFILE_H264_CAVLC_444,            "CAVLC 4:4:4"           },
    { FF_PROFILE_UNKNOWN },
};

static const AVOption h264_options[] = {
    {"is_avc", "is avc", offsetof(H264Context, is_avc), FF_OPT_TYPE_INT, {.i64 = 0}, 0, 1, 0},
    {"nal_length_size", "nal_length_size", offsetof(H264Context, nal_length_size), FF_OPT_TYPE_INT, {.i64 = 0}, 0, 4, 0},
    {NULL}
};

static const AVClass h264_class = {
    .class_name = "H264 Decoder",
    .item_name  = av_default_item_name,
    .option     = h264_options,
    .version    = LIBAVUTIL_VERSION_INT,
};

AVCodec ff_h264_decoder = {
    .name                  = "h264",
    .long_name             = NULL_IF_CONFIG_SMALL("H.264 / AVC / MPEG-4 AVC / MPEG-4 part 10"),
    .type                  = AVMEDIA_TYPE_VIDEO,
    .id                    = AV_CODEC_ID_H264,
    .priv_data_size        = sizeof(H264Context),
    .init                  = ff_h264_decode_init,
    .close                 = h264_decode_end,
    .decode                = h264_decode_frame,
    .capabilities          = /*CODEC_CAP_DRAW_HORIZ_BAND |*/ CODEC_CAP_DR1 |
                             CODEC_CAP_DELAY | CODEC_CAP_SLICE_THREADS |
                             CODEC_CAP_FRAME_THREADS,
    .flush                 = flush_dpb,
    .init_thread_copy      = ONLY_IF_THREADS_ENABLED(decode_init_thread_copy),
    .update_thread_context = ONLY_IF_THREADS_ENABLED(ff_h264_update_thread_context),
    .profiles              = NULL_IF_CONFIG_SMALL(profiles),
    .priv_class            = &h264_class,
};

#if CONFIG_H264_VDPAU_DECODER
static const AVClass h264_vdpau_class = {
    .class_name = "H264 VDPAU Decoder",
    .item_name  = av_default_item_name,
    .option     = h264_options,
    .version    = LIBAVUTIL_VERSION_INT,
};

AVCodec ff_h264_vdpau_decoder = {
    .name           = "h264_vdpau",
    .long_name      = NULL_IF_CONFIG_SMALL("H.264 / AVC / MPEG-4 AVC / MPEG-4 part 10 (VDPAU acceleration)"),
    .type           = AVMEDIA_TYPE_VIDEO,
    .id             = AV_CODEC_ID_H264,
    .priv_data_size = sizeof(H264Context),
    .init           = ff_h264_decode_init,
    .close          = h264_decode_end,
    .decode         = h264_decode_frame,
    .capabilities   = CODEC_CAP_DR1 | CODEC_CAP_DELAY | CODEC_CAP_HWACCEL_VDPAU,
    .flush          = flush_dpb,
    .pix_fmts       = (const enum AVPixelFormat[]) { AV_PIX_FMT_VDPAU_H264,
                                                     AV_PIX_FMT_NONE},
    .profiles       = NULL_IF_CONFIG_SMALL(profiles),
    .priv_class     = &h264_vdpau_class,
};
#endif<|MERGE_RESOLUTION|>--- conflicted
+++ resolved
@@ -687,17 +687,12 @@
     h->sei_fpa.frame_packing_arrangement_cancel_flag = -1;
     ff_h264_reset_sei(h);
     if (avctx->codec_id == AV_CODEC_ID_H264) {
-<<<<<<< HEAD
         if (avctx->ticks_per_frame == 1) {
-            if(h->avctx->time_base.den < INT_MAX/2) {
-                h->avctx->time_base.den *= 2;
+            if(h->avctx->framerate.num < INT_MAX/2) {
+                h->avctx->framerate.num *= 2;
             } else
-                h->avctx->time_base.num /= 2;
-        }
-=======
-        if (avctx->ticks_per_frame == 1)
-            h->avctx->framerate.num *= 2;
->>>>>>> 7ea1b347
+                h->avctx->framerate.den /= 2;
+        }
         avctx->ticks_per_frame = 2;
     }
 
