/*
 * Image format
 * Copyright (c) 2000, 2001, 2002 Fabrice Bellard
 * Copyright (c) 2004 Michael Niedermayer
 *
 * This file is part of FFmpeg.
 *
 * FFmpeg is free software; you can redistribute it and/or
 * modify it under the terms of the GNU Lesser General Public
 * License as published by the Free Software Foundation; either
 * version 2.1 of the License, or (at your option) any later version.
 *
 * FFmpeg is distributed in the hope that it will be useful,
 * but WITHOUT ANY WARRANTY; without even the implied warranty of
 * MERCHANTABILITY or FITNESS FOR A PARTICULAR PURPOSE.  See the GNU
 * Lesser General Public License for more details.
 *
 * You should have received a copy of the GNU Lesser General Public
 * License along with FFmpeg; if not, write to the Free Software
 * Foundation, Inc., 51 Franklin Street, Fifth Floor, Boston, MA 02110-1301 USA
 */

#define _DEFAULT_SOURCE
#define _BSD_SOURCE
#include <sys/stat.h>
#include "libavutil/avstring.h"
#include "libavutil/log.h"
#include "libavutil/opt.h"
#include "libavutil/pixdesc.h"
#include "libavutil/parseutils.h"
#include "libavutil/intreadwrite.h"
#include "avformat.h"
#include "avio_internal.h"
#include "internal.h"
#include "img2.h"

#if HAVE_GLOB
/* Locally define as 0 (bitwise-OR no-op) any missing glob options that
   are non-posix glibc/bsd extensions. */
#ifndef GLOB_NOMAGIC
#define GLOB_NOMAGIC 0
#endif
#ifndef GLOB_BRACE
#define GLOB_BRACE 0
#endif

#endif /* HAVE_GLOB */

static const int sizes[][2] = {
    { 640, 480 },
    { 720, 480 },
    { 720, 576 },
    { 352, 288 },
    { 352, 240 },
    { 160, 128 },
    { 512, 384 },
    { 640, 352 },
    { 640, 240 },
};

static int infer_size(int *width_ptr, int *height_ptr, int size)
{
    int i;

    for (i = 0; i < FF_ARRAY_ELEMS(sizes); i++) {
        if ((sizes[i][0] * sizes[i][1]) == size) {
            *width_ptr  = sizes[i][0];
            *height_ptr = sizes[i][1];
            return 0;
        }
    }

    return -1;
}

static int is_glob(const char *path)
{
#if HAVE_GLOB
    size_t span = 0;
    const char *p = path;

    while (p = strchr(p, '%')) {
        if (*(++p) == '%') {
            ++p;
            continue;
        }
        if (span = strspn(p, "*?[]{}"))
            break;
    }
    /* Did we hit a glob char or get to the end? */
    return span != 0;
#else
    return 0;
#endif
}

/**
 * Get index range of image files matched by path.
 *
 * @param pfirst_index pointer to index updated with the first number in the range
 * @param plast_index  pointer to index updated with the last number in the range
 * @param path         path which has to be matched by the image files in the range
 * @param start_index  minimum accepted value for the first index in the range
 * @return -1 if no image file could be found
 */
static int find_image_range(int *pfirst_index, int *plast_index,
                            const char *path, int start_index, int start_index_range)
{
    char buf[1024];
    int range, last_index, range1, first_index;

    /* find the first image */
    for (first_index = start_index; first_index < start_index + start_index_range; first_index++) {
        if (av_get_frame_filename(buf, sizeof(buf), path, first_index) < 0) {
            *pfirst_index =
            *plast_index  = 1;
            if (avio_check(buf, AVIO_FLAG_READ) > 0)
                return 0;
            return -1;
        }
        if (avio_check(buf, AVIO_FLAG_READ) > 0)
            break;
    }
    if (first_index == start_index + start_index_range)
        goto fail;

    /* find the last image */
    last_index = first_index;
    for (;;) {
        range = 0;
        for (;;) {
            if (!range)
                range1 = 1;
            else
                range1 = 2 * range;
            if (av_get_frame_filename(buf, sizeof(buf), path,
                                      last_index + range1) < 0)
                goto fail;
            if (avio_check(buf, AVIO_FLAG_READ) <= 0)
                break;
            range = range1;
            /* just in case... */
            if (range >= (1 << 30))
                goto fail;
        }
        /* we are sure than image last_index + range exists */
        if (!range)
            break;
        last_index += range;
    }
    *pfirst_index = first_index;
    *plast_index  = last_index;
    return 0;

fail:
    return -1;
}

static int img_read_probe(AVProbeData *p)
{
    if (p->filename && ff_guess_image2_codec(p->filename)) {
        if (av_filename_number_test(p->filename))
            return AVPROBE_SCORE_MAX;
        else if (is_glob(p->filename))
            return AVPROBE_SCORE_MAX;
        else if (p->filename[strcspn(p->filename, "*?{")]) // probably PT_GLOB
            return AVPROBE_SCORE_EXTENSION + 2; // score chosen to be a tad above the image pipes
        else if (p->buf_size == 0)
            return 0;
        else if (av_match_ext(p->filename, "raw") || av_match_ext(p->filename, "gif"))
            return 5;
        else
            return AVPROBE_SCORE_EXTENSION;
    }
    return 0;
}

int ff_img_read_header(AVFormatContext *s1)
{
    VideoDemuxData *s = s1->priv_data;
    int first_index = 1, last_index = 1;
    AVStream *st;
    enum AVPixelFormat pix_fmt = AV_PIX_FMT_NONE;

    s1->ctx_flags |= AVFMTCTX_NOHEADER;

    st = avformat_new_stream(s1, NULL);
    if (!st) {
        return AVERROR(ENOMEM);
    }

    if (s->pixel_format &&
        (pix_fmt = av_get_pix_fmt(s->pixel_format)) == AV_PIX_FMT_NONE) {
        av_log(s1, AV_LOG_ERROR, "No such pixel format: %s.\n",
               s->pixel_format);
        return AVERROR(EINVAL);
    }

    av_strlcpy(s->path, s1->filename, sizeof(s->path));
    s->img_number = 0;
    s->img_count  = 0;

    /* find format */
    if (s1->iformat->flags & AVFMT_NOFILE)
        s->is_pipe = 0;
    else {
        s->is_pipe       = 1;
        st->need_parsing = AVSTREAM_PARSE_FULL;
    }

    if (s->ts_from_file == 2) {
#if !HAVE_STRUCT_STAT_ST_MTIM_TV_NSEC
        av_log(s1, AV_LOG_ERROR, "POSIX.1-2008 not supported, nanosecond file timestamps unavailable\n");
        return AVERROR(ENOSYS);
#endif
        avpriv_set_pts_info(st, 64, 1, 1000000000);
    } else if (s->ts_from_file)
        avpriv_set_pts_info(st, 64, 1, 1);
    else
        avpriv_set_pts_info(st, 64, s->framerate.den, s->framerate.num);

    if (s->width && s->height) {
        st->codec->width  = s->width;
        st->codec->height = s->height;
    }

    if (!s->is_pipe) {
        if (s->pattern_type == PT_GLOB_SEQUENCE) {
        s->use_glob = is_glob(s->path);
        if (s->use_glob) {
#if HAVE_GLOB
            char *p = s->path, *q, *dup;
            int gerr;
#endif

            av_log(s1, AV_LOG_WARNING, "Pattern type 'glob_sequence' is deprecated: "
                   "use pattern_type 'glob' instead\n");
#if HAVE_GLOB
            dup = q = av_strdup(p);
            while (*q) {
                /* Do we have room for the next char and a \ insertion? */
                if ((p - s->path) >= (sizeof(s->path) - 2))
                  break;
                if (*q == '%' && strspn(q + 1, "%*?[]{}"))
                    ++q;
                else if (strspn(q, "\\*?[]{}"))
                    *p++ = '\\';
                *p++ = *q++;
            }
            *p = 0;
            av_free(dup);

            gerr = glob(s->path, GLOB_NOCHECK|GLOB_BRACE|GLOB_NOMAGIC, NULL, &s->globstate);
            if (gerr != 0) {
                return AVERROR(ENOENT);
            }
            first_index = 0;
            last_index = s->globstate.gl_pathc - 1;
#endif
        }
        }
        if ((s->pattern_type == PT_GLOB_SEQUENCE && !s->use_glob) || s->pattern_type == PT_SEQUENCE) {
            if (find_image_range(&first_index, &last_index, s->path,
                                 s->start_number, s->start_number_range) < 0) {
                av_log(s1, AV_LOG_ERROR,
                       "Could find no file with path '%s' and index in the range %d-%d\n",
                       s->path, s->start_number, s->start_number + s->start_number_range - 1);
                return AVERROR(ENOENT);
            }
        } else if (s->pattern_type == PT_GLOB) {
#if HAVE_GLOB
            int gerr;
            gerr = glob(s->path, GLOB_NOCHECK|GLOB_BRACE|GLOB_NOMAGIC, NULL, &s->globstate);
            if (gerr != 0) {
                return AVERROR(ENOENT);
            }
            first_index = 0;
            last_index = s->globstate.gl_pathc - 1;
            s->use_glob = 1;
#else
            av_log(s1, AV_LOG_ERROR,
                   "Pattern type 'glob' was selected but globbing "
                   "is not supported by this libavformat build\n");
            return AVERROR(ENOSYS);
#endif
        } else if (s->pattern_type != PT_GLOB_SEQUENCE && s->pattern_type != PT_NONE) {
            av_log(s1, AV_LOG_ERROR,
                   "Unknown value '%d' for pattern_type option\n", s->pattern_type);
            return AVERROR(EINVAL);
        }
        s->img_first  = first_index;
        s->img_last   = last_index;
        s->img_number = first_index;
        /* compute duration */
        if (!s->ts_from_file) {
            st->start_time = 0;
            st->duration   = last_index - first_index + 1;
        }
    }

    if (s1->video_codec_id) {
        st->codec->codec_type = AVMEDIA_TYPE_VIDEO;
        st->codec->codec_id   = s1->video_codec_id;
    } else if (s1->audio_codec_id) {
        st->codec->codec_type = AVMEDIA_TYPE_AUDIO;
        st->codec->codec_id   = s1->audio_codec_id;
    } else if (s1->iformat->raw_codec_id) {
        st->codec->codec_type = AVMEDIA_TYPE_VIDEO;
        st->codec->codec_id   = s1->iformat->raw_codec_id;
    } else {
        const char *str = strrchr(s->path, '.');
        s->split_planes       = str && !av_strcasecmp(str + 1, "y");
        st->codec->codec_type = AVMEDIA_TYPE_VIDEO;
        if (s1->pb) {
            int probe_buffer_size = 2048;
            uint8_t *probe_buffer = av_realloc(NULL, probe_buffer_size + AVPROBE_PADDING_SIZE);
            AVInputFormat *fmt = NULL;
            AVProbeData pd = { 0 };

            if (!probe_buffer)
                return AVERROR(ENOMEM);

            probe_buffer_size = avio_read(s1->pb, probe_buffer, probe_buffer_size);
            if (probe_buffer_size < 0) {
                av_free(probe_buffer);
                return probe_buffer_size;
            }
            memset(probe_buffer + probe_buffer_size, 0, AVPROBE_PADDING_SIZE);

            pd.buf = probe_buffer;
            pd.buf_size = probe_buffer_size;
            pd.filename = s1->filename;

            while ((fmt = av_iformat_next(fmt))) {
                if (fmt->read_header != ff_img_read_header ||
                    !fmt->read_probe ||
                    (fmt->flags & AVFMT_NOFILE) ||
                    !fmt->raw_codec_id)
                    continue;
                if (fmt->read_probe(&pd) > 0) {
                    st->codec->codec_id = fmt->raw_codec_id;
                    break;
                }
            }
            if (s1->flags & AVFMT_FLAG_CUSTOM_IO) {
                avio_seek(s1->pb, 0, SEEK_SET);
            } else
                ffio_rewind_with_probe_data(s1->pb, &probe_buffer, probe_buffer_size);
        }
        if (st->codec->codec_id == AV_CODEC_ID_NONE)
            st->codec->codec_id = ff_guess_image2_codec(s->path);
        if (st->codec->codec_id == AV_CODEC_ID_LJPEG)
            st->codec->codec_id = AV_CODEC_ID_MJPEG;
        if (st->codec->codec_id == AV_CODEC_ID_ALIAS_PIX) // we cannot distingiush this from BRENDER_PIX
            st->codec->codec_id = AV_CODEC_ID_NONE;
    }
    if (st->codec->codec_type == AVMEDIA_TYPE_VIDEO &&
        pix_fmt != AV_PIX_FMT_NONE)
        st->codec->pix_fmt = pix_fmt;

    return 0;
}

int ff_img_read_packet(AVFormatContext *s1, AVPacket *pkt)
{
    VideoDemuxData *s = s1->priv_data;
    char filename_bytes[1024];
    char *filename = filename_bytes;
    int i, res;
    int size[3]           = { 0 }, ret[3] = { 0 };
    AVIOContext *f[3]     = { NULL };
    AVCodecContext *codec = s1->streams[0]->codec;

    if (!s->is_pipe) {
        /* loop over input */
        if (s->loop && s->img_number > s->img_last) {
            s->img_number = s->img_first;
        }
        if (s->img_number > s->img_last)
            return AVERROR_EOF;
        if (s->pattern_type == PT_NONE) {
            av_strlcpy(filename_bytes, s->path, sizeof(filename_bytes));
        } else if (s->use_glob) {
#if HAVE_GLOB
            filename = s->globstate.gl_pathv[s->img_number];
#endif
        } else {
        if (av_get_frame_filename(filename_bytes, sizeof(filename_bytes),
                                  s->path,
                                  s->img_number) < 0 && s->img_number > 1)
            return AVERROR(EIO);
        }
        for (i = 0; i < 3; i++) {
            if (avio_open2(&f[i], filename, AVIO_FLAG_READ,
                           &s1->interrupt_callback, NULL) < 0) {
                if (i >= 1)
                    break;
                av_log(s1, AV_LOG_ERROR, "Could not open file : %s\n",
                       filename);
                return AVERROR(EIO);
            }
            size[i] = avio_size(f[i]);

            if (!s->split_planes)
                break;
            filename[strlen(filename) - 1] = 'U' + i;
        }

        if (codec->codec_id == AV_CODEC_ID_NONE) {
            AVProbeData pd = { 0 };
            AVInputFormat *ifmt;
            uint8_t header[PROBE_BUF_MIN + AVPROBE_PADDING_SIZE];
            int ret;
            int score = 0;

            ret = avio_read(f[0], header, PROBE_BUF_MIN);
            if (ret < 0)
                return ret;
            memset(header + ret, 0, sizeof(header) - ret);
            avio_skip(f[0], -ret);
            pd.buf = header;
            pd.buf_size = ret;
            pd.filename = filename;

            ifmt = av_probe_input_format3(&pd, 1, &score);
            if (ifmt && ifmt->read_packet == ff_img_read_packet && ifmt->raw_codec_id)
                codec->codec_id = ifmt->raw_codec_id;
        }

        if (codec->codec_id == AV_CODEC_ID_RAWVIDEO && !codec->width)
            infer_size(&codec->width, &codec->height, size[0]);
    } else {
        f[0] = s1->pb;
        if (avio_feof(f[0]) && s->loop && s->is_pipe)
            avio_seek(f[0], 0, SEEK_SET);
        if (avio_feof(f[0]))
            return AVERROR_EOF;
        if (s->frame_size > 0) {
            size[0] = s->frame_size;
        } else if (!s1->streams[0]->parser) {
            size[0] = avio_size(s1->pb);
        } else {
            size[0] = 4096;
        }
    }

    res = av_new_packet(pkt, size[0] + size[1] + size[2]);
    if (res < 0) {
        goto fail;
    }
    pkt->stream_index = 0;
    pkt->flags       |= AV_PKT_FLAG_KEY;
    if (s->ts_from_file) {
        struct stat img_stat;
        if (stat(filename, &img_stat)) {
            res = AVERROR(EIO);
            goto fail;
        }
        pkt->pts = (int64_t)img_stat.st_mtime;
#if HAVE_STRUCT_STAT_ST_MTIM_TV_NSEC
        if (s->ts_from_file == 2)
            pkt->pts = 1000000000*pkt->pts + img_stat.st_mtim.tv_nsec;
#endif
        av_add_index_entry(s1->streams[0], s->img_number, pkt->pts, 0, 0, AVINDEX_KEYFRAME);
    } else if (!s->is_pipe) {
        pkt->pts      = s->pts;
    }

    if (s->is_pipe)
        pkt->pos = avio_tell(f[0]);

    pkt->size = 0;
    for (i = 0; i < 3; i++) {
        if (f[i]) {
            ret[i] = avio_read(f[i], pkt->data + pkt->size, size[i]);
            if (s->loop && s->is_pipe && ret[i] == AVERROR_EOF) {
                if (avio_seek(f[i], 0, SEEK_SET) >= 0) {
                    pkt->pos = 0;
                    ret[i] = avio_read(f[i], pkt->data + pkt->size, size[i]);
                }
            }
            if (!s->is_pipe)
                avio_closep(&f[i]);
            if (ret[i] > 0)
                pkt->size += ret[i];
        }
    }

    if (ret[0] <= 0 || ret[1] < 0 || ret[2] < 0) {
<<<<<<< HEAD
        av_free_packet(pkt);
        if (ret[0] < 0) {
            res = ret[0];
        } else if (ret[1] < 0) {
            res = ret[1];
        } else if (ret[2] < 0) {
            res = ret[2];
        } else {
            res = AVERROR_EOF;
        }
        goto fail;
=======
        av_packet_unref(pkt);
        return AVERROR(EIO); /* signal EOF */
>>>>>>> ce70f28a
    } else {
        s->img_count++;
        s->img_number++;
        s->pts++;
        return 0;
    }

fail:
    if (!s->is_pipe) {
        for (i = 0; i < 3; i++) {
            avio_closep(&f[i]);
        }
    }
    return res;
}

static int img_read_close(struct AVFormatContext* s1)
{
#if HAVE_GLOB
    VideoDemuxData *s = s1->priv_data;
    if (s->use_glob) {
        globfree(&s->globstate);
    }
#endif
    return 0;
}

static int img_read_seek(AVFormatContext *s, int stream_index, int64_t timestamp, int flags)
{
    VideoDemuxData *s1 = s->priv_data;
    AVStream *st = s->streams[0];

    if (s1->ts_from_file) {
        int index = av_index_search_timestamp(st, timestamp, flags);
        if(index < 0)
            return -1;
        s1->img_number = st->index_entries[index].pos;
        return 0;
    }

    if (timestamp < 0 || !s1->loop && timestamp > s1->img_last - s1->img_first)
        return -1;
    s1->img_number = timestamp%(s1->img_last - s1->img_first + 1) + s1->img_first;
    s1->pts = timestamp;
    return 0;
}

#define OFFSET(x) offsetof(VideoDemuxData, x)
#define DEC AV_OPT_FLAG_DECODING_PARAM
const AVOption ff_img_options[] = {
    { "framerate",    "set the video framerate",             OFFSET(framerate),    AV_OPT_TYPE_VIDEO_RATE, {.str = "25"}, 0, 0,   DEC },
    { "loop",         "force loop over input file sequence", OFFSET(loop),         AV_OPT_TYPE_INT,    {.i64 = 0   }, 0, 1,       DEC },

    { "pattern_type", "set pattern type",                    OFFSET(pattern_type), AV_OPT_TYPE_INT,    {.i64=PT_GLOB_SEQUENCE}, 0,       INT_MAX, DEC, "pattern_type"},
    { "glob_sequence","select glob/sequence pattern type",   0, AV_OPT_TYPE_CONST,  {.i64=PT_GLOB_SEQUENCE}, INT_MIN, INT_MAX, DEC, "pattern_type" },
    { "glob",         "select glob pattern type",            0, AV_OPT_TYPE_CONST,  {.i64=PT_GLOB         }, INT_MIN, INT_MAX, DEC, "pattern_type" },
    { "sequence",     "select sequence pattern type",        0, AV_OPT_TYPE_CONST,  {.i64=PT_SEQUENCE     }, INT_MIN, INT_MAX, DEC, "pattern_type" },
    { "none",         "disable pattern matching",            0, AV_OPT_TYPE_CONST,  {.i64=PT_NONE         }, INT_MIN, INT_MAX, DEC, "pattern_type" },

    { "pixel_format", "set video pixel format",              OFFSET(pixel_format), AV_OPT_TYPE_STRING, {.str = NULL}, 0, 0,       DEC },
    { "start_number", "set first number in the sequence",    OFFSET(start_number), AV_OPT_TYPE_INT,    {.i64 = 0   }, INT_MIN, INT_MAX, DEC },
    { "start_number_range", "set range for looking at the first sequence number", OFFSET(start_number_range), AV_OPT_TYPE_INT, {.i64 = 5}, 1, INT_MAX, DEC },
    { "video_size",   "set video size",                      OFFSET(width),        AV_OPT_TYPE_IMAGE_SIZE, {.str = NULL}, 0, 0,   DEC },
    { "frame_size",   "force frame size in bytes",           OFFSET(frame_size),   AV_OPT_TYPE_INT,    {.i64 = 0   }, 0, INT_MAX, DEC },
    { "ts_from_file", "set frame timestamp from file's one", OFFSET(ts_from_file), AV_OPT_TYPE_INT,    {.i64 = 0   }, 0, 2,       DEC, "ts_type" },
    { "none", "none",                   0, AV_OPT_TYPE_CONST,    {.i64 = 0   }, 0, 2,       DEC, "ts_type" },
    { "sec",  "second precision",       0, AV_OPT_TYPE_CONST,    {.i64 = 1   }, 0, 2,       DEC, "ts_type" },
    { "ns",   "nano second precision",  0, AV_OPT_TYPE_CONST,    {.i64 = 2   }, 0, 2,       DEC, "ts_type" },
    { NULL },
};

#if CONFIG_IMAGE2_DEMUXER
static const AVClass img2_class = {
    .class_name = "image2 demuxer",
    .item_name  = av_default_item_name,
    .option     = ff_img_options,
    .version    = LIBAVUTIL_VERSION_INT,
};
AVInputFormat ff_image2_demuxer = {
    .name           = "image2",
    .long_name      = NULL_IF_CONFIG_SMALL("image2 sequence"),
    .priv_data_size = sizeof(VideoDemuxData),
    .read_probe     = img_read_probe,
    .read_header    = ff_img_read_header,
    .read_packet    = ff_img_read_packet,
    .read_close     = img_read_close,
    .read_seek      = img_read_seek,
    .flags          = AVFMT_NOFILE,
    .priv_class     = &img2_class,
};
#endif
#if CONFIG_IMAGE2PIPE_DEMUXER
static const AVClass img2pipe_class = {
    .class_name = "image2pipe demuxer",
    .item_name  = av_default_item_name,
    .option     = ff_img_options,
    .version    = LIBAVUTIL_VERSION_INT,
};
AVInputFormat ff_image2pipe_demuxer = {
    .name           = "image2pipe",
    .long_name      = NULL_IF_CONFIG_SMALL("piped image2 sequence"),
    .priv_data_size = sizeof(VideoDemuxData),
    .read_header    = ff_img_read_header,
    .read_packet    = ff_img_read_packet,
    .priv_class     = &img2pipe_class,
};
#endif

static int bmp_probe(AVProbeData *p)
{
    const uint8_t *b = p->buf;
    int ihsize;

    if (AV_RB16(b) != 0x424d)
        return 0;

    ihsize = AV_RL32(b+14);
    if (ihsize < 12 || ihsize > 255)
        return 0;

    if (!AV_RN32(b + 6)) {
        return AVPROBE_SCORE_EXTENSION + 1;
    }
    return AVPROBE_SCORE_EXTENSION / 4;
}

static int dds_probe(AVProbeData *p)
{
    const uint8_t *b = p->buf;

    if (   AV_RB64(b) == 0x444453207c000000
        && AV_RL32(b +  8)
        && AV_RL32(b + 12))
        return AVPROBE_SCORE_MAX - 1;
    return 0;
}

static int dpx_probe(AVProbeData *p)
{
    const uint8_t *b = p->buf;
    int w, h;
    int is_big = (AV_RN32(b) == AV_RN32("SDPX"));

    if (p->buf_size < 0x304+8)
        return 0;
    w = is_big ? AV_RB32(p->buf + 0x304) : AV_RL32(p->buf + 0x304);
    h = is_big ? AV_RB32(p->buf + 0x308) : AV_RL32(p->buf + 0x308);
    if (w <= 0 || h <= 0)
        return 0;

    if (is_big || AV_RN32(b) == AV_RN32("XPDS"))
        return AVPROBE_SCORE_EXTENSION + 1;
    return 0;
}

static int exr_probe(AVProbeData *p)
{
    const uint8_t *b = p->buf;

    if (AV_RL32(b) == 20000630)
        return AVPROBE_SCORE_EXTENSION + 1;
    return 0;
}

static int j2k_probe(AVProbeData *p)
{
    const uint8_t *b = p->buf;

    if (AV_RB64(b) == 0x0000000c6a502020 ||
        AV_RB32(b) == 0xff4fff51)
        return AVPROBE_SCORE_EXTENSION + 1;
    return 0;
}

static int jpeg_probe(AVProbeData *p)
{
    const uint8_t *b = p->buf;
    int i, state = 0xD8;

    if (AV_RB16(b) != 0xFFD8 ||
        AV_RB32(b) == 0xFFD8FFF7)
    return 0;

    b += 2;
    for (i = 0; i < p->buf_size - 3; i++) {
        int c;
        if (b[i] != 0xFF)
            continue;
        c = b[i + 1];
        switch (c) {
        case 0xD8:
            return 0;
        case 0xC0:
        case 0xC1:
        case 0xC2:
        case 0xC3:
        case 0xC5:
        case 0xC6:
        case 0xC7:
            if (state != 0xD8)
                return 0;
            state = 0xC0;
            break;
        case 0xDA:
            if (state != 0xC0)
                return 0;
            state = 0xDA;
            break;
        case 0xD9:
            if (state != 0xDA)
                return 0;
            state = 0xD9;
            break;
        case 0xE0:
        case 0xE1:
        case 0xE2:
        case 0xE3:
        case 0xE4:
        case 0xE5:
        case 0xE6:
        case 0xE7:
        case 0xE8:
        case 0xE9:
        case 0xEA:
        case 0xEB:
        case 0xEC:
        case 0xED:
        case 0xEE:
        case 0xEF:
            i += AV_RB16(&b[i + 2]) + 1;
            break;
        default:
            if (  (c >= 0x02 && c <= 0xBF)
                || c == 0xC8)
                return 0;
        }
    }

    if (state == 0xD9)
        return AVPROBE_SCORE_EXTENSION + 1;
    return AVPROBE_SCORE_EXTENSION / 8;
}

static int jpegls_probe(AVProbeData *p)
{
    const uint8_t *b = p->buf;

    if (AV_RB32(b) == 0xffd8fff7)
         return AVPROBE_SCORE_EXTENSION + 1;
    return 0;
}

static int qdraw_probe(AVProbeData *p)
{
    const uint8_t *b = p->buf;

    if (   p->buf_size >= 528
        && (AV_RB64(b + 520) & 0xFFFFFFFFFFFF) == 0x001102ff0c00
        && AV_RB16(b + 520)
        && AV_RB16(b + 518))
        return AVPROBE_SCORE_MAX * 3 / 4;
    if (   (AV_RB64(b + 8) & 0xFFFFFFFFFFFF) == 0x001102ff0c00
        && AV_RB16(b + 8)
        && AV_RB16(b + 6))
        return AVPROBE_SCORE_EXTENSION / 4;
    return 0;
}

static int pictor_probe(AVProbeData *p)
{
    const uint8_t *b = p->buf;

    if (AV_RL16(b) == 0x1234)
        return AVPROBE_SCORE_EXTENSION / 4;
    return 0;
}

static int png_probe(AVProbeData *p)
{
    const uint8_t *b = p->buf;

    if (AV_RB64(b) == 0x89504e470d0a1a0a)
        return AVPROBE_SCORE_MAX - 1;
    return 0;
}

static int sgi_probe(AVProbeData *p)
{
    const uint8_t *b = p->buf;

    if (AV_RB16(b) == 474 &&
        (b[2] & ~1) == 0 &&
        (b[3] & ~3) == 0 && b[3] &&
        (AV_RB16(b + 4) & ~7) == 0 && AV_RB16(b + 4))
        return AVPROBE_SCORE_EXTENSION + 1;
    return 0;
}

static int sunrast_probe(AVProbeData *p)
{
    const uint8_t *b = p->buf;

    if (AV_RB32(b) == 0x59a66a95)
        return AVPROBE_SCORE_EXTENSION + 1;
    return 0;
}

static int tiff_probe(AVProbeData *p)
{
    const uint8_t *b = p->buf;

    if (AV_RB32(b) == 0x49492a00 ||
        AV_RB32(b) == 0x4D4D002a)
        return AVPROBE_SCORE_EXTENSION + 1;
    return 0;
}

static int webp_probe(AVProbeData *p)
{
    const uint8_t *b = p->buf;

    if (AV_RB32(b)     == 0x52494646 &&
        AV_RB32(b + 8) == 0x57454250)
        return AVPROBE_SCORE_MAX - 1;
    return 0;
}

#define IMAGEAUTO_DEMUXER(imgname, codecid)\
static const AVClass imgname ## _class = {\
    .class_name = AV_STRINGIFY(imgname) " demuxer",\
    .item_name  = av_default_item_name,\
    .option     = ff_img_options,\
    .version    = LIBAVUTIL_VERSION_INT,\
};\
AVInputFormat ff_image_ ## imgname ## _pipe_demuxer = {\
    .name           = AV_STRINGIFY(imgname) "_pipe",\
    .long_name      = NULL_IF_CONFIG_SMALL("piped " AV_STRINGIFY(imgname) " sequence"),\
    .priv_data_size = sizeof(VideoDemuxData),\
    .read_probe     = imgname ## _probe,\
    .read_header    = ff_img_read_header,\
    .read_packet    = ff_img_read_packet,\
    .priv_class     = & imgname ## _class,\
    .flags          = AVFMT_GENERIC_INDEX, \
    .raw_codec_id   = codecid,\
};

IMAGEAUTO_DEMUXER(bmp,     AV_CODEC_ID_BMP)
IMAGEAUTO_DEMUXER(dds,     AV_CODEC_ID_DDS)
IMAGEAUTO_DEMUXER(dpx,     AV_CODEC_ID_DPX)
IMAGEAUTO_DEMUXER(exr,     AV_CODEC_ID_EXR)
IMAGEAUTO_DEMUXER(j2k,     AV_CODEC_ID_JPEG2000)
IMAGEAUTO_DEMUXER(jpeg,    AV_CODEC_ID_MJPEG)
IMAGEAUTO_DEMUXER(jpegls,  AV_CODEC_ID_JPEGLS)
IMAGEAUTO_DEMUXER(pictor,  AV_CODEC_ID_PICTOR)
IMAGEAUTO_DEMUXER(png,     AV_CODEC_ID_PNG)
IMAGEAUTO_DEMUXER(qdraw,   AV_CODEC_ID_QDRAW)
IMAGEAUTO_DEMUXER(sgi,     AV_CODEC_ID_SGI)
IMAGEAUTO_DEMUXER(sunrast, AV_CODEC_ID_SUNRAST)
IMAGEAUTO_DEMUXER(tiff,    AV_CODEC_ID_TIFF)
IMAGEAUTO_DEMUXER(webp,    AV_CODEC_ID_WEBP)<|MERGE_RESOLUTION|>--- conflicted
+++ resolved
@@ -487,8 +487,7 @@
     }
 
     if (ret[0] <= 0 || ret[1] < 0 || ret[2] < 0) {
-<<<<<<< HEAD
-        av_free_packet(pkt);
+        av_packet_unref(pkt);
         if (ret[0] < 0) {
             res = ret[0];
         } else if (ret[1] < 0) {
@@ -499,10 +498,6 @@
             res = AVERROR_EOF;
         }
         goto fail;
-=======
-        av_packet_unref(pkt);
-        return AVERROR(EIO); /* signal EOF */
->>>>>>> ce70f28a
     } else {
         s->img_count++;
         s->img_number++;
