--- conflicted
+++ resolved
@@ -192,15 +192,9 @@
 AVOutputFormat ff_image2_muxer = {
     .name           = "image2",
     .long_name      = NULL_IF_CONFIG_SMALL("image2 sequence"),
-<<<<<<< HEAD
     .extensions     = "bmp,dpx,jls,jpeg,jpg,ljpg,pam,pbm,pcx,pgm,pgmyuv,png,"
                       "ppm,sgi,tga,tif,tiff,jp2,j2c,j2k,xwd,sun,ras,rs,im1,im8,im24,"
-                      "sunras,xbm,xface",
-=======
-    .extensions     = "bmp,dpx,jpeg,jpg,ljpg,pam,pbm,pcx,pgm,pgmyuv,png,"
-                      "ppm,sgi,tga,tif,tiff,jp2,xwd,sun,ras,rs,im1,im8,im24,"
-                      "sunras,webp,xbm",
->>>>>>> be7c3231
+                      "sunras,webp,xbm,xface",
     .priv_data_size = sizeof(VideoMuxData),
     .video_codec    = AV_CODEC_ID_MJPEG,
     .write_header   = write_header,
