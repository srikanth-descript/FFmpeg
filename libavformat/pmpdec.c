/*
 * PMP demuxer.
 * Copyright (c) 2011 Reimar Döffinger
 *
 * This file is part of FFmpeg.
 *
 * FFmpeg is free software; you can redistribute it and/or
 * modify it under the terms of the GNU Lesser General Public
 * License as published by the Free Software Foundation; either
 * version 2.1 of the License, or (at your option) any later version.
 *
 * FFmpeg is distributed in the hope that it will be useful,
 * but WITHOUT ANY WARRANTY; without even the implied warranty of
 * MERCHANTABILITY or FITNESS FOR A PARTICULAR PURPOSE.  See the GNU
 * Lesser General Public License for more details.
 *
 * You should have received a copy of the GNU Lesser General Public
 * License along with FFmpeg; if not, write to the Free Software
 * Foundation, Inc., 51 Franklin Street, Fifth Floor, Boston, MA 02110-1301 USA
 */

#include "libavutil/intreadwrite.h"
#include "avformat.h"
#include "internal.h"

typedef struct {
    int cur_stream;
    int num_streams;
    int audio_packets;
    int current_packet;
    uint32_t *packet_sizes;
    int packet_sizes_alloc;
} PMPContext;

static int pmp_probe(AVProbeData *p) {
    if (AV_RN32(p->buf) == AV_RN32("pmpm") &&
        AV_RL32(p->buf + 4) == 1)
        return AVPROBE_SCORE_MAX;
    return 0;
}

static int pmp_header(AVFormatContext *s)
{
    PMPContext *pmp = s->priv_data;
    AVIOContext *pb = s->pb;
    int tb_num, tb_den;
    int index_cnt;
    int audio_codec_id = AV_CODEC_ID_NONE;
    int srate, channels;
    int i;
    uint64_t pos;
    AVStream *vst = avformat_new_stream(s, NULL);
    if (!vst)
        return AVERROR(ENOMEM);
    vst->codec->codec_type = AVMEDIA_TYPE_VIDEO;
    avio_skip(pb, 8);
    switch (avio_rl32(pb)) {
    case 0:
        vst->codec->codec_id = AV_CODEC_ID_MPEG4;
        break;
    case 1:
        vst->codec->codec_id = AV_CODEC_ID_H264;
        break;
    default:
        av_log(s, AV_LOG_ERROR, "Unsupported video format\n");
        break;
    }
    index_cnt = avio_rl32(pb);
    vst->codec->width  = avio_rl32(pb);
    vst->codec->height = avio_rl32(pb);

    tb_num = avio_rl32(pb);
    tb_den = avio_rl32(pb);
    avpriv_set_pts_info(vst, 32, tb_num, tb_den);
    vst->nb_frames = index_cnt;
    vst->duration = index_cnt;

    switch (avio_rl32(pb)) {
    case 0:
        audio_codec_id = AV_CODEC_ID_MP3;
        break;
    case 1:
<<<<<<< HEAD
        av_log(s, AV_LOG_ERROR, "AAC not yet correctly supported\n");
        audio_codec_id = CODEC_ID_AAC;
=======
        av_log(s, AV_LOG_WARNING, "AAC is not yet correctly supported\n");
        audio_codec_id = AV_CODEC_ID_AAC;
>>>>>>> 36ef5369
        break;
    default:
        av_log(s, AV_LOG_ERROR, "Unsupported audio format\n");
        break;
    }
    pmp->num_streams = avio_rl16(pb) + 1;
    avio_skip(pb, 10);
    srate = avio_rl32(pb);
    channels = avio_rl32(pb) + 1;
    for (i = 1; i < pmp->num_streams; i++) {
        AVStream *ast = avformat_new_stream(s, NULL);
        if (!ast)
            return AVERROR(ENOMEM);
        ast->codec->codec_type = AVMEDIA_TYPE_AUDIO;
        ast->codec->codec_id = audio_codec_id;
        ast->codec->channels = channels;
        ast->codec->sample_rate = srate;
        avpriv_set_pts_info(ast, 32, 1, srate);
    }
    pos = avio_tell(pb) + 4*index_cnt;
    for (i = 0; i < index_cnt; i++) {
        int size = avio_rl32(pb);
        int flags = size & 1 ? AVINDEX_KEYFRAME : 0;
        size >>= 1;
        av_add_index_entry(vst, pos, i, size, 0, flags);
        pos += size;
    }
    return 0;
}

static int pmp_packet(AVFormatContext *s, AVPacket *pkt)
{
    PMPContext *pmp = s->priv_data;
    AVIOContext *pb = s->pb;
    int ret = 0;
    int i;

    if (url_feof(pb))
        return AVERROR_EOF;
    if (pmp->cur_stream == 0) {
        int num_packets;
        pmp->audio_packets = avio_r8(pb);
        if (!pmp->audio_packets) {
            av_log_ask_for_sample(s, "0 audio packets\n");
            return AVERROR_PATCHWELCOME;
        }
        num_packets = (pmp->num_streams - 1) * pmp->audio_packets + 1;
        avio_skip(pb, 8);
        pmp->current_packet = 0;
        av_fast_malloc(&pmp->packet_sizes,
                       &pmp->packet_sizes_alloc,
                       num_packets * sizeof(*pmp->packet_sizes));
        if (!pmp->packet_sizes_alloc) {
            av_log(s, AV_LOG_ERROR, "Cannot (re)allocate packet buffer\n");
            return AVERROR(ENOMEM);
        }
        for (i = 0; i < num_packets; i++)
            pmp->packet_sizes[i] = avio_rl32(pb);
    }
    ret = av_get_packet(pb, pkt, pmp->packet_sizes[pmp->current_packet]);
    if (ret >= 0) {
        ret = 0;
        // FIXME: this is a hack that should be removed once
        // compute_pkt_fields() can handle timestamps properly
        if (pmp->cur_stream == 0)
            pkt->dts = s->streams[0]->cur_dts++;
        pkt->stream_index = pmp->cur_stream;
    }
    if (pmp->current_packet % pmp->audio_packets == 0)
        pmp->cur_stream = (pmp->cur_stream + 1) % pmp->num_streams;
    pmp->current_packet++;
    return ret;
}

static int pmp_seek(AVFormatContext *s, int stream_index, int64_t ts, int flags)
{
    PMPContext *pmp = s->priv_data;
    pmp->cur_stream = 0;
    // fallback to default seek now
    return -1;
}

static int pmp_close(AVFormatContext *s)
{
    PMPContext *pmp = s->priv_data;
    av_freep(&pmp->packet_sizes);
    return 0;
}

AVInputFormat ff_pmp_demuxer = {
    .name           = "pmp",
    .long_name      = NULL_IF_CONFIG_SMALL("Playstation Portable PMP"),
    .priv_data_size = sizeof(PMPContext),
    .read_probe     = pmp_probe,
    .read_header    = pmp_header,
    .read_packet    = pmp_packet,
    .read_seek      = pmp_seek,
    .read_close     = pmp_close,
};<|MERGE_RESOLUTION|>--- conflicted
+++ resolved
@@ -80,13 +80,8 @@
         audio_codec_id = AV_CODEC_ID_MP3;
         break;
     case 1:
-<<<<<<< HEAD
         av_log(s, AV_LOG_ERROR, "AAC not yet correctly supported\n");
-        audio_codec_id = CODEC_ID_AAC;
-=======
-        av_log(s, AV_LOG_WARNING, "AAC is not yet correctly supported\n");
         audio_codec_id = AV_CODEC_ID_AAC;
->>>>>>> 36ef5369
         break;
     default:
         av_log(s, AV_LOG_ERROR, "Unsupported audio format\n");
