/*
 * frame CRC encoder (for codec/format testing)
 * Copyright (c) 2002 Fabrice Bellard
 *
 * This file is part of FFmpeg.
 *
 * FFmpeg is free software; you can redistribute it and/or
 * modify it under the terms of the GNU Lesser General Public
 * License as published by the Free Software Foundation; either
 * version 2.1 of the License, or (at your option) any later version.
 *
 * FFmpeg is distributed in the hope that it will be useful,
 * but WITHOUT ANY WARRANTY; without even the implied warranty of
 * MERCHANTABILITY or FITNESS FOR A PARTICULAR PURPOSE.  See the GNU
 * Lesser General Public License for more details.
 *
 * You should have received a copy of the GNU Lesser General Public
 * License along with FFmpeg; if not, write to the Free Software
 * Foundation, Inc., 51 Franklin Street, Fifth Floor, Boston, MA 02110-1301 USA
 */

#include "libavutil/adler32.h"
#include "avformat.h"
#include "internal.h"

static int framecrc_write_packet(struct AVFormatContext *s, AVPacket *pkt)
{
    uint32_t crc = av_adler32_update(0, pkt->data, pkt->size);
    char buf[256];

    snprintf(buf, sizeof(buf), "%d, %10"PRId64", %10"PRId64", %8d, %8d, 0x%08x\n",
             pkt->stream_index, pkt->dts, pkt->pts, pkt->duration, pkt->size, crc);
    avio_write(s->pb, buf, strlen(buf));
    avio_flush(s->pb);
    return 0;
}

AVOutputFormat ff_framecrc_muxer = {
    .name              = "framecrc",
<<<<<<< HEAD
    .long_name         = NULL_IF_CONFIG_SMALL("framecrc testing format"),
=======
    .long_name         = NULL_IF_CONFIG_SMALL("framecrc testing"),
    .extensions        = "",
>>>>>>> 6774247a
    .audio_codec       = CODEC_ID_PCM_S16LE,
    .video_codec       = CODEC_ID_RAWVIDEO,
    .write_header      = ff_framehash_write_header,
    .write_packet      = framecrc_write_packet,
    .flags             = AVFMT_VARIABLE_FPS | AVFMT_TS_NONSTRICT,
};<|MERGE_RESOLUTION|>--- conflicted
+++ resolved
@@ -37,12 +37,7 @@
 
 AVOutputFormat ff_framecrc_muxer = {
     .name              = "framecrc",
-<<<<<<< HEAD
-    .long_name         = NULL_IF_CONFIG_SMALL("framecrc testing format"),
-=======
     .long_name         = NULL_IF_CONFIG_SMALL("framecrc testing"),
-    .extensions        = "",
->>>>>>> 6774247a
     .audio_codec       = CODEC_ID_PCM_S16LE,
     .video_codec       = CODEC_ID_RAWVIDEO,
     .write_header      = ff_framehash_write_header,
