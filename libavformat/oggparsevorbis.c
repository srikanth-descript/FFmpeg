--- conflicted
+++ resolved
@@ -171,7 +171,7 @@
                     continue;
                 }
             } else if (!ogm_chapter(as, tt, ct)) {
-<<<<<<< HEAD
+                updates++;
                 if (av_dict_get(*m, tt, NULL, 0)) {
                     av_dict_set(m, tt, ";", AV_DICT_APPEND);
                 }
@@ -179,12 +179,6 @@
                             AV_DICT_DONT_STRDUP_KEY |
                             AV_DICT_APPEND);
                 av_freep(&ct);
-=======
-                updates++;
-                av_dict_set(m, tt, ct,
-                            AV_DICT_DONT_STRDUP_KEY |
-                            AV_DICT_DONT_STRDUP_VAL);
->>>>>>> db68ef89
             }
         }
     }
@@ -276,8 +270,8 @@
 
     /* New metadata packet; release old data. */
     av_dict_free(&st->metadata);
-    ret = ff_vorbis_comment(s, &st->metadata, os->buf + os->pstart + 7,
-                            os->psize - 8, 1);
+    ret = ff_vorbis_stream_comment(s, st, os->buf + os->pstart + 7,
+                                   os->psize - 8);
     if (ret < 0)
         return ret;
 
@@ -369,13 +363,7 @@
             avpriv_set_pts_info(st, 64, 1, srate);
         }
     } else if (os->buf[os->pstart] == 3) {
-<<<<<<< HEAD
         if (vorbis_update_metadata(s, idx) >= 0 && priv->len[1] > 10) {
-=======
-        if (os->psize > 8 &&
-            ff_vorbis_stream_comment(s, st, os->buf + os->pstart + 7,
-                                     os->psize - 8) >= 0) {
->>>>>>> db68ef89
             unsigned new_len;
 
             int ret = ff_replaygain_export(st, st->metadata);
