--- conflicted
+++ resolved
@@ -36,11 +36,8 @@
 #include <stddef.h>
 
 #include "libavutil/avutil.h"
-<<<<<<< HEAD
 #include "libavutil/dict.h"
-=======
 #include "libavutil/frame.h"
->>>>>>> 7e350379
 #include "libavutil/log.h"
 #include "libavutil/samplefmt.h"
 #include "libavutil/pixfmt.h"
@@ -246,6 +243,7 @@
 /**
  * Get the number of channels of a buffer reference.
  */
+attribute_deprecated
 int avfilter_ref_get_channels(AVFilterBufferRef *ref);
 
 #if FF_API_AVFILTERPAD_PUBLIC
@@ -627,7 +625,7 @@
     /**
      * Buffer partially filled with samples to achieve a fixed/minimum size.
      */
-    AVFilterBufferRef *partial_buf;
+    AVFrame *partial_buf;
 
     /**
      * Size of the partial buffer to allocate.
@@ -750,7 +748,6 @@
                                                              int nb_samples,
                                                              enum AVSampleFormat sample_fmt,
                                                              uint64_t channel_layout);
-<<<<<<< HEAD
 /**
  * Create an audio buffer reference wrapped around an already
  * allocated samples buffer.
@@ -764,6 +761,7 @@
  * @param channel_layout the channel layout of the buffer,
  *                       must be either 0 or consistent with channels
  */
+attribute_deprecated
 AVFilterBufferRef *avfilter_get_audio_buffer_ref_from_arrays_channels(uint8_t **data,
                                                                       int linesize,
                                                                       int perms,
@@ -772,6 +770,7 @@
                                                                       int channels,
                                                                       uint64_t channel_layout);
 
+#endif
 
 
 #define AVFILTER_CMD_FLAG_ONE   1 ///< Stop once a filter understood the command (for target=all for example), fast filters are favored automatically
@@ -782,9 +781,6 @@
  * It is recommended to use avfilter_graph_send_command().
  */
 int avfilter_process_command(AVFilterContext *filter, const char *cmd, const char *arg, char *res, int res_len, int flags);
-=======
-#endif
->>>>>>> 7e350379
 
 /** Initialize the filter system. Register all builtin filters. */
 void avfilter_register_all(void);
@@ -865,10 +861,6 @@
 
 #if FF_API_AVFILTERBUFFER
 /**
-<<<<<<< HEAD
- * @}
- */
-=======
  * Copy the frame properties of src to dst, without copying the actual
  * image data.
  *
@@ -886,6 +878,9 @@
 attribute_deprecated
 int avfilter_copy_buf_props(AVFrame *dst, const AVFilterBufferRef *src);
 #endif
->>>>>>> 7e350379
+
+/**
+ * @}
+ */
 
 #endif /* AVFILTER_AVFILTER_H */