--- conflicted
+++ resolved
@@ -73,24 +73,16 @@
         p += frame->linesize[0];
     }
 
-<<<<<<< HEAD
     if (frame->key_frame)
-        blackframe->last_keyframe = blackframe->frame;
+        s->last_keyframe = s->frame;
 
-    pblack = blackframe->nblack * 100 / (inlink->w * inlink->h);
-    if (pblack >= blackframe->bamount)
+    pblack = s->nblack * 100 / (inlink->w * inlink->h);
+    if (pblack >= s->bamount)
         av_log(ctx, AV_LOG_INFO, "frame:%u pblack:%u pts:%"PRId64" t:%f "
                "type:%c last_keyframe:%d\n",
-               blackframe->frame, pblack, frame->pts,
+               s->frame, pblack, frame->pts,
                frame->pts == AV_NOPTS_VALUE ? -1 : frame->pts * av_q2d(inlink->time_base),
-               av_get_picture_type_char(frame->pict_type), blackframe->last_keyframe);
-=======
-    pblack = s->nblack * 100 / (inlink->w * inlink->h);
-    if (pblack >= s->bamount)
-        av_log(ctx, AV_LOG_INFO, "frame:%u pblack:%u pts:%"PRId64" t:%f\n",
-               s->frame, pblack, frame->pts,
-               frame->pts == AV_NOPTS_VALUE ? -1 : frame->pts * av_q2d(inlink->time_base));
->>>>>>> 7f839595
+               av_get_picture_type_char(frame->pict_type), s->last_keyframe);
 
     s->frame++;
     s->nblack = 0;
