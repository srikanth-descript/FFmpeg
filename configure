--- conflicted
+++ resolved
@@ -371,12 +371,7 @@
   --disable-safe-bitstream-reader
                            disable buffer boundary checking in bitreaders
                            (faster, but may crash)
-<<<<<<< HEAD
-  --enable-memalign-hack   emulate memalign, interferes with memory debuggers
   --sws-max-filter-size=N  the max filter size swscale uses [$sws_max_filter_size_default]
-=======
-  --enable-sram            allow use of on-chip SRAM
->>>>>>> 4fb311c8
 
 Optimization options (experts only):
   --disable-asm            disable all assembly optimizations
@@ -1703,12 +1698,8 @@
     $LIBRARY_LIST
     $PROGRAM_LIST
     $SUBSYSTEM_LIST
-<<<<<<< HEAD
     fontconfig
-    memalign_hack
     memory_poisoning
-=======
->>>>>>> 4fb311c8
     neon_clobber_test
     pic
     pod2man
@@ -6415,10 +6406,6 @@
     prepend ffmpeg_libs $($ldflags_filter "-lole32") &&
     enable dxva2_lib
 
-<<<<<<< HEAD
-! enabled_any memalign posix_memalign aligned_malloc &&
-    enabled simd_align && enable memalign_hack
-
 # add_dep lib dep
 # -> enable ${lib}_deps_${dep}
 # -> add $dep to ${lib}_deps only once
@@ -6446,8 +6433,6 @@
 
 merge_deps libavfilter $FILTER_LIST
 
-=======
->>>>>>> 4fb311c8
 map 'enabled $v && intrinsics=${v#intrinsics_}' $INTRINSICS_LIST
 
 for thread in $THREADS_LIST; do
