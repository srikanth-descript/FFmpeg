--- conflicted
+++ resolved
@@ -2428,20 +2428,11 @@
 ffmpeg_select="aformat_filter anull_filter atrim_filter format_filter
                null_filter
                setpts_filter trim_filter"
-<<<<<<< HEAD
 ffplay_deps="avcodec avformat swscale swresample sdl"
 ffplay_select="rdft crop_filter"
 ffprobe_deps="avcodec avformat"
 ffserver_deps="avformat fork sarestart"
 ffserver_select="ffm_muxer rtp_protocol rtsp_demuxer"
-ffserver_extralibs='$ldl'
-=======
-avplay_deps="avcodec avformat avresample swscale sdl"
-avplay_select="rdft"
-avprobe_deps="avcodec avformat"
-avserver_deps="avformat fork !shared"
-avserver_select="ffm_muxer rtp_protocol rtsp_demuxer"
->>>>>>> 60e6cecf
 
 # documentation
 podpages_deps="perl"
