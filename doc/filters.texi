@chapter Filtergraph description
@c man begin FILTERGRAPH DESCRIPTION

A filtergraph is a directed graph of connected filters. It can contain
cycles, and there can be multiple links between a pair of
filters. Each link has one input pad on one side connecting it to one
filter from which it takes its input, and one output pad on the other
side connecting it to the one filter accepting its output.

Each filter in a filtergraph is an instance of a filter class
registered in the application, which defines the features and the
number of input and output pads of the filter.

A filter with no input pads is called a "source", a filter with no
output pads is called a "sink".

@anchor{Filtergraph syntax}
@section Filtergraph syntax

A filtergraph can be represented using a textual representation, which is
recognized by the @option{-filter}/@option{-vf} and @option{-filter_complex}
options in @command{ffmpeg} and @option{-vf} in @command{ffplay}, and by the
@code{avfilter_graph_parse()}/@code{avfilter_graph_parse2()} function defined in
@file{libavfilter/avfiltergraph.h}.

A filterchain consists of a sequence of connected filters, each one
connected to the previous one in the sequence. A filterchain is
represented by a list of ","-separated filter descriptions.

A filtergraph consists of a sequence of filterchains. A sequence of
filterchains is represented by a list of ";"-separated filterchain
descriptions.

A filter is represented by a string of the form:
[@var{in_link_1}]...[@var{in_link_N}]@var{filter_name}=@var{arguments}[@var{out_link_1}]...[@var{out_link_M}]

@var{filter_name} is the name of the filter class of which the
described filter is an instance of, and has to be the name of one of
the filter classes registered in the program.
The name of the filter class is optionally followed by a string
"=@var{arguments}".

@var{arguments} is a string which contains the parameters used to
initialize the filter instance, and are described in the filter
descriptions below.

The list of arguments can be quoted using the character "'" as initial
and ending mark, and the character '\' for escaping the characters
within the quoted text; otherwise the argument string is considered
terminated when the next special character (belonging to the set
"[]=;,") is encountered.

The name and arguments of the filter are optionally preceded and
followed by a list of link labels.
A link label allows to name a link and associate it to a filter output
or input pad. The preceding labels @var{in_link_1}
... @var{in_link_N}, are associated to the filter input pads,
the following labels @var{out_link_1} ... @var{out_link_M}, are
associated to the output pads.

When two link labels with the same name are found in the
filtergraph, a link between the corresponding input and output pad is
created.

If an output pad is not labelled, it is linked by default to the first
unlabelled input pad of the next filter in the filterchain.
For example in the filterchain:
@example
nullsrc, split[L1], [L2]overlay, nullsink
@end example
the split filter instance has two output pads, and the overlay filter
instance two input pads. The first output pad of split is labelled
"L1", the first input pad of overlay is labelled "L2", and the second
output pad of split is linked to the second input pad of overlay,
which are both unlabelled.

In a complete filterchain all the unlabelled filter input and output
pads must be connected. A filtergraph is considered valid if all the
filter input and output pads of all the filterchains are connected.

Libavfilter will automatically insert scale filters where format
conversion is required. It is possible to specify swscale flags
for those automatically inserted scalers by prepending
@code{sws_flags=@var{flags};}
to the filtergraph description.

Follows a BNF description for the filtergraph syntax:
@example
@var{NAME}             ::= sequence of alphanumeric characters and '_'
@var{LINKLABEL}        ::= "[" @var{NAME} "]"
@var{LINKLABELS}       ::= @var{LINKLABEL} [@var{LINKLABELS}]
@var{FILTER_ARGUMENTS} ::= sequence of chars (eventually quoted)
@var{FILTER}           ::= [@var{LINKNAMES}] @var{NAME} ["=" @var{ARGUMENTS}] [@var{LINKNAMES}]
@var{FILTERCHAIN}      ::= @var{FILTER} [,@var{FILTERCHAIN}]
@var{FILTERGRAPH}      ::= [sws_flags=@var{flags};] @var{FILTERCHAIN} [;@var{FILTERGRAPH}]
@end example

@c man end FILTERGRAPH DESCRIPTION

@chapter Audio Filters
@c man begin AUDIO FILTERS

When you configure your FFmpeg build, you can disable any of the
existing filters using @code{--disable-filters}.
The configure output will show the audio filters included in your
build.

Below is a description of the currently available audio filters.

@section aconvert

Convert the input audio format to the specified formats.

The filter accepts a string of the form:
"@var{sample_format}:@var{channel_layout}".

@var{sample_format} specifies the sample format, and can be a string or the
corresponding numeric value defined in @file{libavutil/samplefmt.h}. Use 'p'
suffix for a planar sample format.

@var{channel_layout} specifies the channel layout, and can be a string
or the corresponding number value defined in @file{libavutil/audioconvert.h}.

The special parameter "auto", signifies that the filter will
automatically select the output format depending on the output filter.

Some examples follow.

@itemize
@item
Convert input to float, planar, stereo:
@example
aconvert=fltp:stereo
@end example

@item
Convert input to unsigned 8-bit, automatically select out channel layout:
@example
aconvert=u8:auto
@end example
@end itemize

@section aformat

Convert the input audio to one of the specified formats. The framework will
negotiate the most appropriate format to minimize conversions.

The filter accepts three lists of formats, separated by ":", in the form:
"@var{sample_formats}:@var{channel_layouts}:@var{packing_formats}".

Elements in each list are separated by "," which has to be escaped in the
filtergraph specification.

The special parameter "all", in place of a list of elements, signifies all
supported formats.

Some examples follow:
@example
aformat=u8\\,s16:mono:packed

aformat=s16:mono\\,stereo:all
@end example

@section amerge

Merge two audio streams into a single multi-channel stream.

This filter does not need any argument.

If the channel layouts of the inputs are disjoint, and therefore compatible,
the channel layout of the output will be set accordingly and the channels
will be reordered as necessary. If the channel layouts of the inputs are not
disjoint, the output will have all the channels of the first input then all
the channels of the second input, in that order, and the channel layout of
the output will be the default value corresponding to the total number of
channels.

For example, if the first input is in 2.1 (FL+FR+LF) and the second input
is FC+BL+BR, then the output will be in 5.1, with the channels in the
following order: a1, a2, b1, a3, b2, b3 (a1 is the first channel of the
first input, b1 is the first channel of the second input).

On the other hand, if both input are in stereo, the output channels will be
in the default order: a1, a2, b1, b2, and the channel layout will be
arbitrarily set to 4.0, which may or may not be the expected value.

Both inputs must have the same sample rate, format and packing.

If inputs do not have the same duration, the output will stop with the
shortest.

Example: merge two mono files into a stereo stream:
@example
amovie=left.wav [l] ; amovie=right.mp3 [r] ; [l] [r] amerge
@end example

If you need to do multiple merges (for instance multiple mono audio streams in
a single video media), you can do:
@example
ffmpeg -f lavfi -i "
amovie=input.mkv:si=0 [a0];
amovie=input.mkv:si=1 [a1];
amovie=input.mkv:si=2 [a2];
amovie=input.mkv:si=3 [a3];
amovie=input.mkv:si=4 [a4];
amovie=input.mkv:si=5 [a5];
[a0][a1] amerge [x0];
[x0][a2] amerge [x1];
[x1][a3] amerge [x2];
[x2][a4] amerge [x3];
[x3][a5] amerge" -c:a pcm_s16le output.mkv
@end example

@section anull

Pass the audio source unchanged to the output.

<<<<<<< HEAD
@section aresample

Resample the input audio to the specified sample rate.

The filter accepts exactly one parameter, the output sample rate. If not
specified then the filter will automatically convert between its input
and output sample rates.

For example, to resample the input audio to 44100Hz:
@example
aresample=44100
@end example

@section ashowinfo

Show a line containing various information for each input audio frame.
The input audio is not modified.

The shown line contains a sequence of key/value pairs of the form
@var{key}:@var{value}.

A description of each shown parameter follows:

@table @option
@item n
sequential number of the input frame, starting from 0

@item pts
presentation TimeStamp of the input frame, expressed as a number of
time base units. The time base unit depends on the filter input pad, and
is usually 1/@var{sample_rate}.

@item pts_time
presentation TimeStamp of the input frame, expressed as a number of
seconds

@item pos
position of the frame in the input stream, -1 if this information in
unavailable and/or meaningless (for example in case of synthetic audio)

@item fmt
sample format name

@item chlayout
channel layout description

@item nb_samples
number of samples (per each channel) contained in the filtered frame

@item rate
sample rate for the audio frame

@item planar
if the packing format is planar, 0 if packed

@item checksum
Adler-32 checksum (printed in hexadecimal) of all the planes of the input frame

@item plane_checksum
Adler-32 checksum (printed in hexadecimal) for each input frame plane,
expressed in the form "[@var{c0} @var{c1} @var{c2} @var{c3} @var{c4} @var{c5}
@var{c6} @var{c7}]"
@end table

@section asplit

Pass on the input audio to two outputs. Both outputs are identical to
the input audio.

For example:
@example
[in] asplit[out0], showaudio[out1]
@end example

will create two separate outputs from the same input, one cropped and
one padded.

@section astreamsync

Forward two audio streams and control the order the buffers are forwarded.

The argument to the filter is an expression deciding which stream should be
forwarded next: if the result is negative, the first stream is forwarded; if
the result is positive or zero, the second stream is forwarded. It can use
the following variables:

@table @var
@item b1 b2
number of buffers forwarded so far on each stream
@item s1 s2
number of samples forwarded so far on each stream
@item t1 t2
current timestamp of each stream
@end table

The default value is @code{t1-t2}, which means to always forward the stream
that has a smaller timestamp.

Example: stress-test @code{amerge} by randomly sending buffers on the wrong
input, while avoiding too much of a desynchronization:
@example
amovie=file.ogg [a] ; amovie=file.mp3 [b] ;
[a] [b] astreamsync=(2*random(1))-1+tanh(5*(t1-t2)) [a2] [b2] ;
[a2] [b2] amerge
@end example

@section earwax

Make audio easier to listen to on headphones.

This filter adds `cues' to 44.1kHz stereo (i.e. audio CD format) audio
so that when listened to on headphones the stereo image is moved from
inside your head (standard for headphones) to outside and in front of
the listener (standard for speakers).

Ported from SoX.

@section pan

Mix channels with specific gain levels. The filter accepts the output
channel layout followed by a set of channels definitions.

This filter is also designed to remap efficiently the channels of an audio
stream.

The filter accepts parameters of the form:
"@var{l}:@var{outdef}:@var{outdef}:..."

@table @option
@item l
output channel layout or number of channels

@item outdef
output channel specification, of the form:
"@var{out_name}=[@var{gain}*]@var{in_name}[+[@var{gain}*]@var{in_name}...]"

@item out_name
output channel to define, either a channel name (FL, FR, etc.) or a channel
number (c0, c1, etc.)

@item gain
multiplicative coefficient for the channel, 1 leaving the volume unchanged

@item in_name
input channel to use, see out_name for details; it is not possible to mix
named and numbered input channels
@end table

If the `=' in a channel specification is replaced by `<', then the gains for
that specification will be renormalized so that the total is 1, thus
avoiding clipping noise.

@subsection Mixing examples

For example, if you want to down-mix from stereo to mono, but with a bigger
factor for the left channel:
@example
pan=1:c0=0.9*c0+0.1*c1
@end example

A customized down-mix to stereo that works automatically for 3-, 4-, 5- and
7-channels surround:
@example
pan=stereo: FL < FL + 0.5*FC + 0.6*BL + 0.6*SL : FR < FR + 0.5*FC + 0.6*BR + 0.6*SR
@end example

Note that @command{ffmpeg} integrates a default down-mix (and up-mix) system
that should be preferred (see "-ac" option) unless you have very specific
needs.

@subsection Remapping examples

The channel remapping will be effective if, and only if:

@itemize
@item gain coefficients are zeroes or ones,
@item only one input per channel output,
@end itemize

If all these conditions are satisfied, the filter will notify the user ("Pure
channel mapping detected"), and use an optimized and lossless method to do the
remapping.

For example, if you have a 5.1 source and want a stereo audio stream by
dropping the extra channels:
@example
pan="stereo: c0=FL : c1=FR"
@end example

Given the same source, you can also switch front left and front right channels
and keep the input channel layout:
@example
pan="5.1: c0=c1 : c1=c0 : c2=c2 : c3=c3 : c4=c4 : c5=c5"
@end example

If the input is a stereo audio stream, you can mute the front left channel (and
still keep the stereo channel layout) with:
@example
pan="stereo:c1=c1"
@end example

Still with a stereo audio stream input, you can copy the right channel in both
front left and right:
@example
pan="stereo: c0=FR : c1=FR"
@end example

@section silencedetect

Detect silence in an audio stream.

This filter logs a message when it detects that the input audio volume is less
or equal to a noise tolerance value for a duration greater or equal to the
minimum detected noise duration.

The printed times and duration are expressed in seconds.

@table @option
@item duration, d
Set silence duration until notification (default is 2 seconds).

@item noise, n
Set noise tolerance. Can be specified in dB (in case "dB" is appended to the
specified value) or amplitude ratio. Default is -60dB, or 0.001.
@end table

Detect 5 seconds of silence with -50dB noise tolerance:
@example
silencedetect=n=-50dB:d=5
@end example

Complete example with @command{ffmpeg} to detect silence with 0.0001 noise
tolerance in @file{silence.mp3}:
@example
ffmpeg -f lavfi -i amovie=silence.mp3,silencedetect=noise=0.0001 -f null -
@end example

@section volume

Adjust the input audio volume.

The filter accepts exactly one parameter @var{vol}, which expresses
how the audio volume will be increased or decreased.

Output values are clipped to the maximum value.

If @var{vol} is expressed as a decimal number, the output audio
volume is given by the relation:
@example
@var{output_volume} = @var{vol} * @var{input_volume}
@end example

If @var{vol} is expressed as a decimal number followed by the string
"dB", the value represents the requested change in decibels of the
input audio power, and the output audio volume is given by the
relation:
@example
@var{output_volume} = 10^(@var{vol}/20) * @var{input_volume}
@end example

Otherwise @var{vol} is considered an expression and its evaluated
value is used for computing the output audio volume according to the
first relation.

Default value for @var{vol} is 1.0.

@subsection Examples

@itemize
@item
Half the input audio volume:
@example
volume=0.5
@end example

The above example is equivalent to:
@example
volume=1/2
@end example

@item
Decrease input audio power by 12 decibels:
@example
volume=-12dB
@end example
@end itemize
=======
@section resample
Convert the audio sample format, sample rate and channel layout. This filter is
not meant to be used directly, it is inserted automatically by libavfilter
whenever conversion is needed. Use the @var{aformat} filter to force a specific
conversion.
>>>>>>> 012f04a2

@c man end AUDIO FILTERS

@chapter Audio Sources
@c man begin AUDIO SOURCES

Below is a description of the currently available audio sources.

@section abuffer

Buffer audio frames, and make them available to the filter chain.

This source is mainly intended for a programmatic use, in particular
through the interface defined in @file{libavfilter/asrc_abuffer.h}.

It accepts the following mandatory parameters:
@var{sample_rate}:@var{sample_fmt}:@var{channel_layout}:@var{packing}

@table @option

@item sample_rate
The sample rate of the incoming audio buffers.

@item sample_fmt
The sample format of the incoming audio buffers.
Either a sample format name or its corresponging integer representation from
the enum AVSampleFormat in @file{libavutil/samplefmt.h}

@item channel_layout
The channel layout of the incoming audio buffers.
Either a channel layout name from channel_layout_map in
@file{libavutil/audioconvert.c} or its corresponding integer representation
from the AV_CH_LAYOUT_* macros in @file{libavutil/audioconvert.h}

@item packing
Either "packed" or "planar", or their integer representation: 0 or 1
respectively.

@end table

For example:
@example
abuffer=44100:s16:stereo:planar
@end example

will instruct the source to accept planar 16bit signed stereo at 44100Hz.
Since the sample format with name "s16" corresponds to the number
1 and the "stereo" channel layout corresponds to the value 0x3, this is
equivalent to:
@example
abuffer=44100:1:0x3:1
@end example

@section aevalsrc

Generate an audio signal specified by an expression.

This source accepts in input one or more expressions (one for each
channel), which are evaluated and used to generate a corresponding
audio signal.

It accepts the syntax: @var{exprs}[::@var{options}].
@var{exprs} is a list of expressions separated by ":", one for each
separate channel. The output channel layout depends on the number of
provided expressions, up to 8 channels are supported.

@var{options} is an optional sequence of @var{key}=@var{value} pairs,
separated by ":".

The description of the accepted options follows.

@table @option

@item duration, d
Set the minimum duration of the sourced audio. See the function
@code{av_parse_time()} for the accepted format.
Note that the resulting duration may be greater than the specified
duration, as the generated audio is always cut at the end of a
complete frame.

If not specified, or the expressed duration is negative, the audio is
supposed to be generated forever.

@item nb_samples, n
Set the number of samples per channel per each output frame,
default to 1024.

@item sample_rate, s
Specify the sample rate, default to 44100.
@end table

Each expression in @var{exprs} can contain the following constants:

@table @option
@item n
number of the evaluated sample, starting from 0

@item t
time of the evaluated sample expressed in seconds, starting from 0

@item s
sample rate

@end table

@subsection Examples

@itemize

@item
Generate silence:
@example
aevalsrc=0
@end example

@item

Generate a sin signal with frequency of 440 Hz, set sample rate to
8000 Hz:
@example
aevalsrc="sin(440*2*PI*t)::s=8000"
@end example

@item
Generate white noise:
@example
aevalsrc="-2+random(0)"
@end example

@item
Generate an amplitude modulated signal:
@example
aevalsrc="sin(10*2*PI*t)*sin(880*2*PI*t)"
@end example

@item
Generate 2.5 Hz binaural beats on a 360 Hz carrier:
@example
aevalsrc="0.1*sin(2*PI*(360-2.5/2)*t) : 0.1*sin(2*PI*(360+2.5/2)*t)"
@end example

@end itemize

@section amovie

Read an audio stream from a movie container.

It accepts the syntax: @var{movie_name}[:@var{options}] where
@var{movie_name} is the name of the resource to read (not necessarily
a file but also a device or a stream accessed through some protocol),
and @var{options} is an optional sequence of @var{key}=@var{value}
pairs, separated by ":".

The description of the accepted options follows.

@table @option

@item format_name, f
Specify the format assumed for the movie to read, and can be either
the name of a container or an input device. If not specified the
format is guessed from @var{movie_name} or by probing.

@item seek_point, sp
Specify the seek point in seconds, the frames will be output
starting from this seek point, the parameter is evaluated with
@code{av_strtod} so the numerical value may be suffixed by an IS
postfix. Default value is "0".

@item stream_index, si
Specify the index of the audio stream to read. If the value is -1,
the best suited audio stream will be automatically selected. Default
value is "-1".

@end table

@section anullsrc

Null audio source, return unprocessed audio frames. It is mainly useful
as a template and to be employed in analysis / debugging tools, or as
the source for filters which ignore the input data (for example the sox
synth filter).

It accepts an optional sequence of @var{key}=@var{value} pairs,
separated by ":".

The description of the accepted options follows.

@table @option

@item sample_rate, s
Specify the sample rate, and defaults to 44100.

@item channel_layout, cl

Specify the channel layout, and can be either an integer or a string
representing a channel layout. The default value of @var{channel_layout}
is "stereo".

Check the channel_layout_map definition in
@file{libavcodec/audioconvert.c} for the mapping between strings and
channel layout values.

@item nb_samples, n
Set the number of samples per requested frames.

@end table

Follow some examples:
@example
#  set the sample rate to 48000 Hz and the channel layout to AV_CH_LAYOUT_MONO.
anullsrc=r=48000:cl=4

# same as
anullsrc=r=48000:cl=mono
@end example

@c man end AUDIO SOURCES

@chapter Audio Sinks
@c man begin AUDIO SINKS

Below is a description of the currently available audio sinks.

@section abuffersink

Buffer audio frames, and make them available to the end of filter chain.

This sink is mainly intended for programmatic use, in particular
through the interface defined in @file{libavfilter/buffersink.h}.

It requires a pointer to an AVABufferSinkContext structure, which
defines the incoming buffers' formats, to be passed as the opaque
parameter to @code{avfilter_init_filter} for initialization.

@section anullsink

Null audio sink, do absolutely nothing with the input audio. It is
mainly useful as a template and to be employed in analysis / debugging
tools.

@c man end AUDIO SINKS

@chapter Video Filters
@c man begin VIDEO FILTERS

When you configure your FFmpeg build, you can disable any of the
existing filters using @code{--disable-filters}.
The configure output will show the video filters included in your
build.

Below is a description of the currently available video filters.

@section ass

Draw ASS (Advanced Substation Alpha) subtitles on top of input video
using the libass library.

To enable compilation of this filter you need to configure FFmpeg with
@code{--enable-libass}.

This filter accepts the syntax: @var{ass_filename}[:@var{options}],
where @var{ass_filename} is the filename of the ASS file to read, and
@var{options} is an optional sequence of @var{key}=@var{value} pairs,
separated by ":".

A description of the accepted options follows.

@table @option
@item original_size
Specifies the size of the original video, the video for which the ASS file
was composed. Due to a misdesign in ASS aspect ratio arithmetic, this is
necessary to correctly scale the fonts if the aspect ratio has been changed.
@end table

For example, to render the file @file{sub.ass} on top of the input
video, use the command:
@example
ass=sub.ass
@end example

@section bbox

Compute the bounding box for the non-black pixels in the input frame
luminance plane.

This filter computes the bounding box containing all the pixels with a
luminance value greater than the minimum allowed value.
The parameters describing the bounding box are printed on the filter
log.

@section blackdetect

Detect video intervals that are (almost) completely black. Can be
useful to detect chapter transitions, commercials, or invalid
recordings. Output lines contains the time for the start, end and
duration of the detected black interval expressed in seconds.

In order to display the output lines, you need to set the loglevel at
least to the AV_LOG_INFO value.

This filter accepts a list of options in the form of
@var{key}=@var{value} pairs separated by ":". A description of the
accepted options follows.

@table @option
@item black_min_duration, d
Set the minimum detected black duration expressed in seconds. It must
be a non-negative floating point number.

Default value is 2.0.

@item picture_black_ratio_th, pic_th
Set the threshold for considering a picture "black".
Express the minimum value for the ratio:
@example
@var{nb_black_pixels} / @var{nb_pixels}
@end example

for which a picture is considered black.
Default value is 0.98.

@item pixel_black_th, pix_th
Set the threshold for considering a pixel "black".

The threshold expresses the maximum pixel luminance value for which a
pixel is considered "black". The provided value is scaled according to
the following equation:
@example
@var{absolute_threshold} = @var{luminance_minimum_value} + @var{pixel_black_th} * @var{luminance_range_size}
@end example

@var{luminance_range_size} and @var{luminance_minimum_value} depend on
the input video format, the range is [0-255] for YUV full-range
formats and [16-235] for YUV non full-range formats.

Default value is 0.10.
@end table

The following example sets the maximum pixel threshold to the minimum
value, and detects only black intervals of 2 or more seconds:
@example
blackdetect=d=2:pix_th=0.00
@end example

@section blackframe

Detect frames that are (almost) completely black. Can be useful to
detect chapter transitions or commercials. Output lines consist of
the frame number of the detected frame, the percentage of blackness,
the position in the file if known or -1 and the timestamp in seconds.

In order to display the output lines, you need to set the loglevel at
least to the AV_LOG_INFO value.

The filter accepts the syntax:
@example
blackframe[=@var{amount}:[@var{threshold}]]
@end example

@var{amount} is the percentage of the pixels that have to be below the
threshold, and defaults to 98.

@var{threshold} is the threshold below which a pixel value is
considered black, and defaults to 32.

@section boxblur

Apply boxblur algorithm to the input video.

This filter accepts the parameters:
@var{luma_radius}:@var{luma_power}:@var{chroma_radius}:@var{chroma_power}:@var{alpha_radius}:@var{alpha_power}

Chroma and alpha parameters are optional, if not specified they default
to the corresponding values set for @var{luma_radius} and
@var{luma_power}.

@var{luma_radius}, @var{chroma_radius}, and @var{alpha_radius} represent
the radius in pixels of the box used for blurring the corresponding
input plane. They are expressions, and can contain the following
constants:
@table @option
@item w, h
the input width and height in pixels

@item cw, ch
the input chroma image width and height in pixels

@item hsub, vsub
horizontal and vertical chroma subsample values. For example for the
pixel format "yuv422p" @var{hsub} is 2 and @var{vsub} is 1.
@end table

The radius must be a non-negative number, and must not be greater than
the value of the expression @code{min(w,h)/2} for the luma and alpha planes,
and of @code{min(cw,ch)/2} for the chroma planes.

@var{luma_power}, @var{chroma_power}, and @var{alpha_power} represent
how many times the boxblur filter is applied to the corresponding
plane.

Some examples follow:

@itemize

@item
Apply a boxblur filter with luma, chroma, and alpha radius
set to 2:
@example
boxblur=2:1
@end example

@item
Set luma radius to 2, alpha and chroma radius to 0
@example
boxblur=2:1:0:0:0:0
@end example

@item
Set luma and chroma radius to a fraction of the video dimension
@example
boxblur=min(h\,w)/10:1:min(cw\,ch)/10:1
@end example

@end itemize

@section colormatrix

The colormatrix filter allows conversion between any of the following color
space: BT.709 (@var{bt709}), BT.601 (@var{bt601}), SMPTE-240M (@var{smpte240m})
and FCC (@var{fcc}).

The syntax of the parameters is @var{source}:@var{destination}:

@example
colormatrix=bt601:smpte240m
@end example

@section copy

Copy the input source unchanged to the output. Mainly useful for
testing purposes.

@section crop

Crop the input video to @var{out_w}:@var{out_h}:@var{x}:@var{y}:@var{keep_aspect}

The @var{keep_aspect} parameter is optional, if specified and set to a
non-zero value will force the output display aspect ratio to be the
same of the input, by changing the output sample aspect ratio.

The @var{out_w}, @var{out_h}, @var{x}, @var{y} parameters are
expressions containing the following constants:

@table @option
@item x, y
the computed values for @var{x} and @var{y}. They are evaluated for
each new frame.

@item in_w, in_h
the input width and height

@item iw, ih
same as @var{in_w} and @var{in_h}

@item out_w, out_h
the output (cropped) width and height

@item ow, oh
same as @var{out_w} and @var{out_h}

@item a
same as @var{iw} / @var{ih}

@item sar
input sample aspect ratio

@item dar
input display aspect ratio, it is the same as (@var{iw} / @var{ih}) * @var{sar}

@item hsub, vsub
horizontal and vertical chroma subsample values. For example for the
pixel format "yuv422p" @var{hsub} is 2 and @var{vsub} is 1.

@item n
the number of input frame, starting from 0

@item pos
the position in the file of the input frame, NAN if unknown

@item t
timestamp expressed in seconds, NAN if the input timestamp is unknown

@end table

The @var{out_w} and @var{out_h} parameters specify the expressions for
the width and height of the output (cropped) video. They are
evaluated just at the configuration of the filter.

The default value of @var{out_w} is "in_w", and the default value of
@var{out_h} is "in_h".

The expression for @var{out_w} may depend on the value of @var{out_h},
and the expression for @var{out_h} may depend on @var{out_w}, but they
cannot depend on @var{x} and @var{y}, as @var{x} and @var{y} are
evaluated after @var{out_w} and @var{out_h}.

The @var{x} and @var{y} parameters specify the expressions for the
position of the top-left corner of the output (non-cropped) area. They
are evaluated for each frame. If the evaluated value is not valid, it
is approximated to the nearest valid value.

The default value of @var{x} is "(in_w-out_w)/2", and the default
value for @var{y} is "(in_h-out_h)/2", which set the cropped area at
the center of the input image.

The expression for @var{x} may depend on @var{y}, and the expression
for @var{y} may depend on @var{x}.

Follow some examples:
@example
# crop the central input area with size 100x100
crop=100:100

# crop the central input area with size 2/3 of the input video
"crop=2/3*in_w:2/3*in_h"

# crop the input video central square
crop=in_h

# delimit the rectangle with the top-left corner placed at position
# 100:100 and the right-bottom corner corresponding to the right-bottom
# corner of the input image.
crop=in_w-100:in_h-100:100:100

# crop 10 pixels from the left and right borders, and 20 pixels from
# the top and bottom borders
"crop=in_w-2*10:in_h-2*20"

# keep only the bottom right quarter of the input image
"crop=in_w/2:in_h/2:in_w/2:in_h/2"

# crop height for getting Greek harmony
"crop=in_w:1/PHI*in_w"

# trembling effect
"crop=in_w/2:in_h/2:(in_w-out_w)/2+((in_w-out_w)/2)*sin(n/10):(in_h-out_h)/2 +((in_h-out_h)/2)*sin(n/7)"

# erratic camera effect depending on timestamp
"crop=in_w/2:in_h/2:(in_w-out_w)/2+((in_w-out_w)/2)*sin(t*10):(in_h-out_h)/2 +((in_h-out_h)/2)*sin(t*13)"

# set x depending on the value of y
"crop=in_w/2:in_h/2:y:10+10*sin(n/10)"
@end example

@section cropdetect

Auto-detect crop size.

Calculate necessary cropping parameters and prints the recommended
parameters through the logging system. The detected dimensions
correspond to the non-black area of the input video.

It accepts the syntax:
@example
cropdetect[=@var{limit}[:@var{round}[:@var{reset}]]]
@end example

@table @option

@item limit
Threshold, which can be optionally specified from nothing (0) to
everything (255), defaults to 24.

@item round
Value which the width/height should be divisible by, defaults to
16. The offset is automatically adjusted to center the video. Use 2 to
get only even dimensions (needed for 4:2:2 video). 16 is best when
encoding to most video codecs.

@item reset
Counter that determines after how many frames cropdetect will reset
the previously detected largest video area and start over to detect
the current optimal crop area. Defaults to 0.

This can be useful when channel logos distort the video area. 0
indicates never reset and return the largest area encountered during
playback.
@end table

@section delogo

Suppress a TV station logo by a simple interpolation of the surrounding
pixels. Just set a rectangle covering the logo and watch it disappear
(and sometimes something even uglier appear - your mileage may vary).

The filter accepts parameters as a string of the form
"@var{x}:@var{y}:@var{w}:@var{h}:@var{band}", or as a list of
@var{key}=@var{value} pairs, separated by ":".

The description of the accepted parameters follows.

@table @option

@item x, y
Specify the top left corner coordinates of the logo. They must be
specified.

@item w, h
Specify the width and height of the logo to clear. They must be
specified.

@item band, t
Specify the thickness of the fuzzy edge of the rectangle (added to
@var{w} and @var{h}). The default value is 4.

@item show
When set to 1, a green rectangle is drawn on the screen to simplify
finding the right @var{x}, @var{y}, @var{w}, @var{h} parameters, and
@var{band} is set to 4. The default value is 0.

@end table

Some examples follow.

@itemize

@item
Set a rectangle covering the area with top left corner coordinates 0,0
and size 100x77, setting a band of size 10:
@example
delogo=0:0:100:77:10
@end example

@item
As the previous example, but use named options:
@example
delogo=x=0:y=0:w=100:h=77:band=10
@end example

@end itemize

@section deshake

Attempt to fix small changes in horizontal and/or vertical shift. This
filter helps remove camera shake from hand-holding a camera, bumping a
tripod, moving on a vehicle, etc.

The filter accepts parameters as a string of the form
"@var{x}:@var{y}:@var{w}:@var{h}:@var{rx}:@var{ry}:@var{edge}:@var{blocksize}:@var{contrast}:@var{search}:@var{filename}"

A description of the accepted parameters follows.

@table @option

@item x, y, w, h
Specify a rectangular area where to limit the search for motion
vectors.
If desired the search for motion vectors can be limited to a
rectangular area of the frame defined by its top left corner, width
and height. These parameters have the same meaning as the drawbox
filter which can be used to visualise the position of the bounding
box.

This is useful when simultaneous movement of subjects within the frame
might be confused for camera motion by the motion vector search.

If any or all of @var{x}, @var{y}, @var{w} and @var{h} are set to -1
then the full frame is used. This allows later options to be set
without specifying the bounding box for the motion vector search.

Default - search the whole frame.

@item rx, ry
Specify the maximum extent of movement in x and y directions in the
range 0-64 pixels. Default 16.

@item edge
Specify how to generate pixels to fill blanks at the edge of the
frame. An integer from 0 to 3 as follows:
@table @option
@item 0
Fill zeroes at blank locations
@item 1
Original image at blank locations
@item 2
Extruded edge value at blank locations
@item 3
Mirrored edge at blank locations
@end table

The default setting is mirror edge at blank locations.

@item blocksize
Specify the blocksize to use for motion search. Range 4-128 pixels,
default 8.

@item contrast
Specify the contrast threshold for blocks. Only blocks with more than
the specified contrast (difference between darkest and lightest
pixels) will be considered. Range 1-255, default 125.

@item search
Specify the search strategy 0 = exhaustive search, 1 = less exhaustive
search. Default - exhaustive search.

@item filename
If set then a detailed log of the motion search is written to the
specified file.

@end table

@section drawbox

Draw a colored box on the input image.

It accepts the syntax:
@example
drawbox=@var{x}:@var{y}:@var{width}:@var{height}:@var{color}
@end example

@table @option

@item x, y
Specify the top left corner coordinates of the box. Default to 0.

@item width, height
Specify the width and height of the box, if 0 they are interpreted as
the input width and height. Default to 0.

@item color
Specify the color of the box to write, it can be the name of a color
(case insensitive match) or a 0xRRGGBB[AA] sequence.
@end table

Follow some examples:
@example
# draw a black box around the edge of the input image
drawbox

# draw a box with color red and an opacity of 50%
drawbox=10:20:200:60:red@@0.5"
@end example

@section drawtext

Draw text string or text from specified file on top of video using the
libfreetype library.

To enable compilation of this filter you need to configure FFmpeg with
@code{--enable-libfreetype}.

The filter also recognizes strftime() sequences in the provided text
and expands them accordingly. Check the documentation of strftime().

The filter accepts parameters as a list of @var{key}=@var{value} pairs,
separated by ":".

The description of the accepted parameters follows.

@table @option

@item box
Used to draw a box around text using background color.
Value should be either 1 (enable) or 0 (disable).
The default value of @var{box} is 0.

@item boxcolor
The color to be used for drawing box around text.
Either a string (e.g. "yellow") or in 0xRRGGBB[AA] format
(e.g. "0xff00ff"), possibly followed by an alpha specifier.
The default value of @var{boxcolor} is "white".

@item draw
Set an expression which specifies if the text should be drawn. If the
expression evaluates to 0, the text is not drawn. This is useful for
specifying that the text should be drawn only when specific conditions
are met.

Default value is "1".

See below for the list of accepted constants and functions.

@item fix_bounds
If true, check and fix text coords to avoid clipping.

@item fontcolor
The color to be used for drawing fonts.
Either a string (e.g. "red") or in 0xRRGGBB[AA] format
(e.g. "0xff000033"), possibly followed by an alpha specifier.
The default value of @var{fontcolor} is "black".

@item fontfile
The font file to be used for drawing text. Path must be included.
This parameter is mandatory.

@item fontsize
The font size to be used for drawing text.
The default value of @var{fontsize} is 16.

@item ft_load_flags
Flags to be used for loading the fonts.

The flags map the corresponding flags supported by libfreetype, and are
a combination of the following values:
@table @var
@item default
@item no_scale
@item no_hinting
@item render
@item no_bitmap
@item vertical_layout
@item force_autohint
@item crop_bitmap
@item pedantic
@item ignore_global_advance_width
@item no_recurse
@item ignore_transform
@item monochrome
@item linear_design
@item no_autohint
@item end table
@end table

Default value is "render".

For more information consult the documentation for the FT_LOAD_*
libfreetype flags.

@item shadowcolor
The color to be used for drawing a shadow behind the drawn text.  It
can be a color name (e.g. "yellow") or a string in the 0xRRGGBB[AA]
form (e.g. "0xff00ff"), possibly followed by an alpha specifier.
The default value of @var{shadowcolor} is "black".

@item shadowx, shadowy
The x and y offsets for the text shadow position with respect to the
position of the text. They can be either positive or negative
values. Default value for both is "0".

@item tabsize
The size in number of spaces to use for rendering the tab.
Default value is 4.

@item timecode
Set the initial timecode representation in "hh:mm:ss[:;.]ff"
format. It can be used with or without text parameter. @var{timecode_rate}
option must be specified.

@item timecode_rate, rate, r
Set the timecode frame rate (timecode only).

@item text
The text string to be drawn. The text must be a sequence of UTF-8
encoded characters.
This parameter is mandatory if no file is specified with the parameter
@var{textfile}.

@item textfile
A text file containing text to be drawn. The text must be a sequence
of UTF-8 encoded characters.

This parameter is mandatory if no text string is specified with the
parameter @var{text}.

If both @var{text} and @var{textfile} are specified, an error is thrown.

@item x, y
The expressions which specify the offsets where text will be drawn
within the video frame. They are relative to the top/left border of the
output image.

The default value of @var{x} and @var{y} is "0".

See below for the list of accepted constants and functions.
@end table

The parameters for @var{x} and @var{y} are expressions containing the
following constants and functions:

@table @option
@item dar
input display aspect ratio, it is the same as (@var{w} / @var{h}) * @var{sar}

@item hsub, vsub
horizontal and vertical chroma subsample values. For example for the
pixel format "yuv422p" @var{hsub} is 2 and @var{vsub} is 1.

@item line_h, lh
the height of each text line

@item main_h, h, H
the input height

@item main_w, w, W
the input width

@item max_glyph_a, ascent
the maximum distance from the baseline to the highest/upper grid
coordinate used to place a glyph outline point, for all the rendered
glyphs.
It is a positive value, due to the grid's orientation with the Y axis
upwards.

@item max_glyph_d, descent
the maximum distance from the baseline to the lowest grid coordinate
used to place a glyph outline point, for all the rendered glyphs.
This is a negative value, due to the grid's orientation, with the Y axis
upwards.

@item max_glyph_h
maximum glyph height, that is the maximum height for all the glyphs
contained in the rendered text, it is equivalent to @var{ascent} -
@var{descent}.

@item max_glyph_w
maximum glyph width, that is the maximum width for all the glyphs
contained in the rendered text

@item n
the number of input frame, starting from 0

@item rand(min, max)
return a random number included between @var{min} and @var{max}

@item sar
input sample aspect ratio

@item t
timestamp expressed in seconds, NAN if the input timestamp is unknown

@item text_h, th
the height of the rendered text

@item text_w, tw
the width of the rendered text

@item x, y
the x and y offset coordinates where the text is drawn.

These parameters allow the @var{x} and @var{y} expressions to refer
each other, so you can for example specify @code{y=x/dar}.
@end table

If libavfilter was built with @code{--enable-fontconfig}, then
@option{fontfile} can be a fontconfig pattern or omitted.

Some examples follow.

@itemize

@item
Draw "Test Text" with font FreeSerif, using the default values for the
optional parameters.

@example
drawtext="fontfile=/usr/share/fonts/truetype/freefont/FreeSerif.ttf: text='Test Text'"
@end example

@item
Draw 'Test Text' with font FreeSerif of size 24 at position x=100
and y=50 (counting from the top-left corner of the screen), text is
yellow with a red box around it. Both the text and the box have an
opacity of 20%.

@example
drawtext="fontfile=/usr/share/fonts/truetype/freefont/FreeSerif.ttf: text='Test Text':\
          x=100: y=50: fontsize=24: fontcolor=yellow@@0.2: box=1: boxcolor=red@@0.2"
@end example

Note that the double quotes are not necessary if spaces are not used
within the parameter list.

@item
Show the text at the center of the video frame:
@example
drawtext="fontsize=30:fontfile=FreeSerif.ttf:text='hello world':x=(w-text_w)/2:y=(h-text_h-line_h)/2"
@end example

@item
Show a text line sliding from right to left in the last row of the video
frame. The file @file{LONG_LINE} is assumed to contain a single line
with no newlines.
@example
drawtext="fontsize=15:fontfile=FreeSerif.ttf:text=LONG_LINE:y=h-line_h:x=-50*t"
@end example

@item
Show the content of file @file{CREDITS} off the bottom of the frame and scroll up.
@example
drawtext="fontsize=20:fontfile=FreeSerif.ttf:textfile=CREDITS:y=h-20*t"
@end example

@item
Draw a single green letter "g", at the center of the input video.
The glyph baseline is placed at half screen height.
@example
drawtext="fontsize=60:fontfile=FreeSerif.ttf:fontcolor=green:text=g:x=(w-max_glyph_w)/2:y=h/2-ascent"
@end example

@item
Show text for 1 second every 3 seconds:
@example
drawtext="fontfile=FreeSerif.ttf:fontcolor=white:x=100:y=x/dar:draw=lt(mod(t\\,3)\\,1):text='blink'"
@end example

@item
Use fontconfig to set the font. Note that the colons need to be escaped.
@example
drawtext='fontfile=Linux Libertine O-40\\:style=Semibold:text=FFmpeg'
@end example

@end itemize

For more information about libfreetype, check:
@url{http://www.freetype.org/}.

For more information about fontconfig, check:
@url{http://freedesktop.org/software/fontconfig/fontconfig-user.html}.

@section fade

Apply fade-in/out effect to input video.

It accepts the parameters:
@var{type}:@var{start_frame}:@var{nb_frames}[:@var{options}]

@var{type} specifies if the effect type, can be either "in" for
fade-in, or "out" for a fade-out effect.

@var{start_frame} specifies the number of the start frame for starting
to apply the fade effect.

@var{nb_frames} specifies the number of frames for which the fade
effect has to last. At the end of the fade-in effect the output video
will have the same intensity as the input video, at the end of the
fade-out transition the output video will be completely black.

@var{options} is an optional sequence of @var{key}=@var{value} pairs,
separated by ":". The description of the accepted options follows.

@table @option

@item type, t
See @var{type}.

@item start_frame, s
See @var{start_frame}.

@item nb_frames, n
See @var{nb_frames}.

@item alpha
If set to 1, fade only alpha channel, if one exists on the input.
Default value is 0.
@end table

A few usage examples follow, usable too as test scenarios.
@example
# fade in first 30 frames of video
fade=in:0:30

# fade out last 45 frames of a 200-frame video
fade=out:155:45

# fade in first 25 frames and fade out last 25 frames of a 1000-frame video
fade=in:0:25, fade=out:975:25

# make first 5 frames black, then fade in from frame 5-24
fade=in:5:20

# fade in alpha over first 25 frames of video
fade=in:0:25:alpha=1
@end example

@section fieldorder

Transform the field order of the input video.

It accepts one parameter which specifies the required field order that
the input interlaced video will be transformed to. The parameter can
assume one of the following values:

@table @option
@item 0 or bff
output bottom field first
@item 1 or tff
output top field first
@end table

Default value is "tff".

Transformation is achieved by shifting the picture content up or down
by one line, and filling the remaining line with appropriate picture content.
This method is consistent with most broadcast field order converters.

If the input video is not flagged as being interlaced, or it is already
flagged as being of the required output field order then this filter does
not alter the incoming video.

This filter is very useful when converting to or from PAL DV material,
which is bottom field first.

For example:
@example
ffmpeg -i in.vob -vf "fieldorder=bff" out.dv
@end example

@section fifo

Buffer input images and send them when they are requested.

This filter is mainly useful when auto-inserted by the libavfilter
framework.

The filter does not take parameters.

@section format

Convert the input video to one of the specified pixel formats.
Libavfilter will try to pick one that is supported for the input to
the next filter.

The filter accepts a list of pixel format names, separated by ":",
for example "yuv420p:monow:rgb24".

Some examples follow:
@example
# convert the input video to the format "yuv420p"
format=yuv420p

# convert the input video to any of the formats in the list
format=yuv420p:yuv444p:yuv410p
@end example

@anchor{frei0r}
@section frei0r

Apply a frei0r effect to the input video.

To enable compilation of this filter you need to install the frei0r
header and configure FFmpeg with @code{--enable-frei0r}.

The filter supports the syntax:
@example
@var{filter_name}[@{:|=@}@var{param1}:@var{param2}:...:@var{paramN}]
@end example

@var{filter_name} is the name to the frei0r effect to load. If the
environment variable @env{FREI0R_PATH} is defined, the frei0r effect
is searched in each one of the directories specified by the colon
separated list in @env{FREIOR_PATH}, otherwise in the standard frei0r
paths, which are in this order: @file{HOME/.frei0r-1/lib/},
@file{/usr/local/lib/frei0r-1/}, @file{/usr/lib/frei0r-1/}.

@var{param1}, @var{param2}, ... , @var{paramN} specify the parameters
for the frei0r effect.

A frei0r effect parameter can be a boolean (whose values are specified
with "y" and "n"), a double, a color (specified by the syntax
@var{R}/@var{G}/@var{B}, @var{R}, @var{G}, and @var{B} being float
numbers from 0.0 to 1.0) or by an @code{av_parse_color()} color
description), a position (specified by the syntax @var{X}/@var{Y},
@var{X} and @var{Y} being float numbers) and a string.

The number and kind of parameters depend on the loaded effect. If an
effect parameter is not specified the default value is set.

Some examples follow:
@example
# apply the distort0r effect, set the first two double parameters
frei0r=distort0r:0.5:0.01

# apply the colordistance effect, takes a color as first parameter
frei0r=colordistance:0.2/0.3/0.4
frei0r=colordistance:violet
frei0r=colordistance:0x112233

# apply the perspective effect, specify the top left and top right
# image positions
frei0r=perspective:0.2/0.2:0.8/0.2
@end example

For more information see:
@url{http://piksel.org/frei0r}

@section gradfun

Fix the banding artifacts that are sometimes introduced into nearly flat
regions by truncation to 8bit color depth.
Interpolate the gradients that should go where the bands are, and
dither them.

This filter is designed for playback only.  Do not use it prior to
lossy compression, because compression tends to lose the dither and
bring back the bands.

The filter takes two optional parameters, separated by ':':
@var{strength}:@var{radius}

@var{strength} is the maximum amount by which the filter will change
any one pixel. Also the threshold for detecting nearly flat
regions. Acceptable values range from .51 to 255, default value is
1.2, out-of-range values will be clipped to the valid range.

@var{radius} is the neighborhood to fit the gradient to. A larger
radius makes for smoother gradients, but also prevents the filter from
modifying the pixels near detailed regions. Acceptable values are
8-32, default value is 16, out-of-range values will be clipped to the
valid range.

@example
# default parameters
gradfun=1.2:16

# omitting radius
gradfun=1.2
@end example

@section hflip

Flip the input video horizontally.

For example to horizontally flip the input video with @command{ffmpeg}:
@example
ffmpeg -i in.avi -vf "hflip" out.avi
@end example

@section hqdn3d

High precision/quality 3d denoise filter. This filter aims to reduce
image noise producing smooth images and making still images really
still. It should enhance compressibility.

It accepts the following optional parameters:
@var{luma_spatial}:@var{chroma_spatial}:@var{luma_tmp}:@var{chroma_tmp}

@table @option
@item luma_spatial
a non-negative float number which specifies spatial luma strength,
defaults to 4.0

@item chroma_spatial
a non-negative float number which specifies spatial chroma strength,
defaults to 3.0*@var{luma_spatial}/4.0

@item luma_tmp
a float number which specifies luma temporal strength, defaults to
6.0*@var{luma_spatial}/4.0

@item chroma_tmp
a float number which specifies chroma temporal strength, defaults to
@var{luma_tmp}*@var{chroma_spatial}/@var{luma_spatial}
@end table

@section idet

Interlaceing detect filter. This filter tries to detect if the input is
interlaced or progressive. Top or bottom field first.

@section lut, lutrgb, lutyuv

Compute a look-up table for binding each pixel component input value
to an output value, and apply it to input video.

@var{lutyuv} applies a lookup table to a YUV input video, @var{lutrgb}
to an RGB input video.

These filters accept in input a ":"-separated list of options, which
specify the expressions used for computing the lookup table for the
corresponding pixel component values.

The @var{lut} filter requires either YUV or RGB pixel formats in
input, and accepts the options:
@table @option
@item c0
first  pixel component
@item c1
second pixel component
@item c2
third  pixel component
@item c3
fourth pixel component, corresponds to the alpha component
@end table

The exact component associated to each option depends on the format in
input.

The @var{lutrgb} filter requires RGB pixel formats in input, and
accepts the options:
@table @option
@item r
red component
@item g
green component
@item b
blue component
@item a
alpha component
@end table

The @var{lutyuv} filter requires YUV pixel formats in input, and
accepts the options:
@table @option
@item y
Y/luminance component
@item u
U/Cb component
@item v
V/Cr component
@item a
alpha component
@end table

The expressions can contain the following constants and functions:

@table @option
@item w, h
the input width and height

@item val
input value for the pixel component

@item clipval
the input value clipped in the @var{minval}-@var{maxval} range

@item maxval
maximum value for the pixel component

@item minval
minimum value for the pixel component

@item negval
the negated value for the pixel component value clipped in the
@var{minval}-@var{maxval} range , it corresponds to the expression
"maxval-clipval+minval"

@item clip(val)
the computed value in @var{val} clipped in the
@var{minval}-@var{maxval} range

@item gammaval(gamma)
the computed gamma correction value of the pixel component value
clipped in the @var{minval}-@var{maxval} range, corresponds to the
expression
"pow((clipval-minval)/(maxval-minval)\,@var{gamma})*(maxval-minval)+minval"

@end table

All expressions default to "val".

Some examples follow:
@example
# negate input video
lutrgb="r=maxval+minval-val:g=maxval+minval-val:b=maxval+minval-val"
lutyuv="y=maxval+minval-val:u=maxval+minval-val:v=maxval+minval-val"

# the above is the same as
lutrgb="r=negval:g=negval:b=negval"
lutyuv="y=negval:u=negval:v=negval"

# negate luminance
lutyuv=y=negval

# remove chroma components, turns the video into a graytone image
lutyuv="u=128:v=128"

# apply a luma burning effect
lutyuv="y=2*val"

# remove green and blue components
lutrgb="g=0:b=0"

# set a constant alpha channel value on input
format=rgba,lutrgb=a="maxval-minval/2"

# correct luminance gamma by a 0.5 factor
lutyuv=y=gammaval(0.5)
@end example

@section mp

Apply an MPlayer filter to the input video.

This filter provides a wrapper around most of the filters of
MPlayer/MEncoder.

This wrapper is considered experimental. Some of the wrapped filters
may not work properly and we may drop support for them, as they will
be implemented natively into FFmpeg. Thus you should avoid
depending on them when writing portable scripts.

The filters accepts the parameters:
@var{filter_name}[:=]@var{filter_params}

@var{filter_name} is the name of a supported MPlayer filter,
@var{filter_params} is a string containing the parameters accepted by
the named filter.

The list of the currently supported filters follows:
@table @var
@item decimate
@item denoise3d
@item detc
@item dint
@item divtc
@item down3dright
@item dsize
@item eq2
@item eq
@item field
@item fil
@item fixpts
@item framestep
@item fspp
@item geq
@item harddup
@item hqdn3d
@item hue
@item il
@item ilpack
@item ivtc
@item kerndeint
@item mcdeint
@item noise
@item ow
@item palette
@item perspective
@item phase
@item pp7
@item pullup
@item qp
@item rectangle
@item rotate
@item sab
@item smartblur
@item softpulldown
@item softskip
@item spp
@item telecine
@item tile
@item tinterlace
@item unsharp
@item uspp
@item yuvcsp
@item yvu9
@end table

The parameter syntax and behavior for the listed filters are the same
of the corresponding MPlayer filters. For detailed instructions check
the "VIDEO FILTERS" section in the MPlayer manual.

Some examples follow:
@example
# adjust gamma, brightness, contrast
mp=eq2=1.0:2:0.5

# tweak hue and saturation
mp=hue=100:-10
@end example

See also mplayer(1), @url{http://www.mplayerhq.hu/}.

@section negate

Negate input video.

This filter accepts an integer in input, if non-zero it negates the
alpha component (if available). The default value in input is 0.

@section noformat

Force libavfilter not to use any of the specified pixel formats for the
input to the next filter.

The filter accepts a list of pixel format names, separated by ":",
for example "yuv420p:monow:rgb24".

Some examples follow:
@example
# force libavfilter to use a format different from "yuv420p" for the
# input to the vflip filter
noformat=yuv420p,vflip

# convert the input video to any of the formats not contained in the list
noformat=yuv420p:yuv444p:yuv410p
@end example

@section null

Pass the video source unchanged to the output.

@section ocv

Apply video transform using libopencv.

To enable this filter install libopencv library and headers and
configure FFmpeg with @code{--enable-libopencv}.

The filter takes the parameters: @var{filter_name}@{:=@}@var{filter_params}.

@var{filter_name} is the name of the libopencv filter to apply.

@var{filter_params} specifies the parameters to pass to the libopencv
filter. If not specified the default values are assumed.

Refer to the official libopencv documentation for more precise
information:
@url{http://opencv.willowgarage.com/documentation/c/image_filtering.html}

Follows the list of supported libopencv filters.

@anchor{dilate}
@subsection dilate

Dilate an image by using a specific structuring element.
This filter corresponds to the libopencv function @code{cvDilate}.

It accepts the parameters: @var{struct_el}:@var{nb_iterations}.

@var{struct_el} represents a structuring element, and has the syntax:
@var{cols}x@var{rows}+@var{anchor_x}x@var{anchor_y}/@var{shape}

@var{cols} and @var{rows} represent the number of columns and rows of
the structuring element, @var{anchor_x} and @var{anchor_y} the anchor
point, and @var{shape} the shape for the structuring element, and
can be one of the values "rect", "cross", "ellipse", "custom".

If the value for @var{shape} is "custom", it must be followed by a
string of the form "=@var{filename}". The file with name
@var{filename} is assumed to represent a binary image, with each
printable character corresponding to a bright pixel. When a custom
@var{shape} is used, @var{cols} and @var{rows} are ignored, the number
or columns and rows of the read file are assumed instead.

The default value for @var{struct_el} is "3x3+0x0/rect".

@var{nb_iterations} specifies the number of times the transform is
applied to the image, and defaults to 1.

Follow some example:
@example
# use the default values
ocv=dilate

# dilate using a structuring element with a 5x5 cross, iterate two times
ocv=dilate=5x5+2x2/cross:2

# read the shape from the file diamond.shape, iterate two times
# the file diamond.shape may contain a pattern of characters like this:
#   *
#  ***
# *****
#  ***
#   *
# the specified cols and rows are ignored (but not the anchor point coordinates)
ocv=0x0+2x2/custom=diamond.shape:2
@end example

@subsection erode

Erode an image by using a specific structuring element.
This filter corresponds to the libopencv function @code{cvErode}.

The filter accepts the parameters: @var{struct_el}:@var{nb_iterations},
with the same syntax and semantics as the @ref{dilate} filter.

@subsection smooth

Smooth the input video.

The filter takes the following parameters:
@var{type}:@var{param1}:@var{param2}:@var{param3}:@var{param4}.

@var{type} is the type of smooth filter to apply, and can be one of
the following values: "blur", "blur_no_scale", "median", "gaussian",
"bilateral". The default value is "gaussian".

@var{param1}, @var{param2}, @var{param3}, and @var{param4} are
parameters whose meanings depend on smooth type. @var{param1} and
@var{param2} accept integer positive values or 0, @var{param3} and
@var{param4} accept float values.

The default value for @var{param1} is 3, the default value for the
other parameters is 0.

These parameters correspond to the parameters assigned to the
libopencv function @code{cvSmooth}.

@anchor{overlay}
@section overlay

Overlay one video on top of another.

It takes two inputs and one output, the first input is the "main"
video on which the second input is overlayed.

It accepts the parameters: @var{x}:@var{y}[:@var{options}].

@var{x} is the x coordinate of the overlayed video on the main video,
@var{y} is the y coordinate. @var{x} and @var{y} are expressions containing
the following parameters:

@table @option
@item main_w, main_h
main input width and height

@item W, H
same as @var{main_w} and @var{main_h}

@item overlay_w, overlay_h
overlay input width and height

@item w, h
same as @var{overlay_w} and @var{overlay_h}
@end table

@var{options} is an optional list of @var{key}=@var{value} pairs,
separated by ":".

The description of the accepted options follows.

@table @option
@item rgb
If set to 1, force the filter to accept inputs in the RGB
color space. Default value is 0.
@end table

Be aware that frames are taken from each input video in timestamp
order, hence, if their initial timestamps differ, it is a a good idea
to pass the two inputs through a @var{setpts=PTS-STARTPTS} filter to
have them begin in the same zero timestamp, as it does the example for
the @var{movie} filter.

Follow some examples:
@example
# draw the overlay at 10 pixels from the bottom right
# corner of the main video.
overlay=main_w-overlay_w-10:main_h-overlay_h-10

# insert a transparent PNG logo in the bottom left corner of the input
ffmpeg -i input -i logo -filter_complex 'overlay=10:main_h-overlay_h-10' output

# insert 2 different transparent PNG logos (second logo on bottom
# right corner):
ffmpeg -i input -i logo1 -i logo2 -filter_complex
'overlay=10:H-h-10,overlay=W-w-10:H-h-10' output

# add a transparent color layer on top of the main video,
# WxH specifies the size of the main input to the overlay filter
color=red@.3:WxH [over]; [in][over] overlay [out]
@end example

You can chain together more overlays but the efficiency of such
approach is yet to be tested.

@section pad

Add paddings to the input image, and places the original input at the
given coordinates @var{x}, @var{y}.

It accepts the following parameters:
@var{width}:@var{height}:@var{x}:@var{y}:@var{color}.

The parameters @var{width}, @var{height}, @var{x}, and @var{y} are
expressions containing the following constants:

@table @option
@item in_w, in_h
the input video width and height

@item iw, ih
same as @var{in_w} and @var{in_h}

@item out_w, out_h
the output width and height, that is the size of the padded area as
specified by the @var{width} and @var{height} expressions

@item ow, oh
same as @var{out_w} and @var{out_h}

@item x, y
x and y offsets as specified by the @var{x} and @var{y}
expressions, or NAN if not yet specified

@item a
same as @var{iw} / @var{ih}

@item sar
input sample aspect ratio

@item dar
input display aspect ratio, it is the same as (@var{iw} / @var{ih}) * @var{sar}

@item hsub, vsub
horizontal and vertical chroma subsample values. For example for the
pixel format "yuv422p" @var{hsub} is 2 and @var{vsub} is 1.
@end table

Follows the description of the accepted parameters.

@table @option
@item width, height

Specify the size of the output image with the paddings added. If the
value for @var{width} or @var{height} is 0, the corresponding input size
is used for the output.

The @var{width} expression can reference the value set by the
@var{height} expression, and vice versa.

The default value of @var{width} and @var{height} is 0.

@item x, y

Specify the offsets where to place the input image in the padded area
with respect to the top/left border of the output image.

The @var{x} expression can reference the value set by the @var{y}
expression, and vice versa.

The default value of @var{x} and @var{y} is 0.

@item color

Specify the color of the padded area, it can be the name of a color
(case insensitive match) or a 0xRRGGBB[AA] sequence.

The default value of @var{color} is "black".

@end table

Some examples follow:

@example
# Add paddings with color "violet" to the input video. Output video
# size is 640x480, the top-left corner of the input video is placed at
# column 0, row 40.
pad=640:480:0:40:violet

# pad the input to get an output with dimensions increased bt 3/2,
# and put the input video at the center of the padded area
pad="3/2*iw:3/2*ih:(ow-iw)/2:(oh-ih)/2"

# pad the input to get a squared output with size equal to the maximum
# value between the input width and height, and put the input video at
# the center of the padded area
pad="max(iw\,ih):ow:(ow-iw)/2:(oh-ih)/2"

# pad the input to get a final w/h ratio of 16:9
pad="ih*16/9:ih:(ow-iw)/2:(oh-ih)/2"

# for anamorphic video, in order to set the output display aspect ratio,
# it is necessary to use sar in the expression, according to the relation:
# (ih * X / ih) * sar = output_dar
# X = output_dar / sar
pad="ih*16/9/sar:ih:(ow-iw)/2:(oh-ih)/2"

# double output size and put the input video in the bottom-right
# corner of the output padded area
pad="2*iw:2*ih:ow-iw:oh-ih"
@end example

@section pixdesctest

Pixel format descriptor test filter, mainly useful for internal
testing. The output video should be equal to the input video.

For example:
@example
format=monow, pixdesctest
@end example

can be used to test the monowhite pixel format descriptor definition.

@section removelogo

Suppress a TV station logo, using an image file to determine which
pixels comprise the logo. It works by filling in the pixels that
comprise the logo with neighboring pixels.

This filter requires one argument which specifies the filter bitmap
file, which can be any image format supported by libavformat. The
width and height of the image file must match those of the video
stream being processed.

Pixels in the provided bitmap image with a value of zero are not
considered part of the logo, non-zero pixels are considered part of
the logo. If you use white (255) for the logo and black (0) for the
rest, you will be safe. For making the filter bitmap, it is
recommended to take a screen capture of a black frame with the logo
visible, and then using a threshold filter followed by the erode
filter once or twice.

If needed, little splotches can be fixed manually. Remember that if
logo pixels are not covered, the filter quality will be much
reduced. Marking too many pixels as part of the logo does not hurt as
much, but it will increase the amount of blurring needed to cover over
the image and will destroy more information than necessary, and extra
pixels will slow things down on a large logo.

@section scale

Scale the input video to @var{width}:@var{height}[:@var{interl}=@{1|-1@}] and/or convert the image format.

The scale filter forces the output display aspect ratio to be the same
of the input, by changing the output sample aspect ratio.

The parameters @var{width} and @var{height} are expressions containing
the following constants:

@table @option
@item in_w, in_h
the input width and height

@item iw, ih
same as @var{in_w} and @var{in_h}

@item out_w, out_h
the output (cropped) width and height

@item ow, oh
same as @var{out_w} and @var{out_h}

@item a
same as @var{iw} / @var{ih}

@item sar
input sample aspect ratio

@item dar
input display aspect ratio, it is the same as (@var{iw} / @var{ih}) * @var{sar}

@item hsub, vsub
horizontal and vertical chroma subsample values. For example for the
pixel format "yuv422p" @var{hsub} is 2 and @var{vsub} is 1.
@end table

If the input image format is different from the format requested by
the next filter, the scale filter will convert the input to the
requested format.

If the value for @var{width} or @var{height} is 0, the respective input
size is used for the output.

If the value for @var{width} or @var{height} is -1, the scale filter will
use, for the respective output size, a value that maintains the aspect
ratio of the input image.

The default value of @var{width} and @var{height} is 0.

Valid values for the optional parameter @var{interl} are:

@table @option
@item 1
force interlaced aware scaling

@item -1
select interlaced aware scaling depending on whether the source frames
are flagged as interlaced or not
@end table

Unless @var{interl} is set to one of the above options, interlaced scaling will not be used.

Some examples follow:
@example
# scale the input video to a size of 200x100.
scale=200:100

# scale the input to 2x
scale=2*iw:2*ih
# the above is the same as
scale=2*in_w:2*in_h

# scale the input to 2x with forced interlaced scaling
scale=2*iw:2*ih:interl=1

# scale the input to half size
scale=iw/2:ih/2

# increase the width, and set the height to the same size
scale=3/2*iw:ow

# seek for Greek harmony
scale=iw:1/PHI*iw
scale=ih*PHI:ih

# increase the height, and set the width to 3/2 of the height
scale=3/2*oh:3/5*ih

# increase the size, but make the size a multiple of the chroma
scale="trunc(3/2*iw/hsub)*hsub:trunc(3/2*ih/vsub)*vsub"

# increase the width to a maximum of 500 pixels, keep the same input aspect ratio
scale='min(500\, iw*3/2):-1'
@end example

@section select
Select frames to pass in output.

It accepts in input an expression, which is evaluated for each input
frame. If the expression is evaluated to a non-zero value, the frame
is selected and passed to the output, otherwise it is discarded.

The expression can contain the following constants:

@table @option
@item n
the sequential number of the filtered frame, starting from 0

@item selected_n
the sequential number of the selected frame, starting from 0

@item prev_selected_n
the sequential number of the last selected frame, NAN if undefined

@item TB
timebase of the input timestamps

@item pts
the PTS (Presentation TimeStamp) of the filtered video frame,
expressed in @var{TB} units, NAN if undefined

@item t
the PTS (Presentation TimeStamp) of the filtered video frame,
expressed in seconds, NAN if undefined

@item prev_pts
the PTS of the previously filtered video frame, NAN if undefined

@item prev_selected_pts
the PTS of the last previously filtered video frame, NAN if undefined

@item prev_selected_t
the PTS of the last previously selected video frame, NAN if undefined

@item start_pts
the PTS of the first video frame in the video, NAN if undefined

@item start_t
the time of the first video frame in the video, NAN if undefined

@item pict_type
the type of the filtered frame, can assume one of the following
values:
@table @option
@item I
@item P
@item B
@item S
@item SI
@item SP
@item BI
@end table

@item interlace_type
the frame interlace type, can assume one of the following values:
@table @option
@item PROGRESSIVE
the frame is progressive (not interlaced)
@item TOPFIRST
the frame is top-field-first
@item BOTTOMFIRST
the frame is bottom-field-first
@end table

@item key
1 if the filtered frame is a key-frame, 0 otherwise

@item pos
the position in the file of the filtered frame, -1 if the information
is not available (e.g. for synthetic video)
@end table

The default value of the select expression is "1".

Some examples follow:

@example
# select all frames in input
select

# the above is the same as:
select=1

# skip all frames:
select=0

# select only I-frames
select='eq(pict_type\,I)'

# select one frame every 100
select='not(mod(n\,100))'

# select only frames contained in the 10-20 time interval
select='gte(t\,10)*lte(t\,20)'

# select only I frames contained in the 10-20 time interval
select='gte(t\,10)*lte(t\,20)*eq(pict_type\,I)'

# select frames with a minimum distance of 10 seconds
select='isnan(prev_selected_t)+gte(t-prev_selected_t\,10)'
@end example

@section setdar, setsar

The @code{setdar} filter sets the Display Aspect Ratio for the filter
output video.

This is done by changing the specified Sample (aka Pixel) Aspect
Ratio, according to the following equation:
@example
@var{DAR} = @var{HORIZONTAL_RESOLUTION} / @var{VERTICAL_RESOLUTION} * @var{SAR}
@end example

Keep in mind that the @code{setdar} filter does not modify the pixel
dimensions of the video frame. Also the display aspect ratio set by
this filter may be changed by later filters in the filterchain,
e.g. in case of scaling or if another "setdar" or a "setsar" filter is
applied.

The @code{setsar} filter sets the Sample (aka Pixel) Aspect Ratio for
the filter output video.

Note that as a consequence of the application of this filter, the
output display aspect ratio will change according to the equation
above.

Keep in mind that the sample aspect ratio set by the @code{setsar}
filter may be changed by later filters in the filterchain, e.g. if
another "setsar" or a "setdar" filter is applied.

The @code{setdar} and @code{setsar} filters accept a parameter string
which represents the wanted aspect ratio.  The parameter can
be a floating point number string, an expression, or a string of the form
@var{num}:@var{den}, where @var{num} and @var{den} are the numerator
and denominator of the aspect ratio. If the parameter is not
specified, it is assumed the value "0:1".

For example to change the display aspect ratio to 16:9, specify:
@example
setdar=16:9
@end example

The example above is equivalent to:
@example
setdar=1.77777
@end example

To change the sample aspect ratio to 10:11, specify:
@example
setsar=10:11
@end example

@section setfield

Force field for the output video frame.

The @code{setfield} filter marks the interlace type field for the
output frames. It does not change the input frame, but only sets the
corresponding property, which affects how the frame is treated by
following filters (e.g. @code{fieldorder} or @code{yadif}).

It accepts a string parameter, which can assume the following values:
@table @samp
@item auto
Keep the same field property.

@item bff
Mark the frame as bottom-field-first.

@item tff
Mark the frame as top-field-first.

@item prog
Mark the frame as progressive.
@end table

@section setpts

Change the PTS (presentation timestamp) of the input video frames.

Accept in input an expression evaluated through the eval API, which
can contain the following constants:

@table @option
@item PTS
the presentation timestamp in input

@item N
the count of the input frame, starting from 0.

@item STARTPTS
the PTS of the first video frame

@item INTERLACED
tell if the current frame is interlaced

@item POS
original position in the file of the frame, or undefined if undefined
for the current frame

@item PREV_INPTS
previous input PTS

@item PREV_OUTPTS
previous output PTS

@end table

Some examples follow:

@example
# start counting PTS from zero
setpts=PTS-STARTPTS

# fast motion
setpts=0.5*PTS

# slow motion
setpts=2.0*PTS

# fixed rate 25 fps
setpts=N/(25*TB)

# fixed rate 25 fps with some jitter
setpts='1/(25*TB) * (N + 0.05 * sin(N*2*PI/25))'
@end example

@section settb

Set the timebase to use for the output frames timestamps.
It is mainly useful for testing timebase configuration.

It accepts in input an arithmetic expression representing a rational.
The expression can contain the constants "AVTB" (the
default timebase), and "intb" (the input timebase).

The default value for the input is "intb".

Follow some examples.

@example
# set the timebase to 1/25
settb=1/25

# set the timebase to 1/10
settb=0.1

#set the timebase to 1001/1000
settb=1+0.001

#set the timebase to 2*intb
settb=2*intb

#set the default timebase value
settb=AVTB
@end example

@section showinfo

Show a line containing various information for each input video frame.
The input video is not modified.

The shown line contains a sequence of key/value pairs of the form
@var{key}:@var{value}.

A description of each shown parameter follows:

@table @option
@item n
sequential number of the input frame, starting from 0

@item pts
Presentation TimeStamp of the input frame, expressed as a number of
time base units. The time base unit depends on the filter input pad.

@item pts_time
Presentation TimeStamp of the input frame, expressed as a number of
seconds

@item pos
position of the frame in the input stream, -1 if this information in
unavailable and/or meaningless (for example in case of synthetic video)

@item fmt
pixel format name

@item sar
sample aspect ratio of the input frame, expressed in the form
@var{num}/@var{den}

@item s
size of the input frame, expressed in the form
@var{width}x@var{height}

@item i
interlaced mode ("P" for "progressive", "T" for top field first, "B"
for bottom field first)

@item iskey
1 if the frame is a key frame, 0 otherwise

@item type
picture type of the input frame ("I" for an I-frame, "P" for a
P-frame, "B" for a B-frame, "?" for unknown type).
Check also the documentation of the @code{AVPictureType} enum and of
the @code{av_get_picture_type_char} function defined in
@file{libavutil/avutil.h}.

@item checksum
Adler-32 checksum (printed in hexadecimal) of all the planes of the input frame

@item plane_checksum
Adler-32 checksum (printed in hexadecimal) of each plane of the input frame,
expressed in the form "[@var{c0} @var{c1} @var{c2} @var{c3}]"
@end table

@section slicify

Pass the images of input video on to next video filter as multiple
slices.

@example
ffmpeg -i in.avi -vf "slicify=32" out.avi
@end example

The filter accepts the slice height as parameter. If the parameter is
not specified it will use the default value of 16.

Adding this in the beginning of filter chains should make filtering
faster due to better use of the memory cache.

@section split

Split input video into several identical outputs.

The filter accepts a single parameter which specifies the number of outputs. If
unspecified, it defaults to 2.

For example
@example
ffmpeg -i INPUT -filter_complex split=5 OUTPUT
@end example
will create 5 copies of the input video.

For example:
@example
[in] split [splitout1][splitout2];
[splitout1] crop=100:100:0:0    [cropout];
[splitout2] pad=200:200:100:100 [padout];
@end example

will create two separate outputs from the same input, one cropped and
one padded.

@section super2xsai

Scale the input by 2x and smooth using the Super2xSaI (Scale and
Interpolate) pixel art scaling algorithm.

Useful for enlarging pixel art images without reducing sharpness.

@section swapuv
Swap U & V plane.

@section thumbnail
Select the most representative frame in a given sequence of consecutive frames.

It accepts as argument the frames batch size to analyze (default @var{N}=100);
in a set of @var{N} frames, the filter will pick one of them, and then handle
the next batch of @var{N} frames until the end.

Since the filter keeps track of the whole frames sequence, a bigger @var{N}
value will result in a higher memory usage, so a high value is not recommended.

The following example extract one picture each 50 frames:
@example
thumbnail=50
@end example

Complete example of a thumbnail creation with @command{ffmpeg}:
@example
ffmpeg -i in.avi -vf thumbnail,scale=300:200 -frames:v 1 out.png
@end example

@section tile

Tile several successive frames together.

It accepts as argument the tile size (i.e. the number of lines and columns)
in the form "@var{w}x@var{h}".

For example, produce 8×8 PNG tiles of all keyframes (@option{-skip_frame
nokey}) in a movie:
@example
ffmpeg -skip_frame nokey -i file.avi -vf 'scale=128:72,tile=8x8' -an -vsync 0 keyframes%03d.png
@end example
The @option{-vsync 0} is necessary to prevent @command{ffmpeg} from
duplicating each output frame to accomodate the originally detected frame
rate.

@section tinterlace

Perform various types of temporal field interlacing.

Frames are counted starting from 1, so the first input frame is
considered odd.

This filter accepts a single parameter specifying the mode. Available
modes are:

@table @samp
@item merge, 0
Move odd frames into the upper field, even into the lower field,
generating a double height frame at half framerate.

@item drop_odd, 1
Only output even frames, odd frames are dropped, generating a frame with
unchanged height at half framerate.

@item drop_even, 2
Only output odd frames, even frames are dropped, generating a frame with
unchanged height at half framerate.

@item pad, 3
Expand each frame to full height, but pad alternate lines with black,
generating a frame with double height at the same input framerate.

@item interleave_top, 4
Interleave the upper field from odd frames with the lower field from
even frames, generating a frame with unchanged height at half framerate.

@item interleave_bottom, 5
Interleave the lower field from odd frames with the upper field from
even frames, generating a frame with unchanged height at half framerate.

@item interlacex2, 6
Double frame rate with unchanged height. Frames are inserted each
containing the second temporal field from the previous input frame and
the first temporal field from the next input frame. This mode relies on
the top_field_first flag. Useful for interlaced video displays with no
field synchronisation.
@end table

Numeric values are deprecated but are accepted for backward
compatibility reasons.

Default mode is @code{merge}.

@section transpose

Transpose rows with columns in the input video and optionally flip it.

It accepts a parameter representing an integer, which can assume the
values:

@table @samp
@item 0
Rotate by 90 degrees counterclockwise and vertically flip (default), that is:
@example
L.R     L.l
. . ->  . .
l.r     R.r
@end example

@item 1
Rotate by 90 degrees clockwise, that is:
@example
L.R     l.L
. . ->  . .
l.r     r.R
@end example

@item 2
Rotate by 90 degrees counterclockwise, that is:
@example
L.R     R.r
. . ->  . .
l.r     L.l
@end example

@item 3
Rotate by 90 degrees clockwise and vertically flip, that is:
@example
L.R     r.R
. . ->  . .
l.r     l.L
@end example
@end table

@section unsharp

Sharpen or blur the input video.

It accepts the following parameters:
@var{luma_msize_x}:@var{luma_msize_y}:@var{luma_amount}:@var{chroma_msize_x}:@var{chroma_msize_y}:@var{chroma_amount}

Negative values for the amount will blur the input video, while positive
values will sharpen. All parameters are optional and default to the
equivalent of the string '5:5:1.0:5:5:0.0'.

@table @option

@item luma_msize_x
Set the luma matrix horizontal size. It can be an integer between 3
and 13, default value is 5.

@item luma_msize_y
Set the luma matrix vertical size. It can be an integer between 3
and 13, default value is 5.

@item luma_amount
Set the luma effect strength. It can be a float number between -2.0
and 5.0, default value is 1.0.

@item chroma_msize_x
Set the chroma matrix horizontal size. It can be an integer between 3
and 13, default value is 5.

@item chroma_msize_y
Set the chroma matrix vertical size. It can be an integer between 3
and 13, default value is 5.

@item chroma_amount
Set the chroma effect strength. It can be a float number between -2.0
and 5.0, default value is 0.0.

@end table

@example
# Strong luma sharpen effect parameters
unsharp=7:7:2.5

# Strong blur of both luma and chroma parameters
unsharp=7:7:-2:7:7:-2

# Use the default values with @command{ffmpeg}
ffmpeg -i in.avi -vf "unsharp" out.mp4
@end example

@section vflip

Flip the input video vertically.

@example
ffmpeg -i in.avi -vf "vflip" out.avi
@end example

@section yadif

Deinterlace the input video ("yadif" means "yet another deinterlacing
filter").

It accepts the optional parameters: @var{mode}:@var{parity}:@var{auto}.

@var{mode} specifies the interlacing mode to adopt, accepts one of the
following values:

@table @option
@item 0
output 1 frame for each frame
@item 1
output 1 frame for each field
@item 2
like 0 but skips spatial interlacing check
@item 3
like 1 but skips spatial interlacing check
@end table

Default value is 0.

@var{parity} specifies the picture field parity assumed for the input
interlaced video, accepts one of the following values:

@table @option
@item 0
assume top field first
@item 1
assume bottom field first
@item -1
enable automatic detection
@end table

Default value is -1.
If interlacing is unknown or decoder does not export this information,
top field first will be assumed.

@var{auto} specifies if deinterlacer should trust the interlaced flag
and only deinterlace frames marked as interlaced

@table @option
@item 0
deinterlace all frames
@item 1
only deinterlace frames marked as interlaced
@end table

Default value is 0.

@c man end VIDEO FILTERS

@chapter Video Sources
@c man begin VIDEO SOURCES

Below is a description of the currently available video sources.

@section buffer

Buffer video frames, and make them available to the filter chain.

This source is mainly intended for a programmatic use, in particular
through the interface defined in @file{libavfilter/vsrc_buffer.h}.

It accepts the following parameters:
@var{width}:@var{height}:@var{pix_fmt_string}:@var{timebase_num}:@var{timebase_den}:@var{sample_aspect_ratio_num}:@var{sample_aspect_ratio.den}:@var{scale_params}

All the parameters but @var{scale_params} need to be explicitly
defined.

Follows the list of the accepted parameters.

@table @option

@item width, height
Specify the width and height of the buffered video frames.

@item pix_fmt_string
A string representing the pixel format of the buffered video frames.
It may be a number corresponding to a pixel format, or a pixel format
name.

@item timebase_num, timebase_den
Specify numerator and denomitor of the timebase assumed by the
timestamps of the buffered frames.

@item sample_aspect_ratio.num, sample_aspect_ratio.den
Specify numerator and denominator of the sample aspect ratio assumed
by the video frames.

@item scale_params
Specify the optional parameters to be used for the scale filter which
is automatically inserted when an input change is detected in the
input size or format.
@end table

For example:
@example
buffer=320:240:yuv410p:1:24:1:1
@end example

will instruct the source to accept video frames with size 320x240 and
with format "yuv410p", assuming 1/24 as the timestamps timebase and
square pixels (1:1 sample aspect ratio).
Since the pixel format with name "yuv410p" corresponds to the number 6
(check the enum PixelFormat definition in @file{libavutil/pixfmt.h}),
this example corresponds to:
@example
buffer=320:240:6:1:24:1:1
@end example

@section cellauto

Create a pattern generated by an elementary cellular automaton.

The initial state of the cellular automaton can be defined through the
@option{filename}, and @option{pattern} options. If such options are
not specified an initial state is created randomly.

At each new frame a new row in the video is filled with the result of
the cellular automaton next generation. The behavior when the whole
frame is filled is defined by the @option{scroll} option.

This source accepts a list of options in the form of
@var{key}=@var{value} pairs separated by ":". A description of the
accepted options follows.

@table @option
@item filename, f
Read the initial cellular automaton state, i.e. the starting row, from
the specified file.
In the file, each non-whitespace character is considered an alive
cell, a newline will terminate the row, and further characters in the
file will be ignored.

@item pattern, p
Read the initial cellular automaton state, i.e. the starting row, from
the specified string.

Each non-whitespace character in the string is considered an alive
cell, a newline will terminate the row, and further characters in the
string will be ignored.

@item rate, r
Set the video rate, that is the number of frames generated per second.
Default is 25.

@item random_fill_ratio, ratio
Set the random fill ratio for the initial cellular automaton row. It
is a floating point number value ranging from 0 to 1, defaults to
1/PHI.

This option is ignored when a file or a pattern is specified.

@item random_seed, seed
Set the seed for filling randomly the initial row, must be an integer
included between 0 and UINT32_MAX. If not specified, or if explicitly
set to -1, the filter will try to use a good random seed on a best
effort basis.

@item rule
Set the cellular automaton rule, it is a number ranging from 0 to 255.
Default value is 110.

@item size, s
Set the size of the output video.

If @option{filename} or @option{pattern} is specified, the size is set
by default to the width of the specified initial state row, and the
height is set to @var{width} * PHI.

If @option{size} is set, it must contain the width of the specified
pattern string, and the specified pattern will be centered in the
larger row.

If a filename or a pattern string is not specified, the size value
defaults to "320x518" (used for a randomly generated initial state).

@item scroll
If set to 1, scroll the output upward when all the rows in the output
have been already filled. If set to 0, the new generated row will be
written over the top row just after the bottom row is filled.
Defaults to 1.

@item start_full, full
If set to 1, completely fill the output with generated rows before
outputting the first frame.
This is the default behavior, for disabling set the value to 0.

@item stitch
If set to 1, stitch the left and right row edges together.
This is the default behavior, for disabling set the value to 0.
@end table

@subsection Examples

@itemize
@item
Read the initial state from @file{pattern}, and specify an output of
size 200x400.
@example
cellauto=f=pattern:s=200x400
@end example

@item
Generate a random initial row with a width of 200 cells, with a fill
ratio of 2/3:
@example
cellauto=ratio=2/3:s=200x200
@end example

@item
Create a pattern generated by rule 18 starting by a single alive cell
centered on an initial row with width 100:
@example
cellauto=p=@@:s=100x400:full=0:rule=18
@end example

@item
Specify a more elaborated initial pattern:
@example
cellauto=p='@@@@ @@ @@@@':s=100x400:full=0:rule=18
@end example

@end itemize

@section color

Provide an uniformly colored input.

It accepts the following parameters:
@var{color}:@var{frame_size}:@var{frame_rate}

Follows the description of the accepted parameters.

@table @option

@item color
Specify the color of the source. It can be the name of a color (case
insensitive match) or a 0xRRGGBB[AA] sequence, possibly followed by an
alpha specifier. The default value is "black".

@item frame_size
Specify the size of the sourced video, it may be a string of the form
@var{width}x@var{height}, or the name of a size abbreviation. The
default value is "320x240".

@item frame_rate
Specify the frame rate of the sourced video, as the number of frames
generated per second. It has to be a string in the format
@var{frame_rate_num}/@var{frame_rate_den}, an integer number, a float
number or a valid video frame rate abbreviation. The default value is
"25".

@end table

For example the following graph description will generate a red source
with an opacity of 0.2, with size "qcif" and a frame rate of 10
frames per second, which will be overlayed over the source connected
to the pad with identifier "in".

@example
"color=red@@0.2:qcif:10 [color]; [in][color] overlay [out]"
@end example

@section movie

Read a video stream from a movie container.

It accepts the syntax: @var{movie_name}[:@var{options}] where
@var{movie_name} is the name of the resource to read (not necessarily
a file but also a device or a stream accessed through some protocol),
and @var{options} is an optional sequence of @var{key}=@var{value}
pairs, separated by ":".

The description of the accepted options follows.

@table @option

@item format_name, f
Specifies the format assumed for the movie to read, and can be either
the name of a container or an input device. If not specified the
format is guessed from @var{movie_name} or by probing.

@item seek_point, sp
Specifies the seek point in seconds, the frames will be output
starting from this seek point, the parameter is evaluated with
@code{av_strtod} so the numerical value may be suffixed by an IS
postfix. Default value is "0".

@item stream_index, si
Specifies the index of the video stream to read. If the value is -1,
the best suited video stream will be automatically selected. Default
value is "-1".

@item loop
Specifies how many times to read the video stream in sequence.
If the value is less than 1, the stream will be read again and again.
Default value is "1".

Note that when the movie is looped the source timestamps are not
changed, so it will generate non monotonically increasing timestamps.
@end table

This filter allows to overlay a second video on top of main input of
a filtergraph as shown in this graph:
@example
input -----------> deltapts0 --> overlay --> output
                                    ^
                                    |
movie --> scale--> deltapts1 -------+
@end example

Some examples follow:
@example
# skip 3.2 seconds from the start of the avi file in.avi, and overlay it
# on top of the input labelled as "in".
movie=in.avi:seek_point=3.2, scale=180:-1, setpts=PTS-STARTPTS [movie];
[in] setpts=PTS-STARTPTS, [movie] overlay=16:16 [out]

# read from a video4linux2 device, and overlay it on top of the input
# labelled as "in"
movie=/dev/video0:f=video4linux2, scale=180:-1, setpts=PTS-STARTPTS [movie];
[in] setpts=PTS-STARTPTS, [movie] overlay=16:16 [out]

@end example

@section mptestsrc

Generate various test patterns, as generated by the MPlayer test filter.

The size of the generated video is fixed, and is 256x256.
This source is useful in particular for testing encoding features.

This source accepts an optional sequence of @var{key}=@var{value} pairs,
separated by ":". The description of the accepted options follows.

@table @option

@item rate, r
Specify the frame rate of the sourced video, as the number of frames
generated per second. It has to be a string in the format
@var{frame_rate_num}/@var{frame_rate_den}, an integer number, a float
number or a valid video frame rate abbreviation. The default value is
"25".

@item duration, d
Set the video duration of the sourced video. The accepted syntax is:
@example
[-]HH:MM:SS[.m...]
[-]S+[.m...]
@end example
See also the function @code{av_parse_time()}.

If not specified, or the expressed duration is negative, the video is
supposed to be generated forever.

@item test, t

Set the number or the name of the test to perform. Supported tests are:
@table @option
@item dc_luma
@item dc_chroma
@item freq_luma
@item freq_chroma
@item amp_luma
@item amp_chroma
@item cbp
@item mv
@item ring1
@item ring2
@item all
@end table

Default value is "all", which will cycle through the list of all tests.
@end table

For example the following:
@example
testsrc=t=dc_luma
@end example

will generate a "dc_luma" test pattern.

@section frei0r_src

Provide a frei0r source.

To enable compilation of this filter you need to install the frei0r
header and configure FFmpeg with @code{--enable-frei0r}.

The source supports the syntax:
@example
@var{size}:@var{rate}:@var{src_name}[@{=|:@}@var{param1}:@var{param2}:...:@var{paramN}]
@end example

@var{size} is the size of the video to generate, may be a string of the
form @var{width}x@var{height} or a frame size abbreviation.
@var{rate} is the rate of the video to generate, may be a string of
the form @var{num}/@var{den} or a frame rate abbreviation.
@var{src_name} is the name to the frei0r source to load. For more
information regarding frei0r and how to set the parameters read the
section @ref{frei0r} in the description of the video filters.

Some examples follow:
@example
# generate a frei0r partik0l source with size 200x200 and frame rate 10
# which is overlayed on the overlay filter main input
frei0r_src=200x200:10:partik0l=1234 [overlay]; [in][overlay] overlay
@end example

@section life

Generate a life pattern.

This source is based on a generalization of John Conway's life game.

The sourced input represents a life grid, each pixel represents a cell
which can be in one of two possible states, alive or dead. Every cell
interacts with its eight neighbours, which are the cells that are
horizontally, vertically, or diagonally adjacent.

At each interaction the grid evolves according to the adopted rule,
which specifies the number of neighbor alive cells which will make a
cell stay alive or born. The @option{rule} option allows to specify
the rule to adopt.

This source accepts a list of options in the form of
@var{key}=@var{value} pairs separated by ":". A description of the
accepted options follows.

@table @option
@item filename, f
Set the file from which to read the initial grid state. In the file,
each non-whitespace character is considered an alive cell, and newline
is used to delimit the end of each row.

If this option is not specified, the initial grid is generated
randomly.

@item rate, r
Set the video rate, that is the number of frames generated per second.
Default is 25.

@item random_fill_ratio, ratio
Set the random fill ratio for the initial random grid. It is a
floating point number value ranging from 0 to 1, defaults to 1/PHI.
It is ignored when a file is specified.

@item random_seed, seed
Set the seed for filling the initial random grid, must be an integer
included between 0 and UINT32_MAX. If not specified, or if explicitly
set to -1, the filter will try to use a good random seed on a best
effort basis.

@item rule
Set the life rule.

A rule can be specified with a code of the kind "S@var{NS}/B@var{NB}",
where @var{NS} and @var{NB} are sequences of numbers in the range 0-8,
@var{NS} specifies the number of alive neighbor cells which make a
live cell stay alive, and @var{NB} the number of alive neighbor cells
which make a dead cell to become alive (i.e. to "born").
"s" and "b" can be used in place of "S" and "B", respectively.

Alternatively a rule can be specified by an 18-bits integer. The 9
high order bits are used to encode the next cell state if it is alive
for each number of neighbor alive cells, the low order bits specify
the rule for "borning" new cells. Higher order bits encode for an
higher number of neighbor cells.
For example the number 6153 = @code{(12<<9)+9} specifies a stay alive
rule of 12 and a born rule of 9, which corresponds to "S23/B03".

Default value is "S23/B3", which is the original Conway's game of life
rule, and will keep a cell alive if it has 2 or 3 neighbor alive
cells, and will born a new cell if there are three alive cells around
a dead cell.

@item size, s
Set the size of the output video.

If @option{filename} is specified, the size is set by default to the
same size of the input file. If @option{size} is set, it must contain
the size specified in the input file, and the initial grid defined in
that file is centered in the larger resulting area.

If a filename is not specified, the size value defaults to "320x240"
(used for a randomly generated initial grid).

@item stitch
If set to 1, stitch the left and right grid edges together, and the
top and bottom edges also. Defaults to 1.

@item mold
Set cell mold speed. If set, a dead cell will go from @option{death_color} to
@option{mold_color} with a step of @option{mold}. @option{mold} can have a
value from 0 to 255.

@item life_color
Set the color of living (or new born) cells.

@item death_color
Set the color of dead cells. If @option{mold} is set, this is the first color
used to represent a dead cell.

@item mold_color
Set mold color, for definitely dead and moldy cells.
@end table

@subsection Examples

@itemize
@item
Read a grid from @file{pattern}, and center it on a grid of size
300x300 pixels:
@example
life=f=pattern:s=300x300
@end example

@item
Generate a random grid of size 200x200, with a fill ratio of 2/3:
@example
life=ratio=2/3:s=200x200
@end example

@item
Specify a custom rule for evolving a randomly generated grid:
@example
life=rule=S14/B34
@end example

@item
Full example with slow death effect (mold) using @command{ffplay}:
@example
ffplay -f lavfi life=s=300x200:mold=10:r=60:ratio=0.1:death_color=#C83232:life_color=#00ff00,scale=1200:800:flags=16
@end example
@end itemize

@section nullsrc, rgbtestsrc, testsrc

The @code{nullsrc} source returns unprocessed video frames. It is
mainly useful to be employed in analysis / debugging tools, or as the
source for filters which ignore the input data.

The @code{rgbtestsrc} source generates an RGB test pattern useful for
detecting RGB vs BGR issues. You should see a red, green and blue
stripe from top to bottom.

The @code{testsrc} source generates a test video pattern, showing a
color pattern, a scrolling gradient and a timestamp. This is mainly
intended for testing purposes.

These sources accept an optional sequence of @var{key}=@var{value} pairs,
separated by ":". The description of the accepted options follows.

@table @option

@item size, s
Specify the size of the sourced video, it may be a string of the form
@var{width}x@var{height}, or the name of a size abbreviation. The
default value is "320x240".

@item rate, r
Specify the frame rate of the sourced video, as the number of frames
generated per second. It has to be a string in the format
@var{frame_rate_num}/@var{frame_rate_den}, an integer number, a float
number or a valid video frame rate abbreviation. The default value is
"25".

@item sar
Set the sample aspect ratio of the sourced video.

@item duration, d
Set the video duration of the sourced video. The accepted syntax is:
@example
[-]HH[:MM[:SS[.m...]]]
[-]S+[.m...]
@end example
See also the function @code{av_parse_time()}.

If not specified, or the expressed duration is negative, the video is
supposed to be generated forever.

@item decimals, n
Set the number of decimals to show in the timestamp, only used in the
@code{testsrc} source.

The displayed timestamp value will correspond to the original
timestamp value multiplied by the power of 10 of the specified
value. Default value is 0.
@end table

For example the following:
@example
testsrc=duration=5.3:size=qcif:rate=10
@end example

will generate a video with a duration of 5.3 seconds, with size
176x144 and a frame rate of 10 frames per second.

If the input content is to be ignored, @code{nullsrc} can be used. The
following command generates noise in the luminance plane by employing
the @code{mp=geq} filter:
@example
nullsrc=s=256x256, mp=geq=random(1)*255:128:128
@end example

@c man end VIDEO SOURCES

@chapter Video Sinks
@c man begin VIDEO SINKS

Below is a description of the currently available video sinks.

@section buffersink

Buffer video frames, and make them available to the end of the filter
graph.

This sink is mainly intended for a programmatic use, in particular
through the interface defined in @file{libavfilter/buffersink.h}.

It does not require a string parameter in input, but you need to
specify a pointer to a list of supported pixel formats terminated by
-1 in the opaque parameter provided to @code{avfilter_init_filter}
when initializing this sink.

@section nullsink

Null video sink, do absolutely nothing with the input video. It is
mainly useful as a template and to be employed in analysis / debugging
tools.

@c man end VIDEO SINKS<|MERGE_RESOLUTION|>--- conflicted
+++ resolved
@@ -215,7 +215,6 @@
 
 Pass the audio source unchanged to the output.
 
-<<<<<<< HEAD
 @section aresample
 
 Resample the input audio to the specified sample rate.
@@ -502,13 +501,10 @@
 volume=-12dB
 @end example
 @end itemize
-=======
+
 @section resample
 Convert the audio sample format, sample rate and channel layout. This filter is
-not meant to be used directly, it is inserted automatically by libavfilter
-whenever conversion is needed. Use the @var{aformat} filter to force a specific
-conversion.
->>>>>>> 012f04a2
+not meant to be used directly.
 
 @c man end AUDIO FILTERS
 
